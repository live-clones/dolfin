--- conflicted
+++ resolved
@@ -74,10 +74,10 @@
 solver.solve(w.vector(), b)
 
 file = XDMFFile("poisson.xdmf")
-<<<<<<< HEAD
-file.write(w, XDMFFile.Encoding.HDF5)
-=======
-file.write(w, XDMFFile.Encoding.ASCII)
->>>>>>> c14c712f
+
+if cpp.common.has_hdf5():
+    file.write(w, XDMFFile.Encoding.HDF5)
+else:
+    file.write(w, XDMFFile.Encoding.ASCII)
 
 # plot(w, interactive=True)
--- conflicted
+++ resolved
@@ -19,20 +19,12 @@
 
 REQUIREMENTS = ["numpy",
                 "pkgconfig",
-<<<<<<< HEAD
-                "pybind11==2.4.3",
-                "fenics-ffc{}".format(RESTRICT_REQUIREMENTS),
-                "fenics-ufl{}".format(UFL_RESTRICT_REQUIREMENTS),
-                "fenics-dijitso{}".format(RESTRICT_REQUIREMENTS)]
-
-=======
                 "pybind11",
                 "mpi4py",
                 "petsc4py" ,
                 "dev-fenics-ffc",
                 "dev-fenics-ufl",
                 "dev-fenics-dijitso"]
->>>>>>> 43642bad
 
 class CMakeExtension(Extension):
     def __init__(self, name, sourcedir=''):

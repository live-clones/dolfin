--- conflicted
+++ resolved
@@ -23,14 +23,9 @@
 
 #include <dolfin/fem/DofMap.h>
 #include <dolfin/fem/FiniteElement.h>
-<<<<<<< HEAD
-// #include <ufc/ufc.h>
 
-class ufc::finite_element;
-class ufc::dofmap;
-=======
 #include <ufc.h>
->>>>>>> 182a2def
+
 
 namespace py = pybind11;
 

// Copyright (C) 2017 Chris Richardson and Garth N. Wells
//
// This file is part of DOLFIN.
//
// DOLFIN is free software: you can redistribute it and/or modify
// it under the terms of the GNU Lesser General Public License as published by
// the Free Software Foundation, either version 3 of the License, or
// (at your option) any later version.
//
// DOLFIN is distributed in the hope that it will be useful,
// but WITHOUT ANY WARRANTY; without even the implied warranty of
// MERCHANTABILITY or FITNESS FOR A PARTICULAR PURPOSE. See the
// GNU Lesser General Public License for more details.
//
// You should have received a copy of the GNU Lesser General Public License
// along with DOLFIN. If not, see <http://www.gnu.org/licenses/>.

#include <memory>
#include <string>
#include <pybind11/pybind11.h>

#include <dolfin/common/MPI.h>
#include <dolfin/common/constants.h>
#include <dolfin/common/defines.h>
#include <dolfin/common/SubSystemsManager.h>
#include <dolfin/common/Variable.h>

#include "../mpi_interface.h"

namespace py = pybind11;

namespace dolfin_wrappers
{
  void common(py::module& m)
  {
    // Variable
    py::class_<dolfin::Variable, std::shared_ptr<dolfin::Variable>>
      (m, "Variable", "Variable base class")
      .def("id", &dolfin::Variable::id)
      .def("name", &dolfin::Variable::name)
      .def("rename", &dolfin::Variable::rename);

    // From dolfin/common/defines.h
    m.def("has_debug", &dolfin::has_debug);
    m.def("has_hdf5", &dolfin::has_hdf5);
    m.def("has_hdf5_parallel", &dolfin::has_hdf5_parallel);
    m.def("has_mpi", &dolfin::has_mpi);
    m.def("has_petsc", &dolfin::has_petsc);
    m.def("has_slepc", &dolfin::has_slepc);
    m.def("git_commit_hash", &dolfin::git_commit_hash);
    m.def("sizeof_la_index", &dolfin::sizeof_la_index);

    m.attr("DOLFIN_EPS") = DOLFIN_EPS;
    m.attr("DOLFIN_PI") = DOLFIN_PI;
  }

  void mpi(py::module& m)
  {
    #ifdef HAS_MPI4PY
    import_mpi4py();
    #endif

    py::class_<dolfin::MPI>(m, "MPI", "MPI utilities")
<<<<<<< HEAD
#ifdef OPEN_MPI
=======
      #ifdef OPEN_MPI
>>>>>>> 4cb777d5
      .def_property_readonly_static("comm_world", [](py::object)
                                    { return reinterpret_cast<std::uintptr_t>(MPI_COMM_WORLD); })
      .def_property_readonly_static("comm_self", [](py::object)
                                    { return reinterpret_cast<std::uintptr_t>(MPI_COMM_SELF); })
      .def_property_readonly_static("comm_null", [](py::object)
<<<<<<< HEAD
                                    { return reinterpret_cast<std::uintptr_t>(MPI_COMM_NULL); })
#else
      .def_property_readonly_static("comm_world", [](py::object)
                                    { return MPI_COMM_WORLD; })
      .def_property_readonly_static("comm_self", [](py::object)
                                    { return MPI_COMM_SELF; })
      .def_property_readonly_static("comm_null", [](py::object)
                                    { return MPI_COMM_NULL; })
#endif
=======
                                   { return reinterpret_cast<std::uintptr_t>(MPI_COMM_NULL); })
       #else
      .def_property_readonly_static("comm_world", [](py::object) { return MPI_COMM_WORLD; })
      .def_property_readonly_static("comm_self", [](py::object) { return MPI_COMM_SELF; })
      .def_property_readonly_static("comm_null", [](py::object) { return MPI_COMM_NULL; })
       #endif
>>>>>>> 4cb777d5
      .def_static("init", [](){ dolfin::SubSystemsManager::init_mpi();})
      .def_static("barrier", &dolfin::MPI::barrier)
      .def_static("rank", &dolfin::MPI::rank)
      .def_static("size", &dolfin::MPI::size)
      .def_static("max", &dolfin::MPI::max<double>)
      .def_static("min", &dolfin::MPI::min<double>)
      .def_static("sum", &dolfin::MPI::sum<double>)
      .def("to_mpi4py_comm", [](MPI_Comm comm){

          // FIXME: This messes up if called with a mpi4py
          // communicator. How can this be checked? (see commented
          // function below)

          mpi_communicator _comm;
          _comm.comm = comm;
          return _comm;
        },
        "Convert a plain MPI communicator into a mpi4py communicator");

      /*
      .def("to_mpi4py_comm", [](py::object obj){

          // Check if object is already a mpi4py communivator
          if (PyObject_TypeCheck(obj.ptr(), &PyMPIComm_Type))
            return obj;

          // FIXME: Do not know how to construct a mpi4py.Comm

          return obj;
        },
        "Convert a plain MPI communicator into a mpi4py communicator");
      */
  }


}<|MERGE_RESOLUTION|>--- conflicted
+++ resolved
@@ -61,34 +61,17 @@
     #endif
 
     py::class_<dolfin::MPI>(m, "MPI", "MPI utilities")
-<<<<<<< HEAD
-#ifdef OPEN_MPI
-=======
       #ifdef OPEN_MPI
->>>>>>> 4cb777d5
       .def_property_readonly_static("comm_world", [](py::object)
                                     { return reinterpret_cast<std::uintptr_t>(MPI_COMM_WORLD); })
       .def_property_readonly_static("comm_self", [](py::object)
                                     { return reinterpret_cast<std::uintptr_t>(MPI_COMM_SELF); })
       .def_property_readonly_static("comm_null", [](py::object)
-<<<<<<< HEAD
-                                    { return reinterpret_cast<std::uintptr_t>(MPI_COMM_NULL); })
-#else
-      .def_property_readonly_static("comm_world", [](py::object)
-                                    { return MPI_COMM_WORLD; })
-      .def_property_readonly_static("comm_self", [](py::object)
-                                    { return MPI_COMM_SELF; })
-      .def_property_readonly_static("comm_null", [](py::object)
-                                    { return MPI_COMM_NULL; })
-#endif
-=======
-                                   { return reinterpret_cast<std::uintptr_t>(MPI_COMM_NULL); })
-       #else
+      #else
       .def_property_readonly_static("comm_world", [](py::object) { return MPI_COMM_WORLD; })
       .def_property_readonly_static("comm_self", [](py::object) { return MPI_COMM_SELF; })
       .def_property_readonly_static("comm_null", [](py::object) { return MPI_COMM_NULL; })
-       #endif
->>>>>>> 4cb777d5
+      #endif
       .def_static("init", [](){ dolfin::SubSystemsManager::init_mpi();})
       .def_static("barrier", &dolfin::MPI::barrier)
       .def_static("rank", &dolfin::MPI::rank)
@@ -107,7 +90,6 @@
           return _comm;
         },
         "Convert a plain MPI communicator into a mpi4py communicator");
-
       /*
       .def("to_mpi4py_comm", [](py::object obj){
 
@@ -123,5 +105,4 @@
       */
   }
 
-
 }
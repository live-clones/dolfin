// Copyright (C) 2017 Chris Richardson and Garth N. Wells
//
// This file is part of DOLFIN.
//
// DOLFIN is free software: you can redistribute it and/or modify
// it under the terms of the GNU Lesser General Public License as published by
// the Free Software Foundation, either version 3 of the License, or
// (at your option) any later version.
//
// DOLFIN is distributed in the hope that it will be useful,
// but WITHOUT ANY WARRANTY; without even the implied warranty of
// MERCHANTABILITY or FITNESS FOR A PARTICULAR PURPOSE. See the
// GNU Lesser General Public License for more details.
//
// You should have received a copy of the GNU Lesser General Public License
// along with DOLFIN. If not, see <http://www.gnu.org/licenses/>.

#include <memory>
#include <string>
#include <pybind11/pybind11.h>
#include <pybind11/stl.h>

#include <dolfin/common/MPI.h>
#include <dolfin/common/constants.h>
#include <dolfin/common/defines.h>
#include <dolfin/common/SubSystemsManager.h>
#include <dolfin/common/Timer.h>
#include <dolfin/common/Variable.h>
#include <dolfin/common/timing.h>
#include <dolfin/log/Table.h>

#include "../mpi_interface.h"

namespace py = pybind11;

namespace dolfin_wrappers
{
  void common(py::module& m)
  {
    // Variable
    py::class_<dolfin::Variable, std::shared_ptr<dolfin::Variable>>
      (m, "Variable", "Variable base class")
      .def("id", &dolfin::Variable::id)
      .def("name", &dolfin::Variable::name)
      .def("label", &dolfin::Variable::label)
      .def("rename", &dolfin::Variable::rename)
      .def_readwrite("parameters", &dolfin::Variable::parameters);

    // From dolfin/common/defines.h
    m.def("has_debug", &dolfin::has_debug);
    m.def("has_hdf5", &dolfin::has_hdf5);
    m.def("has_hdf5_parallel", &dolfin::has_hdf5_parallel);
    m.def("has_mpi", &dolfin::has_mpi);
    m.def("has_parmetis", &dolfin::has_parmetis);
    m.def("has_scotch", &dolfin::has_scotch);
    m.def("has_petsc", &dolfin::has_petsc);
    m.def("has_slepc", &dolfin::has_slepc, "Return `True` if DOLFIN is configured with SLEPc");
    m.def("git_commit_hash", &dolfin::git_commit_hash, "Get git hash for this build.");
    m.def("sizeof_la_index", &dolfin::sizeof_la_index);

    m.attr("DOLFIN_EPS") = DOLFIN_EPS;
    m.attr("DOLFIN_PI") = DOLFIN_PI;

    // Timer
    py::class_<dolfin::Timer, std::shared_ptr<dolfin::Timer>>
      (m, "Timer", "Timer class")
      .def(py::init<>())
      .def(py::init<std::string>())
      .def("start", &dolfin::Timer::start, "Start timer")
      .def("stop", &dolfin::Timer::stop, "Stop timer")
      .def("resume", &dolfin::Timer::resume)
      .def("elapsed", &dolfin::Timer::elapsed);

    m.def("timing", &dolfin::timing);
    m.def("timings", &dolfin::timings);
    m.def("list_timings", &dolfin::list_timings);
    m.def("dump_timings_to_xml", &dolfin::dump_timings_to_xml);

    py::enum_<dolfin::TimingClear>(m, "TimingClear")
      .value("clear", dolfin::TimingClear::clear)
      .value("keep", dolfin::TimingClear::keep);

    py::enum_<dolfin::TimingType>(m, "TimingType")
      .value("wall", dolfin::TimingType::wall)
      .value("system", dolfin::TimingType::system)
      .value("user", dolfin::TimingType::user);

  }

  void mpi(py::module& m)
  {
    /*
    #ifdef HAS_MPI4PY
    dolfin::SubSystemsManager::init_mpi();
    import_mpi4py();
    #endif
    */

    py::class_<dolfin::MPI>(m, "MPI", "MPI utilities")
#ifdef OPEN_MPI
      .def_property_readonly_static("comm_world", [](py::object)
                                    { return reinterpret_cast<std::uintptr_t>(MPI_COMM_WORLD); })
      .def_property_readonly_static("comm_self", [](py::object)
                                    { return reinterpret_cast<std::uintptr_t>(MPI_COMM_SELF); })
      .def_property_readonly_static("comm_null", [](py::object)
                                    { return reinterpret_cast<std::uintptr_t>(MPI_COMM_NULL); })
#else
      .def_property_readonly_static("comm_world", [](py::object) { return MPI_COMM_WORLD; })
      .def_property_readonly_static("comm_self", [](py::object) { return MPI_COMM_SELF; })
      .def_property_readonly_static("comm_null", [](py::object) { return MPI_COMM_NULL; })
#endif
      .def_static("init", [](){ dolfin::SubSystemsManager::init_mpi(); }, "Initialise MPI")
      .def_static("barrier", &dolfin::MPI::barrier)
      .def_static("rank", &dolfin::MPI::rank)
      .def_static("size", &dolfin::MPI::size)
      .def_static("local_range", (std::pair<std::int64_t, std::int64_t> (*)(MPI_Comm, std::int64_t))
                  &dolfin::MPI::local_range)
      .def_static("max", &dolfin::MPI::max<double>)
      .def_static("min", &dolfin::MPI::min<double>)
      .def_static("sum", &dolfin::MPI::sum<double>)
<<<<<<< HEAD
      .def_static("avg", &dolfin::MPI::sum<dolfin::Table>)
      .def_static("max", &dolfin::MPI::sum<dolfin::Table>)
      .def_static("min", &dolfin::MPI::sum<dolfin::Table>)
=======
      .def_static("min", &dolfin::MPI::min<dolfin::Table>)
      .def_static("max", &dolfin::MPI::max<dolfin::Table>)
>>>>>>> 7d536e8c
      .def_static("sum", &dolfin::MPI::sum<dolfin::Table>)
      .def_static("avg", &dolfin::MPI::avg<dolfin::Table>)
      /*
#ifdef HAS_MPI4PY
      .def("to_mpi4py_comm", [](py::object obj){
          // If object is already a mpi4py communicator, return
          if (PyObject_TypeCheck(obj.ptr(), &PyMPIComm_Type))
            return obj;

          MPI_Comm comm_new;
          #ifdef OPEN_MPI
          std::uintptr_t c = obj.cast<std::uintptr_t>();
          MPI_Comm_dup(reinterpret_cast<MPI_Comm>(c), &comm_new);
          #else
          auto value = PyLong_AsLong(obj.ptr());
          MPI_Comm_dup(value, &comm_new);
          #endif

          // Create wrapper for conversion to mpi4py
          dolfin_wrappers::mpi_communicator mpi_comm;
          mpi_comm.comm = comm_new;

          return py::cast(mpi_comm);
        },
        "Convert a plain MPI communicator into a mpi4py communicator")
#endif
      */
      ;
     }

}<|MERGE_RESOLUTION|>--- conflicted
+++ resolved
@@ -118,14 +118,8 @@
       .def_static("max", &dolfin::MPI::max<double>)
       .def_static("min", &dolfin::MPI::min<double>)
       .def_static("sum", &dolfin::MPI::sum<double>)
-<<<<<<< HEAD
-      .def_static("avg", &dolfin::MPI::sum<dolfin::Table>)
-      .def_static("max", &dolfin::MPI::sum<dolfin::Table>)
-      .def_static("min", &dolfin::MPI::sum<dolfin::Table>)
-=======
       .def_static("min", &dolfin::MPI::min<dolfin::Table>)
       .def_static("max", &dolfin::MPI::max<dolfin::Table>)
->>>>>>> 7d536e8c
       .def_static("sum", &dolfin::MPI::sum<dolfin::Table>)
       .def_static("avg", &dolfin::MPI::avg<dolfin::Table>)
       /*

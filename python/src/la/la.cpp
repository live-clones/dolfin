// Copyright (C) 2017 Chris Richardson and Garth N. Wells
//
// This file is part of DOLFIN.
//
// DOLFIN is free software: you can redistribute it and/or modify
// it under the terms of the GNU Lesser General Public License as published by
// the Free Software Foundation, either version 3 of the License, or
// (at your option) any later version.
//
// DOLFIN is distributed in the hope that it will be useful,
// but WITHOUT ANY WARRANTY; without even the implied warranty of
// MERCHANTABILITY or FITNESS FOR A PARTICULAR PURPOSE. See the
// GNU Lesser General Public License for more details.
//
// You should have received a copy of the GNU Lesser General Public License
// along with DOLFIN. If not, see <http://www.gnu.org/licenses/>.

#include <iostream>
#include <memory>

#include <pybind11/pybind11.h>
#include <pybind11/numpy.h>
#include <pybind11/eigen.h>
#include <pybind11/stl.h>

#include <dolfin/common/Array.h>
#include <dolfin/la/solve.h>
#include <dolfin/la/GenericLinearOperator.h>
#include <dolfin/la/GenericLinearSolver.h>
#include <dolfin/la/GenericTensor.h>
#include <dolfin/la/GenericMatrix.h>
#include <dolfin/la/GenericVector.h>
#include <dolfin/la/IndexMap.h>
#include <dolfin/la/LinearAlgebraObject.h>
#include <dolfin/la/Matrix.h>
#include <dolfin/la/Vector.h>
#include <dolfin/la/Scalar.h>
#include <dolfin/la/DefaultFactory.h>
#include <dolfin/la/EigenFactory.h>
#include <dolfin/la/EigenMatrix.h>
#include <dolfin/la/EigenVector.h>
#include <dolfin/la/PETScFactory.h>
#include <dolfin/la/PETScMatrix.h>
#include <dolfin/la/PETScVector.h>
#include <dolfin/la/LUSolver.h>
#include <dolfin/la/KrylovSolver.h>

#include "../mpi_interface.h"


namespace py = pybind11;


namespace dolfin_wrappers
{
  void la(py::module& m)
  {
    // dolfin::IndexMap
    py::class_<dolfin::IndexMap, std::shared_ptr<dolfin::IndexMap>> index_map(m, "IndexMap");
    index_map.def("size", &dolfin::IndexMap::size);

    // dolfin::IndexMap enums
    py::enum_<dolfin::IndexMap::MapSize>(index_map, "MapSize")
      .value("ALL", dolfin::IndexMap::MapSize::ALL)
      .value("OWNED", dolfin::IndexMap::MapSize::OWNED)
      .value("UNOWNED", dolfin::IndexMap::MapSize::UNOWNED)
      .value("GLOBAL", dolfin::IndexMap::MapSize::GLOBAL);

    // dolfin::LinearAlgebraObject
    py::class_<dolfin::LinearAlgebraObject, std::shared_ptr<dolfin::LinearAlgebraObject>,
               dolfin::Variable>(m, "LinearAlgebraObject");

    // dolfin::GenericLinearOperator class
    //py::class_<dolfin::GenericLinearOperator, std::shared_ptr<dolfin::GenericLinearOperator>,
    //           dolfin::LinearAlgebraObject>
    py::class_<dolfin::GenericLinearOperator, std::shared_ptr<dolfin::GenericLinearOperator>>
      (m, "GenericLinearOperatqor", "DOLFIN GenericLinearOperator object")
      .def("mult", &dolfin::GenericLinearOperator::mult);

    // dolfin::GenericTensor class
<<<<<<< HEAD
    py::class_<dolfin::GenericTensor, std::shared_ptr<dolfin::GenericTensor>,
                dolfin::LinearAlgebraObject>
=======
    //py::class_<dolfin::GenericTensor, std::shared_ptr<dolfin::GenericTensor>,
    //           dolfin::LinearAlgebraObject>
    py::class_<dolfin::GenericTensor, std::shared_ptr<dolfin::GenericTensor>>
>>>>>>> ed22827e
      (m, "GenericTensor", "DOLFIN GenericTensor object");

    // dolfin::GenericMatrix class
    py::class_<dolfin::GenericMatrix, std::shared_ptr<dolfin::GenericMatrix>,
               dolfin::GenericTensor, dolfin::GenericLinearOperator>
      (m, "GenericMatrix", "DOLFIN GenericMatrix object")
      .def("init_vector", &dolfin::GenericMatrix::init_vector)
      .def("local_range", &dolfin::GenericMatrix::local_range)
      .def("norm", &dolfin::GenericMatrix::norm)
      .def("nnz", &dolfin::GenericMatrix::nnz)
      .def("size", &dolfin::GenericMatrix::size)
      .def("get_diagonal", &dolfin::GenericMatrix::get_diagonal)
      .def("set_diagonal", &dolfin::GenericMatrix::set_diagonal)
      .def("array", [](const dolfin::GenericMatrix& instance)
           {
             // FIXME: This function is highly dubious. It assumes a
             // particular matrix data layout.

             auto m_range = instance.local_range(0);
             std::size_t num_rows = m_range.second - m_range.first;
             std::size_t num_cols = instance.size(1);

             Eigen::MatrixXd A = Eigen::MatrixXd::Zero(num_rows, num_cols);
             std::vector<std::size_t> columns;
             std::vector<double> values;
             for (std::size_t i = 0; i < num_rows; ++i)
             {
               const std::size_t row = i + m_range.first;
               instance.getrow(row, columns, values);
               for (std::size_t j = 0; j < columns.size(); ++j)
                 A(row, columns[j]) = values[j];
             }

             return A;
           });

    // dolfin::GenericVector class
    py::class_<dolfin::GenericVector, std::shared_ptr<dolfin::GenericVector>,
               dolfin::GenericTensor>
      (m, "GenericVector", "DOLFIN GenericVector object")
      .def("__getitem__", [](dolfin::GenericVector& self, py::slice slice)
           {
             std::size_t start, stop, step, slicelength;
             if (!slice.compute(self.size(), &start, &stop, &step, &slicelength))
               throw py::error_already_set();
             if (start != 0 or stop != self.size() or step != 1)
               throw std::range_error("Only full slices are supported");
             std::vector<double> values;
             self.get_local(values);
             return values;
           })
      .def("__getitem__", &dolfin::GenericVector::getitem)
      .def("__setitem__", [](dolfin::GenericVector& self, py::slice slice, double value)
           {
             std::size_t start, stop, step, slicelength;
             if (!slice.compute(self.size(), &start, &stop, &step, &slicelength))
               throw py::error_already_set();
             if (start != 0 or stop != self.size() or step != 1)
               throw std::range_error("Only full slices are supported");
             self = value;
           })
      .def("__setitem__", &dolfin::GenericVector::setitem)
      .def("__sub__", [](dolfin::GenericVector& self, dolfin::GenericVector& v)
           {
             auto a = self.copy();
             (*a) -= v;
             return a;
           })
      .def("get_local", [](const dolfin::GenericVector& instance, const std::vector<long>& rows)
           {
             std::vector<dolfin::la_index> _rows(rows.begin(), rows.end());
             py::array_t<double> data(rows.size());
             instance.get_local(data.mutable_data(), _rows.size(), _rows.data());
             return data;
           })
      .def("set_local", [](dolfin::GenericVector& instance, std::vector<double> values)
           {
             std::vector<dolfin::la_index> indices(values.size());
             std::iota(indices.begin(), indices.end(), 0);
             instance.set_local(values.data(), values.size(), indices.data());
           })
      .def("add_local", [](dolfin::GenericVector& self, py::array_t<double> values)
           {
             assert(values.ndim() == 1);
             dolfin::Array<double> _values(values.size(), values.mutable_data());
             self.add_local(_values);
           })
      .def("gather", [](const dolfin::GenericVector& instance, std::vector<dolfin::la_index> rows)
           {
             std::vector<double> values(rows.size());
             instance.gather(values, rows);
             return py::array_t<double>(values.size(), values.data());
           })
      .def("sum", (double (dolfin::GenericVector::*)() const) &dolfin::GenericVector::sum)
      .def("array", [](const dolfin::GenericVector& instance)
           {
             std::vector<double> values;
             instance.get_local(values);
             return py::array_t<double>(values.size(), values.data());
           });

    // dolfin::Matrix class
    py::class_<dolfin::Matrix, std::shared_ptr<dolfin::Matrix>, dolfin::GenericMatrix>
      (m, "Matrix", "DOLFIN Matrix object")
      .def(py::init<>())
      .def(py::init<MPI_Comm>());
      //.def("instance", (std::shared_ptr<dolfin::LinearAlgebraObject>(dolfin::Matrix::*)())
      //     &dolfin::Matrix::shared_instance);

    // dolfin::Vector class
    py::class_<dolfin::Vector, std::shared_ptr<dolfin::Vector>, dolfin::GenericVector>
      (m, "Vector", "DOLFIN Vector object")
      .def(py::init<>())
      .def(py::init<const dolfin::Vector&>())
      .def(py::init<MPI_Comm>())
      .def(py::init<MPI_Comm, std::size_t>())
      .def("init", (void (dolfin::Vector::*)(std::pair<std::size_t, std::size_t>))&dolfin::Vector::init)
      .def("mpi_comm", &dolfin::Vector::mpi_comm)
      .def("size", &dolfin::Vector::size)
      .def("__add__", [](dolfin::Vector& self, dolfin::Vector& v)
           {
             dolfin::Vector a(self);
             a += v;
             return a;
           })
      .def("__add__", [](dolfin::Vector& self, double b)
           {
             dolfin::Vector a(self);
             a += b;
             return a;
           })
      .def("__sub__", [](dolfin::Vector& self, dolfin::Vector& v)
           {
             dolfin::Vector a(self);
             a -= v;
             return a;
           })
      .def("__sub__", [](dolfin::Vector& self, double b)
           {
             dolfin::Vector a(self);
             a -= b;
             return a;
           })
      .def("__iadd__", (const dolfin::GenericVector& (dolfin::Vector::*)(double))
           &dolfin::Vector::operator+=)
      .def("__iadd__", (const dolfin::Vector& (dolfin::Vector::*)(const dolfin::GenericVector&))
           &dolfin::Vector::operator+=)
      .def("__isub__", (const dolfin::GenericVector& (dolfin::Vector::*)(double))
           &dolfin::Vector::operator-=)
      .def("__isub__", (const dolfin::Vector& (dolfin::Vector::*)(const dolfin::GenericVector&))
           &dolfin::Vector::operator-=)
      .def("__imul__", (const dolfin::Vector& (dolfin::Vector::*)(double))
           &dolfin::Vector::operator*=)
      .def("__imul__", (const dolfin::Vector& (dolfin::Vector::*)(const dolfin::GenericVector&))
           &dolfin::Vector::operator*=)
      .def("__itruediv__", (const dolfin::Vector& (dolfin::Vector::*)(double))
           &dolfin::Vector::operator/=)
      .def("__setitem__", [](dolfin::Vector& self, dolfin::la_index index, double value)
           { self.instance()->setitem(index, value); })
      .def("__setitem__", [](dolfin::Vector& self, py::slice slice, double value)
           {
             std::size_t start, stop, step, slicelength;
             if (!slice.compute(self.size(), &start, &stop, &step, &slicelength))
               throw py::error_already_set();
             if (start != 0 or stop != self.size() or step != 1)
               throw std::range_error("Only full slices are supported");
             *self.instance() = value; })
      .def("sum", (double (dolfin::Vector::*)() const) &dolfin::Vector::sum)
      .def("min", &dolfin::Vector::min)
      .def("max", &dolfin::Vector::max)
      .def("abs", &dolfin::Vector::abs)
      .def("norm", &dolfin::Vector::norm)
      .def("inner", &dolfin::Vector::inner)
      .def("axpy", &dolfin::Vector::axpy)
      .def("zero", &dolfin::Vector::zero)
      .def("local_size", &dolfin::Vector::local_size)
      .def("local_range", &dolfin::Vector::local_range)
      .def("owns_index", &dolfin::Vector::owns_index)
      .def("get_local", [](dolfin::Vector& self)
           {
             std::vector<double> values;
             self.get_local(values);
             return values;
           })
      .def("apply", &dolfin::Vector::apply)
      .def("str", &dolfin::Vector::str)
      .def("instance", (std::shared_ptr<dolfin::LinearAlgebraObject>(dolfin::Vector::*)())
           &dolfin::Vector::shared_instance);

    //----------------------------------------------------------------------------
    // dolfin::Scalar
    py::class_<dolfin::Scalar, std::shared_ptr<dolfin::Scalar>, dolfin::GenericTensor>
      (m, "Scalar")
      .def(py::init<>())
      .def(py::init<MPI_Comm>());

    //----------------------------------------------------------------------------
    // dolfin::GenericLinearAlgebraFactory class
    py::class_<dolfin::GenericLinearAlgebraFactory, std::shared_ptr<dolfin::GenericLinearAlgebraFactory>>
      (m, "GenericLinearAlgebraFactory", "DOLFIN GenericLinearAlgebraFactory object");

    //----------------------------------------------------------------------------
    // dolfin::DefaultFactory class
    py::class_<dolfin::DefaultFactory, std::shared_ptr<dolfin::DefaultFactory>>
      (m, "DefaultFactory", "DOLFIN DefaultFactory object")
      .def_static("factory", &dolfin::DefaultFactory::factory)
      .def("create_matrix", &dolfin::DefaultFactory::create_matrix)
      .def("create_vector", &dolfin::DefaultFactory::create_vector);

    //----------------------------------------------------------------------------
    // dolfin::EigenFactory class
    py::class_<dolfin::EigenFactory, std::shared_ptr<dolfin::EigenFactory>,
      dolfin::GenericLinearAlgebraFactory>
      (m, "EigenFactory", "DOLFIN EigenFactory object")
      .def("instance", &dolfin::EigenFactory::instance)
      .def("create_matrix", &dolfin::EigenFactory::create_matrix)
      .def("create_vector", &dolfin::EigenFactory::create_vector);

    //----------------------------------------------------------------------------
    // dolfin::EigenVector class
    py::class_<dolfin::EigenVector, std::shared_ptr<dolfin::EigenVector>,
               dolfin::GenericVector>
      (m, "EigenVector", "DOLFIN EigenVector object")
      .def(py::init<MPI_Comm, std::size_t>())
      .def("array", (Eigen::VectorXd& (dolfin::EigenVector::*)()) &dolfin::EigenVector::vec,
           py::return_value_policy::reference_internal);

    //----------------------------------------------------------------------------
    // dolfin::EigenMatrix class
    py::class_<dolfin::EigenMatrix, std::shared_ptr<dolfin::EigenMatrix>,
               dolfin::GenericMatrix>
      (m, "EigenMatrix", "DOLFIN EigenMatrix object")
      .def(py::init<>())
      .def(py::init<std::size_t, std::size_t>())
      .def("array", (dolfin::EigenMatrix::eigen_matrix_type& (dolfin::EigenMatrix::*)()) &dolfin::EigenMatrix::mat,
           py::return_value_policy::reference_internal);

    #ifdef HAS_PETSC
    py::class_<dolfin::PETScObject, std::shared_ptr<dolfin::PETScObject>>(m, "PETScObject");

    // dolfin::PETScFactory class
    py::class_<dolfin::PETScFactory, std::shared_ptr<dolfin::PETScFactory>,
      dolfin::GenericLinearAlgebraFactory>
      (m, "PETScFactory", "DOLFIN PETScFactory object")
      .def("instance", &dolfin::PETScFactory::instance)
      .def("create_matrix", &dolfin::PETScFactory::create_matrix)
      .def("create_vector", &dolfin::PETScFactory::create_vector);

    //----------------------------------------------------------------------------
    // dolfin::PETScVector class
    py::class_<dolfin::PETScVector, std::shared_ptr<dolfin::PETScVector>,
               dolfin::GenericVector, dolfin::PETScObject>
      (m, "PETScVector", "DOLFIN PETScVector object")
      .def(py::init<MPI_Comm>())
      .def(py::init<MPI_Comm, std::size_t>())
      .def("update_ghost_values", &dolfin::PETScVector::update_ghost_values);

    // dolfin::PETScBaseMatrix class
    py::class_<dolfin::PETScBaseMatrix, std::shared_ptr<dolfin::PETScBaseMatrix>,
               dolfin::PETScObject, dolfin::Variable>(m, "PETScBaseMatrix");

    // dolfin::PETScMatrix class
    py::class_<dolfin::PETScMatrix, std::shared_ptr<dolfin::PETScMatrix>,
               dolfin::GenericMatrix, dolfin::PETScBaseMatrix>
      (m, "PETScMatrix", "DOLFIN PETScMatrix object")
      .def(py::init<>())
      .def(py::init<MPI_Comm>());
    #endif

    //-----------------------------------------------------------------------------

    // dolfin::GenericLinearSolver class
    py::class_<dolfin::GenericLinearSolver, std::shared_ptr<dolfin::GenericLinearSolver>,
               dolfin::Variable>
      (m, "GenericLinearSolver", "DOLFIN GenericLinearSolver object");

    // dolfin::LUSolver class
    py::class_<dolfin::LUSolver, std::shared_ptr<dolfin::LUSolver>>
    (m, "LUSolver", "DOLFIN LUSolver object")
    .def(py::init<MPI_Comm, std::shared_ptr<const dolfin::GenericLinearOperator>,
         std::string>(),
         py::arg("comm"), py::arg("A"), py::arg("method") = "default")
    .def("solve", (std::size_t (dolfin::LUSolver::*)(dolfin::GenericVector&,
                                                     const dolfin::GenericVector&))
         &dolfin::LUSolver::solve);

    //-----------------------------------------------------------------------------
    // dolfin::KrylovSolver class
    py::class_<dolfin::KrylovSolver, std::shared_ptr<dolfin::KrylovSolver>,
               dolfin::GenericLinearSolver>
      (m, "KrylovSolver", "DOLFIN KrylovSolver object")
      .def(py::init<std::shared_ptr<const dolfin::GenericLinearOperator>,
           std::string, std::string>(), py::arg("A"),
           py::arg("method")="default", py::arg("preconditioner")="default")
      .def(py::init<MPI_Comm, std::shared_ptr<const dolfin::GenericLinearOperator>,
           std::string, std::string>(), py::arg("comm"), py::arg("A"),
           py::arg("method")="default", py::arg("preconditioner")="default")
      .def("solve", (std::size_t (dolfin::KrylovSolver::*)(dolfin::GenericVector&,
                                                           const dolfin::GenericVector&))
           &dolfin::KrylovSolver::solve);

/*
    // Cast to backend type
    m.def("has_type_matrix", [](const dolfin::LinearAlgebraObject& x)
          { return dolfin::has_type<dolfin::Matrix>(x); });
    m.def("as_type_matrix", [](std::shared_ptr<dolfin::LinearAlgebraObject> x)
          { return dolfin::as_type<dolfin::Matrix>(x); });

    m.def("has_type_vector", [](const dolfin::LinearAlgebraObject& x)
          { return dolfin::has_type<dolfin::Vector>(x); });
    m.def("as_type_vector", [](std::shared_ptr<dolfin::LinearAlgebraObject> x)
          { return dolfin::as_type<dolfin::Vector>(x); });

    m.def("has_type_eigen_matrix", [](const dolfin::LinearAlgebraObject& x)
          { return dolfin::has_type<dolfin::EigenMatrix>(x); });
    m.def("as_type_eigen_matrix", [](std::shared_ptr<dolfin::LinearAlgebraObject> x)
          { return dolfin::as_type<dolfin::EigenMatrix>(x); });

    m.def("has_type_eigen_vector", [](const dolfin::LinearAlgebraObject& x)
          { return dolfin::has_type<dolfin::EigenVector>(x); });
    m.def("as_type_eigen_vector", [](std::shared_ptr<dolfin::LinearAlgebraObject> x)
          { return dolfin::as_type<dolfin::EigenVector>(x); });
#ifdef HAS_PETSC
    m.def("has_type_petsc_matrix", [](const dolfin::LinearAlgebraObject& x)
          { return dolfin::has_type<dolfin::PETScMatrix>(x); });
    m.def("as_type_petsc_matrix", [](std::shared_ptr<dolfin::LinearAlgebraObject> x)
          { return dolfin::as_type<dolfin::PETScMatrix>(x); });

    m.def("has_type_petsc_vector", [](const dolfin::LinearAlgebraObject& x)
          { return dolfin::has_type<dolfin::PETScVector>(x); });
    m.def("as_type_petsc_vector", [](std::shared_ptr<dolfin::LinearAlgebraObject> x)
          { return dolfin::as_type<dolfin::PETScVector>(x); });
#endif
#ifdef HAS_TRILINOS
    m.def("has_type_tpetra_matrix", [](const dolfin::LinearAlgebraObject& x)
          { return dolfin::has_type<dolfin::TpetraMatrix>(x); });
    m.def("as_type_tpetra_matrix", [](std::shared_ptr<dolfin::LinearAlgebraObject> x)
          { return dolfin::as_type<dolfin::TpetraMatrix>(x); });

    m.def("has_type_tpetra_vector", [](const dolfin::LinearAlgebraObject& x)
          { return dolfin::has_type<dolfin::TpetraVector>(x); });
    m.def("as_type_tpetra_vector", [](std::shared_ptr<dolfin::LinearAlgebraObject> x)
          { return dolfin::as_type<dolfin::TpetraVector>(x); });
#endif
*/

    m.def("has_linear_algebra_backend", &dolfin::has_linear_algebra_backend);
    m.def("linear_algebra_backends", &dolfin::linear_algebra_backends);
    m.def("has_krylov_solver_method", &dolfin::has_krylov_solver_method);
    m.def("has_krylov_solver_preconditioner", &dolfin::has_krylov_solver_preconditioner);

  }
}<|MERGE_RESOLUTION|>--- conflicted
+++ resolved
@@ -78,14 +78,8 @@
       .def("mult", &dolfin::GenericLinearOperator::mult);
 
     // dolfin::GenericTensor class
-<<<<<<< HEAD
     py::class_<dolfin::GenericTensor, std::shared_ptr<dolfin::GenericTensor>,
                 dolfin::LinearAlgebraObject>
-=======
-    //py::class_<dolfin::GenericTensor, std::shared_ptr<dolfin::GenericTensor>,
-    //           dolfin::LinearAlgebraObject>
-    py::class_<dolfin::GenericTensor, std::shared_ptr<dolfin::GenericTensor>>
->>>>>>> ed22827e
       (m, "GenericTensor", "DOLFIN GenericTensor object");
 
     // dolfin::GenericMatrix class

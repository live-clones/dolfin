--- conflicted
+++ resolved
@@ -284,21 +284,9 @@
                              const py::array_t<double> x)
            { self.set_local(x.data(), x.size(), indices.data()); self.apply("insert"); })
       .def("__setitem__", &dolfin::GenericVector::setitem)
-<<<<<<< HEAD
       //
-=======
-      .def("__sub__", [](dolfin::GenericVector& self, dolfin::GenericVector& v)
-           {
-             auto a = self.copy();
-             (*a) -= v;
-             return a;
-           }, py::is_operator())
       .def("__len__", [](dolfin::GenericVector& self) { return self.size(); })
-      .def("__imul__", (const dolfin::GenericVector& (dolfin::GenericVector::*)(double))
-           &dolfin::GenericVector::operator*=)
-      .def("__imul__", (const dolfin::GenericVector& (dolfin::GenericVector::*)(const dolfin::GenericVector&))
-           &dolfin::GenericVector::operator*=)
->>>>>>> 7b478ae8
+      //
       .def("get_local", [](const dolfin::GenericVector& instance, const std::vector<long>& rows)
            {
              std::vector<dolfin::la_index> _rows(rows.begin(), rows.end());

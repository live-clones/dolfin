--- conflicted
+++ resolved
@@ -264,14 +264,11 @@
              (*a) -= v;
              return a;
            }, py::is_operator())
-<<<<<<< HEAD
       .def("__len__", [](dolfin::GenericVector& self) { return self.size(); })
-=======
       .def("__imul__", (const dolfin::GenericVector& (dolfin::GenericVector::*)(double))
            &dolfin::GenericVector::operator*=)
       .def("__imul__", (const dolfin::GenericVector& (dolfin::GenericVector::*)(const dolfin::GenericVector&))
            &dolfin::GenericVector::operator*=)
->>>>>>> d8bbc903
       .def("get_local", [](const dolfin::GenericVector& instance, const std::vector<long>& rows)
            {
              std::vector<dolfin::la_index> _rows(rows.begin(), rows.end());

--- conflicted
+++ resolved
@@ -153,15 +153,6 @@
       .def("init_vector", &dolfin::GenericMatrix::init_vector)
       .def("axpy", &dolfin::GenericMatrix::axpy)
       .def("transpmult", &dolfin::GenericMatrix::transpmult)
-<<<<<<< HEAD
-      .def("__add__", [](const dolfin::GenericMatrix& self, const dolfin::GenericMatrix& C)
-           { auto B = self.copy(); (*B) += C; return B; }, py::is_operator())
-      .def("__sub__", [](const dolfin::GenericMatrix& self, const dolfin::GenericMatrix& C)
-           { auto B = self.copy(); (*B) -= C; return B; }, py::is_operator())
-      .def("__truediv__", [](const dolfin::GenericMatrix& self, float a)
-           { auto B = self.copy(); (*B) /= a; return B; }, py::is_operator())
-      .def("__mul__", [](const dolfin::GenericMatrix& self, float a)
-=======
       // __ifoo__
       .def("__imul__", &dolfin::GenericMatrix::operator*=, "Multiply by a scalar")
       .def("__itruediv__", &dolfin::GenericMatrix::operator/=, py::is_operator(), "Divide by a scalar")
@@ -184,7 +175,6 @@
            { auto C = self.copy(); (*C) -= B; return C; }, py::is_operator())
       // __mul__
       .def("__mul__", [](const dolfin::GenericMatrix& self, double a)
->>>>>>> 5ed23089
            { auto B = self.copy(); (*B) *= a; return B; }, py::is_operator())
       .def("__rmul__", [](const dolfin::GenericMatrix& self, double a)
            { auto B = self.copy(); (*B) *= a; return B; }, py::is_operator())

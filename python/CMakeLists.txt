cmake_minimum_required(VERSION 3.5.0)

PROJECT(dolfin_pybind11)

# Configurable options for how we want to build
include(FeatureSummary)
option(DOLFIN_ENABLE_PETSC4PY "Compile with support for PETSc4py." ON)
option(DOLFIN_ENABLE_MPI4PY "Compile with support for MPI4py." ON)
add_feature_info(DOLFIN_ENABLE_PETSC4PY DOLFIN_ENABLE_PETSC4PY "Compile with support for PETSc4py.")
add_feature_info(DOLFIN_ENABLE_MPI4PY DOLFIN_ENABLE_MPI4PY "Compile with support for MPI4py.")

# Get options from env (difficult to pass them through setuptools)
if(DEFINED ENV{DOLFIN_ENABLE_PETSC4PY})
  set(DOLFIN_ENABLE_PETSC4PY $ENV{DOLFIN_ENABLE_PETSC4PY})
endif()
if(DEFINED ENV{DOLFIN_ENABLE_MPI4PY})
  set(DOLFIN_ENABLE_MPI4PY $ENV{DOLFIN_ENABLE_MPI4PY})
endif()

<<<<<<< HEAD
=======
execute_process(
  COMMAND
    "${PYTHON_EXECUTABLE}" -c
    "import pybind11; print(pybind11.get_cmake_dir())"
  OUTPUT_VARIABLE _tmp_dir)
list(APPEND CMAKE_PREFIX_PATH "${_tmp_dir}")

>>>>>>> c63406b1
# Find required packages
find_package(pybind11 REQUIRED CONFIG HINTS ${PYBIND11_DIR} ${PYBIND11_ROOT}
  $ENV{PYBIND11_DIR} $ENV{PYBIND11_ROOT})
find_package(DOLFIN REQUIRED)
include(${DOLFIN_USE_FILE})



# Strict compiler flags
#include(CheckCXXCompilerFlag)
#CHECK_CXX_COMPILER_FLAG("-Wall -Werror -pedantic" HAVE_PEDANTIC)
#if (HAVE_PEDANTIC)
#   set(CMAKE_CXX_FLAGS "${CMAKE_CXX_FLAGS} -Wall -Werror -pedantic")
#endif()

# Create the binding library
pybind11_add_module(cpp SHARED
  src/dolfin.cpp
  src/parameter.cpp
  src/adaptivity.cpp
  src/ale.cpp
  src/common.cpp
  src/fem.cpp
  src/function.cpp
  src/generation.cpp
  src/geometry.cpp
  src/graph.cpp
  src/log.cpp
  src/math.cpp
  src/mesh.cpp
  src/multistage.cpp
  src/ts.cpp
  src/io.cpp
  src/la.cpp
  src/nls.cpp
  src/refinement.cpp
  src/MPICommWrapper.cpp)

# Add DOLFIN libraries and other config
target_link_libraries(cpp PRIVATE pybind11::module dolfin)

# Add to CMake search path
set(CMAKE_MODULE_PATH ${CMAKE_MODULE_PATH}
  ${CMAKE_CURRENT_SOURCE_DIR}/cmake)

# Check for petsc4py
set(PETSC4PY_FOUND FALSE)
if(DOLFIN_ENABLE_PETSC4PY)
  find_package(PETSc4py)
endif()
if (PETSC4PY_FOUND)
  target_include_directories(cpp PRIVATE ${PETSC4PY_INCLUDE_DIRS})
  target_compile_definitions(cpp PRIVATE HAS_PYBIND11_PETSC4PY)
endif()

# Check for mpi4py
set(MPI4PY_FOUND FALSE)
if(DOLFIN_ENABLE_MPI4PY)
  find_package(MPI4PY)
endif()
if (MPI4PY_FOUND)
  target_include_directories(cpp PRIVATE ${MPI4PY_INCLUDE_DIR})
  target_compile_definitions(cpp PRIVATE HAS_PYBIND11_MPI4PY)
endif()<|MERGE_RESOLUTION|>--- conflicted
+++ resolved
@@ -17,8 +17,6 @@
   set(DOLFIN_ENABLE_MPI4PY $ENV{DOLFIN_ENABLE_MPI4PY})
 endif()
 
-<<<<<<< HEAD
-=======
 execute_process(
   COMMAND
     "${PYTHON_EXECUTABLE}" -c
@@ -26,7 +24,6 @@
   OUTPUT_VARIABLE _tmp_dir)
 list(APPEND CMAKE_PREFIX_PATH "${_tmp_dir}")
 
->>>>>>> c63406b1
 # Find required packages
 find_package(pybind11 REQUIRED CONFIG HINTS ${PYBIND11_DIR} ${PYBIND11_ROOT}
   $ENV{PYBIND11_DIR} $ENV{PYBIND11_ROOT})

# -*- coding: utf-8 -*-
"""Main module for DOLFIN"""

# flake8: noqa

# Copyright (C) 2017 Chris N. Richardson and Garth N. Wells
#
# Distributed under the terms of the GNU Lesser Public License (LGPL),
# either version 3 of the License, or (at your option) any later
# version.

import sys

# Store dl open flags to restore them after import
stored_dlopen_flags = sys.getdlopenflags()

# Developer note: below is related to OpenMPI
# Fix dlopen flags (may need reorganising)
if "linux" in sys.platform:
    # FIXME: What with other platforms?
    try:
        from ctypes import RTLD_NOW, RTLD_GLOBAL
    except ImportError:
        RTLD_NOW = 2
        RTLD_GLOBAL = 256
    sys.setdlopenflags(RTLD_NOW | RTLD_GLOBAL)
del sys

# Reset dl open flags
# sys.setdlopenflags(stored_dlopen_flags)
# del sys

# Import cpp modules
from .cpp import __version__

from .cpp.common import (Variable, has_debug, has_hdf5, has_scotch,
                         has_hdf5_parallel, has_mpi, has_mpi4py,
                         has_petsc, has_petsc4py, has_parmetis,
<<<<<<< HEAD
                         has_slepc, has_slepc4py, has_sundials,
                         git_commit_hash, DOLFIN_EPS, DOLFIN_PI,
                         TimingClear, TimingType, timing, timings,
                         list_timings, dump_timings_to_xml,
=======
                         has_slepc, has_slepc4py, git_commit_hash,
                         DOLFIN_EPS, DOLFIN_PI,  DOLFIN_EPS_LARGE,
                         TimingClear, TimingType,
                         timing, timings, list_timings, dump_timings_to_xml,
>>>>>>> 5fa8b534
                         SubSystemsManager)

if has_hdf5():
    from .cpp.adaptivity import TimeSeries
    from .cpp.io import HDF5File

from .cpp.ale import ALE
from .cpp import MPI
from .cpp.function import (Expression, Constant, FunctionAXPY,
                           LagrangeInterpolator, FunctionAssigner, assign,
                           MultiMeshSubSpace)
from .cpp.fem import (FiniteElement, DofMap, Assembler, MultiMeshAssembler,
                      get_coordinates, create_mesh, set_coordinates,
                      vertex_to_dof_map, dof_to_vertex_map,
                      PointSource, DiscreteOperators,
                      LinearVariationalSolver,
                      NonlinearVariationalSolver,
                      SparsityPatternBuilder,
                      MultiMeshDirichletBC)

from .cpp.geometry import (BoundingBoxTree,
                           Point,
                           MeshPointIntersection,
                           intersect)
from .cpp.generation import (IntervalMesh, BoxMesh, RectangleMesh,
                             UnitDiscMesh,
                             UnitTriangleMesh, UnitCubeMesh,
                             UnitSquareMesh, UnitIntervalMesh,
                             SphericalShellMesh)
from .cpp.graph import GraphBuilder
from .cpp.io import File, XDMFFile, VTKFile
from .cpp.la import (has_linear_algebra_backend,
                     linear_algebra_backends,
                     has_krylov_solver_method,
                     has_krylov_solver_preconditioner, normalize,
                     VectorSpaceBasis, in_nullspace)

if has_linear_algebra_backend('PETSc'):
    from .cpp.la import (PETScVector, PETScMatrix, PETScFactory,
                         PETScOptions, PETScLUSolver,
                         PETScKrylovSolver, PETScPreconditioner)
    from .cpp.fem import PETScDMCollection
    from .cpp.nls import (PETScSNESSolver, PETScTAOSolver, TAOLinearBoundSolver)

if has_linear_algebra_backend('Tpetra'):
    from .cpp.la import (TpetraVector, TpetraMatrix, TpetraFactory,
                         MueluPreconditioner, BelosKrylovSolver)

if has_slepc():
    from .cpp.la import SLEPcEigenSolver

from .cpp.la import (IndexMap, DefaultFactory, Matrix, Vector, Scalar,
                     EigenMatrix, EigenVector, EigenFactory, LUSolver,
                     KrylovSolver, TensorLayout, LinearOperator,
                     BlockMatrix, BlockVector)
from .cpp.la import GenericVector  # Remove when pybind11 transition complete
from .cpp.log import (info, Table, set_log_level, get_log_level, LogLevel,
                      Progress)
from .cpp.math import ipow, near, between
from .cpp.mesh import (Mesh, MeshTopology, MeshGeometry, MeshEntity,
                       MeshColoring, CellType, Cell, Facet, Face,
                       Edge, Vertex, cells, facets, faces, edges,
                       entities, vertices, SubDomain, BoundaryMesh,
                       MeshEditor, MeshQuality, SubMesh,
                       DomainBoundary, PeriodicBoundaryComputation,
                       MeshTransformation, SubsetIterator, MultiMesh)

from .cpp.nls import (NonlinearProblem, NewtonSolver, OptimisationProblem)
from .cpp.refinement import refine, p_refine
from .cpp.parameter import Parameters, parameters
from .cpp.io import X3DOM, X3DOMParameters

if has_sundials():
    from .cpp.la import SUNDIALSNVector
    from .cpp.ts import CVode

# Import Python modules
from . import io
from . import la
from . import mesh
from . import parameter

from .common import timer
from .common.timer import Timer, timed
from .common.plotting import plot

from .fem.assembling import (assemble, assemble_system, assemble_multimesh,
                             SystemAssembler, assemble_local)
from .fem.form import Form
from .fem.norms import norm, errornorm
from .fem.dirichletbc import DirichletBC, AutoSubDomain
from .fem.multimeshdirichletbc import MultiMeshDirichletBC
from .fem.interpolation import interpolate
from .fem.projection import project
from .fem.solvers import LocalSolver
from .fem.solving import (solve, LinearVariationalProblem,
                          NonlinearVariationalProblem)
from .fem.formmanipulations import (derivative, adjoint, increase_order, tear)

# Need to be careful with other to avoid circular dependency
from .fem.adaptivesolving import (AdaptiveLinearVariationalSolver,
                                  AdaptiveNonlinearVariationalSolver)

from .function.multimeshfunctionspace import (MultiMeshFunctionSpace,
                                              MultiMeshVectorFunctionSpace,
                                              MultiMeshTensorFunctionSpace)
from .function.functionspace import (FunctionSpace,
                                     VectorFunctionSpace, 
                                     TensorFunctionSpace)
from .function.function import Function
from .function.multimeshfunction import MultiMeshFunction
from .function.argument import (TestFunction, TrialFunction,
                                TestFunctions, TrialFunctions)
from .function.constant import Constant
from .function.specialfunctions import (MeshCoordinates, FacetArea, FacetNormal,
                                        CellVolume, SpatialCoordinate, CellNormal,
                                        CellDiameter, Circumradius,
                                        MinCellEdgeLength, MaxCellEdgeLength,
                                        MinFacetEdgeLength, MaxFacetEdgeLength)
from .function.expression import Expression, UserExpression, CompiledExpression

# experimental
from .jit.pybind11jit import compile_cpp_code

from .la import as_backend_type, la_index_dtype
from .mesh.ale import (compute_vertex_map, compute_edge_map,
                       init_parent_edge_indices)
from .mesh.meshfunction import (MeshFunction)
from .mesh.meshvaluecollection import MeshValueCollection
from .mesh.subdomain import CompiledSubDomain

from .multistage.multistagescheme import (RK4, CN2, ExplicitMidPoint,
                                          ESDIRK3, ESDIRK4,
                                          ForwardEuler, BackwardEuler)
from .multistage.multistagesolvers import PointIntegralSolver, RKSolver
from .multistage.rushlarsenschemes import RL1, RL2, GRL1, GRL2

# Import from ufl
from ufl import (FiniteElement, TensorElement, VectorElement,
                 MixedElement, rhs, lhs, conditional, le, lt, ge, gt,
                 split, cross, inner, dot, grad, curl, dx, div,
                 Measure, det, pi, sin, cos, tan, acos, asin, atan,
                 ln, exp, sqrt, bessel_I, bessel_J, bessel_K,
                 bessel_Y, Dx, ds, dS, dP, dX, dC, dI, dO, interval, triangle,
                 tetrahedron, quadrilateral, hexahedron, avg, jump,
                 sym, tr, Identity, variable, diff, as_vector,
                 as_tensor, as_matrix, system, outer, dev, skew,
                 elem_mult, elem_div, elem_pow, elem_op, erf, inv)
from ufl.formoperators import action<|MERGE_RESOLUTION|>--- conflicted
+++ resolved
@@ -36,17 +36,10 @@
 from .cpp.common import (Variable, has_debug, has_hdf5, has_scotch,
                          has_hdf5_parallel, has_mpi, has_mpi4py,
                          has_petsc, has_petsc4py, has_parmetis,
-<<<<<<< HEAD
-                         has_slepc, has_slepc4py, has_sundials,
-                         git_commit_hash, DOLFIN_EPS, DOLFIN_PI,
-                         TimingClear, TimingType, timing, timings,
-                         list_timings, dump_timings_to_xml,
-=======
                          has_slepc, has_slepc4py, git_commit_hash,
                          DOLFIN_EPS, DOLFIN_PI,  DOLFIN_EPS_LARGE,
                          TimingClear, TimingType,
                          timing, timings, list_timings, dump_timings_to_xml,
->>>>>>> 5fa8b534
                          SubSystemsManager)
 
 if has_hdf5():

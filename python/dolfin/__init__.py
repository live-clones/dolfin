# -*- coding: utf-8 -*-
"""Main module for DOLFIN"""

# flake8: noqa

# Copyright (C) 2017 Chris N. Richardson and Garth N. Wells
#
# Distributed under the terms of the GNU Lesser Public License (LGPL),
# either version 3 of the License, or (at your option) any later
# version.

import sys

# Store dl open flags to restore them after import
stored_dlopen_flags = sys.getdlopenflags()

# Developer note: below is related to OpenMPI
# Fix dlopen flags (may need reorganising)
if "linux" in sys.platform:
    # FIXME: What with other platforms?
    try:
        from ctypes import RTLD_NOW, RTLD_GLOBAL
    except ImportError:
        RTLD_NOW = 2
        RTLD_GLOBAL = 256
    sys.setdlopenflags(RTLD_NOW | RTLD_GLOBAL)
del sys

# Reset dl open flags
# sys.setdlopenflags(stored_dlopen_flags)
# del sys

# Import cpp modules
from .cpp import __version__

from .cpp.common import (Variable, has_debug, has_hdf5, has_scotch,
                         has_hdf5_parallel, has_mpi, has_mpi4py,
                         has_petsc, has_petsc4py, has_parmetis,
                         has_slepc, has_slepc4py, git_commit_hash,
                         DOLFIN_EPS, DOLFIN_PI, TimingClear, TimingType,
                         timing, timings, list_timings, dump_timings_to_xml,
                         SubSystemsManager)

if has_hdf5():
    from .cpp.adaptivity import TimeSeries
    from .cpp.io import HDF5File

from .cpp.ale import ALE
from .cpp import MPI
from .cpp.function import (Expression, Constant, FunctionAXPY,
                           LagrangeInterpolator, FunctionAssigner,
<<<<<<< HEAD
                           assign)
from .cpp.fem import (FiniteElement, DofMap, Assembler,
=======
                           assign, MultiMeshFunction)
from .cpp.fem import (FiniteElement, DofMap, Assembler, MultiMeshAssembler,
>>>>>>> 19342e4e
                      get_coordinates, create_mesh, set_coordinates,
                      vertex_to_dof_map, dof_to_vertex_map,
                      PointSource, DiscreteOperators,
                      LinearVariationalSolver,
                      NonlinearVariationalSolver,
                      SparsityPatternBuilder,
                      MultiMeshDirichletBC)

from .cpp.geometry import (BoundingBoxTree,
                           Point,
                           MeshPointIntersection,
                           intersect)
from .cpp.generation import (IntervalMesh, BoxMesh, RectangleMesh,
                             UnitDiscMesh,
                             UnitTriangleMesh, UnitCubeMesh,
                             UnitSquareMesh, UnitIntervalMesh,
                             SphericalShellMesh)
from .cpp.graph import GraphBuilder
from .cpp.io import File, XDMFFile, VTKFile
from .cpp.la import (has_linear_algebra_backend,
                     linear_algebra_backends,
                     has_krylov_solver_method,
                     has_krylov_solver_preconditioner, normalize,
                     VectorSpaceBasis, in_nullspace)

if has_linear_algebra_backend('PETSc'):
    from .cpp.la import (PETScVector, PETScMatrix, PETScFactory,
                         PETScOptions, PETScLUSolver,
                         PETScKrylovSolver, PETScPreconditioner)
    from .cpp.fem import PETScDMCollection
    from .cpp.nls import (PETScSNESSolver, PETScTAOSolver, TAOLinearBoundSolver)

if has_linear_algebra_backend('Tpetra'):
    from .cpp.la import (TpetraVector, TpetraMatrix, TpetraFactory,
                         MueluPreconditioner, BelosKrylovSolver)

if has_slepc():
    from .cpp.la import SLEPcEigenSolver

from .cpp.la import (IndexMap, DefaultFactory, Matrix, Vector, Scalar,
                     EigenMatrix, EigenVector, EigenFactory, LUSolver,
                     KrylovSolver, TensorLayout, LinearOperator,
                     BlockMatrix, BlockVector)
from .cpp.la import GenericVector  # Remove when pybind11 transition complete
from .cpp.log import (info, Table, set_log_level, get_log_level, LogLevel)
from .cpp.math import ipow, near, between
from .cpp.mesh import (Mesh, MeshTopology, MeshGeometry, MeshEntity,
                       MeshColoring, CellType, Cell, Facet, Face,
                       Edge, Vertex, cells, facets, faces, edges,
                       entities, vertices, SubDomain, BoundaryMesh,
                       MeshEditor, MeshQuality, SubMesh,
                       DomainBoundary, PeriodicBoundaryComputation,
                       MeshTransformation, SubsetIterator, MultiMesh)

from .cpp.nls import (NonlinearProblem, NewtonSolver, OptimisationProblem)
from .cpp.refinement import refine
from .cpp.parameter import Parameters, parameters
from .cpp.io import X3DOM, X3DOMParameters

# Import Python modules
from . import io
from . import la
from . import mesh
from . import parameter

from .common import timer
from .common.timer import Timer, timed
from .common.plotting import plot

from .fem.assembling import (assemble, assemble_system, assemble_multimesh,
                             SystemAssembler, assemble_local)
from .fem.form import Form
from .fem.norms import norm, errornorm
from .fem.dirichletbc import DirichletBC, AutoSubDomain
from .fem.interpolation import interpolate
from .fem.projection import project
from .fem.solvers import LocalSolver
from .fem.solving import (solve, LinearVariationalProblem,
                          NonlinearVariationalProblem)
from .fem.formmanipulations import (derivative, adjoint, increase_order, tear)

# Need to be careful with other to avoid circular dependency
from .fem.adaptivesolving import (AdaptiveLinearVariationalSolver,
                                  AdaptiveNonlinearVariationalSolver)

from .function.multimeshfunctionspace import MultiMeshFunctionSpace
from .function.functionspace import (FunctionSpace,
                                     VectorFunctionSpace, 
                                     TensorFunctionSpace,
                                     MultiMeshFunctionSpace)
from .function.function import Function
from .function.multimeshfunction import MultiMeshFunction
from .function.argument import (TestFunction, TrialFunction,
                                TestFunctions, TrialFunctions)
from .function.constant import Constant
from .function.specialfunctions import (MeshCoordinates, FacetArea, FacetNormal,
                                        CellVolume, SpatialCoordinate, CellNormal,
                                        CellDiameter, Circumradius,
                                        MinCellEdgeLength, MaxCellEdgeLength,
                                        MinFacetEdgeLength, MaxFacetEdgeLength)
from .function.expression import Expression, UserExpression, CompiledExpression

# experimental
from .jit.pybind11jit import compile_cpp_code

from .la import as_backend_type, la_index_dtype
from .mesh.ale import (compute_vertex_map, compute_edge_map,
                       init_parent_edge_indices)
from .mesh.meshfunction import (MeshFunction)
from .mesh.meshvaluecollection import MeshValueCollection
from .mesh.subdomain import CompiledSubDomain

from .multistage.multistagescheme import (RK4, CN2, ExplicitMidPoint,
                                          ESDIRK3, ESDIRK4,
                                          ForwardEuler, BackwardEuler)
from .multistage.multistagesolvers import PointIntegralSolver, RKSolver
from .multistage.rushlarsenschemes import RL1, RL2, GRL1, GRL2

# Import from ufl
from ufl import (FiniteElement, TensorElement, VectorElement,
                 MixedElement, rhs, lhs, conditional, le, lt, ge, gt,
                 split, cross, inner, dot, grad, curl, dx, div,
                 Measure, det, pi, sin, cos, tan, acos, asin, atan,
                 ln, exp, sqrt, bessel_I, bessel_J, bessel_K,
                 bessel_Y, Dx, ds, dS, dP, dX, dC, dI, dO, interval, triangle,
                 tetrahedron, quadrilateral, hexahedron, avg, jump,
                 sym, tr, Identity, variable, diff, as_vector,
                 as_tensor, as_matrix, system, outer, dev, skew,
                 elem_mult, elem_div, elem_pow, elem_op, erf)
from ufl.formoperators import action


# FIXME: remove after transition
def has_pybind11():
    return True


# FIXME: remove after transition
def mpi_comm_self():
    return MPI.comm_self


# FIXME: remove after transition
def mpi_comm_world():
    return MPI.comm_world


# FIXME: remove all these after transition
TimingClear_clear = TimingClear.clear
TimingClear_keep = TimingClear.keep
TimingType_wall = TimingType.wall
TimingType_system = TimingType.system
TimingType_user = TimingType.user

IndexMap.MapSize_OWNED = IndexMap.MapSize.OWNED
IndexMap.MapSize_UNOWNED = IndexMap.MapSize.UNOWNED
IndexMap.MapSize_ALL = IndexMap.MapSize.ALL

TensorLayout.Sparsity_DENSE = TensorLayout.Sparsity.DENSE
TensorLayout.Sparsity_SPARSE = TensorLayout.Sparsity.SPARSE
TensorLayout.Ghosts_GHOSTED = TensorLayout.Ghosts.GHOSTED
TensorLayout.Ghosts_UNGHOSTED = TensorLayout.Ghosts.UNGHOSTED

CellType.Type_interval = CellType.Type.interval
CellType.Type_triangle = CellType.Type.triangle
CellType.Type_tetrahedron = CellType.Type.tetrahedron
CellType.Type_quadrilateral = CellType.Type.quadrilateral
CellType.Type_hexahedron = CellType.Type.hexahedron

if has_linear_algebra_backend('PETSc'):
    PETScKrylovSolver.norm_type_default_norm = PETScKrylovSolver.norm_type.default_norm
    PETScKrylovSolver.norm_type_natural = PETScKrylovSolver.norm_type.natural
    PETScKrylovSolver.norm_type_preconditioned = PETScKrylovSolver.norm_type.preconditioned
    PETScKrylovSolver.norm_type_none = PETScKrylovSolver.norm_type.none
    PETScKrylovSolver.norm_type_unpreconditioned = PETScKrylovSolver.norm_type.unpreconditioned

LocalSolver.SolverType_LU = LocalSolver.SolverType.LU
LocalSolver.SolverType_Cholesky = LocalSolver.SolverType.Cholesky

XDMFFile.Encoding_HDF5 = XDMFFile.Encoding.HDF5
XDMFFile.Encoding_ASCII = XDMFFile.Encoding.ASCII<|MERGE_RESOLUTION|>--- conflicted
+++ resolved
@@ -49,13 +49,10 @@
 from .cpp import MPI
 from .cpp.function import (Expression, Constant, FunctionAXPY,
                            LagrangeInterpolator, FunctionAssigner,
-<<<<<<< HEAD
                            assign)
 from .cpp.fem import (FiniteElement, DofMap, Assembler,
-=======
                            assign, MultiMeshFunction)
 from .cpp.fem import (FiniteElement, DofMap, Assembler, MultiMeshAssembler,
->>>>>>> 19342e4e
                       get_coordinates, create_mesh, set_coordinates,
                       vertex_to_dof_map, dof_to_vertex_map,
                       PointSource, DiscreteOperators,

# -*- coding: utf-8 -*-
"""Main module for DOLFIN"""

# flake8: noqa

# Copyright (C) 2017 Chris N. Richardson and Garth N. Wells
#
# Distributed under the terms of the GNU Lesser Public License (LGPL),
# either version 3 of the License, or (at your option) any later
# version.

import sys

# Store dl open flags to restore them after import
stored_dlopen_flags = sys.getdlopenflags()

# Developer note: below is related to OpenMPI
# Fix dlopen flags (may need reorganising)
if "linux" in sys.platform:
    # FIXME: What with other platforms?
    try:
        from ctypes import RTLD_NOW, RTLD_GLOBAL
    except ImportError:
        RTLD_NOW = 2
        RTLD_GLOBAL = 256
    sys.setdlopenflags(RTLD_NOW | RTLD_GLOBAL)
del sys

# Reset dl open flags
# sys.setdlopenflags(stored_dlopen_flags)
# del sys

# Import cpp modules
from .cpp import __version__

from .cpp.common import (Variable, has_debug, has_hdf5, has_scotch,
                         has_hdf5_parallel, has_mpi, has_mpi4py,
                         has_petsc, has_petsc4py, has_parmetis, has_sundials,
                         has_slepc, has_slepc4py, git_commit_hash,
                         DOLFIN_EPS, DOLFIN_PI,  DOLFIN_EPS_LARGE,
                         TimingClear, TimingType,
                         timing, timings, list_timings, dump_timings_to_xml,
                         SubSystemsManager)

if has_hdf5():
    from .cpp.adaptivity import TimeSeries
    from .cpp.io import HDF5File

from .cpp.ale import ALE
from .cpp import MPI
from .cpp.function import (Expression, Constant, FunctionAXPY,
                           LagrangeInterpolator, FunctionAssigner, assign,
                           MultiMeshSubSpace)
from .cpp.fem import (FiniteElement, DofMap, Assembler, MultiMeshAssembler,
                      get_coordinates, create_mesh, set_coordinates,
                      vertex_to_dof_map, dof_to_vertex_map,
                      PointSource, DiscreteOperators,
                      LinearVariationalSolver,
                      NonlinearVariationalSolver,
                      SparsityPatternBuilder,
                      MultiMeshDirichletBC, adapt)

from .cpp.geometry import (BoundingBoxTree,
                           Point,
                           MeshPointIntersection,
                           intersect)
from .cpp.generation import (IntervalMesh, BoxMesh, RectangleMesh,
                             UnitDiscMesh,
                             UnitTriangleMesh, UnitCubeMesh,
                             UnitSquareMesh, UnitIntervalMesh,
                             SphericalShellMesh)
from .cpp.graph import GraphBuilder
from .cpp.io import File, XDMFFile, VTKFile
from .cpp.la import (list_linear_algebra_backends,
                     list_linear_solver_methods,
                     list_lu_solver_methods,
                     list_krylov_solver_methods,
                     list_krylov_solver_preconditioners,
                     has_linear_algebra_backend,
                     has_lu_solver_method,
                     has_krylov_solver_method,
                     has_krylov_solver_preconditioner,
                     linear_algebra_backends,
                     linear_solver_methods,
                     lu_solver_methods,
                     krylov_solver_methods,
                     krylov_solver_preconditioners,
                     normalize,
                     VectorSpaceBasis, in_nullspace)

if has_linear_algebra_backend('PETSc'):
    from .cpp.la import (PETScVector, PETScMatrix, PETScNestMatrix, PETScFactory,
                         PETScOptions, PETScLUSolver,
                         PETScKrylovSolver, PETScPreconditioner)
    from .cpp.fem import PETScDMCollection
    from .cpp.nls import (PETScSNESSolver, PETScTAOSolver, TAOLinearBoundSolver)

if has_linear_algebra_backend('Tpetra'):
    from .cpp.la import (TpetraVector, TpetraMatrix, TpetraFactory,
                         MueluPreconditioner, BelosKrylovSolver)

if has_slepc():
    from .cpp.la import SLEPcEigenSolver

from .cpp.la import (IndexMap, DefaultFactory, Matrix, Vector, Scalar,
                     EigenMatrix, EigenVector, EigenFactory, LUSolver,
                     KrylovSolver, TensorLayout, LinearOperator,
                     BlockMatrix, BlockVector)
from .cpp.la import GenericVector  # Remove when pybind11 transition complete
from .cpp.log import (info, Table, set_log_level, get_log_level, LogLevel,
                      Progress)
from .cpp.math import ipow, near, between
from .cpp.mesh import (Mesh, MeshTopology, MeshGeometry, MeshEntity,
                       MeshColoring, CellType, Cell, Facet, Face,
                       Edge, Vertex, cells, facets, faces, edges,
                       entities, vertices, SubDomain, BoundaryMesh,
                       MeshEditor, MeshQuality, SubMesh,
                       DomainBoundary, PeriodicBoundaryComputation,
                       MeshTransformation, SubsetIterator, MultiMesh, MeshView)

from .cpp.nls import (NonlinearProblem, NewtonSolver, OptimisationProblem)
from .cpp.refinement import refine, p_refine
from .cpp.parameter import Parameters, parameters
from .cpp.io import X3DOM, X3DOMParameters

if has_sundials():
    from .cpp.la import SUNDIALSNVector
    from .cpp.ts import CVode

# Import Python modules
from . import io
from . import la
from . import mesh
from . import parameter

from .common import timer
from .common.timer import Timer, timed
from .common.plotting import plot

from .fem.assembling import (assemble, assemble_system, assemble_multimesh,
                             SystemAssembler, assemble_local)
from .fem.form import Form
from .fem.norms import norm, errornorm
from .fem.dirichletbc import DirichletBC, AutoSubDomain
from .fem.multimeshdirichletbc import MultiMeshDirichletBC
from .fem.interpolation import interpolate
from .fem.projection import project
from .fem.solvers import LocalSolver
from .fem.solving import (solve, LinearVariationalProblem,
                          NonlinearVariationalProblem)
from .fem.solving import assemble_mixed_system
from .fem.formmanipulations import (derivative, adjoint, increase_order, tear, extract_blocks)

# Need to be careful with other to avoid circular dependency
from .fem.adaptivesolving import (AdaptiveLinearVariationalSolver,
                                  AdaptiveNonlinearVariationalSolver)

from .function.multimeshfunctionspace import (MultiMeshFunctionSpace,
                                              MultiMeshVectorFunctionSpace,
                                              MultiMeshTensorFunctionSpace)
from .function.functionspace import (FunctionSpace,
<<<<<<< HEAD
                                     FunctionSpaceProduct,
                                     VectorFunctionSpace, 
=======
                                     VectorFunctionSpace,
>>>>>>> 7808f1d5
                                     TensorFunctionSpace)

from .function.function import Function
from .function.multimeshfunction import MultiMeshFunction
from .function.argument import (TestFunction, TrialFunction,
                                TestFunctions, TrialFunctions,
                                View)
from .function.constant import Constant
from .function.specialfunctions import (MeshCoordinates, FacetArea, FacetNormal,
                                        CellVolume, SpatialCoordinate, CellNormal,
                                        CellDiameter, Circumradius,
                                        MinCellEdgeLength, MaxCellEdgeLength,
                                        MinFacetEdgeLength, MaxFacetEdgeLength)
from .function.expression import Expression, UserExpression, CompiledExpression

# experimental
from .jit.pybind11jit import compile_cpp_code

from .la import as_backend_type, la_index_dtype
from .mesh.ale import (compute_vertex_map, compute_edge_map,
                       init_parent_edge_indices)
from .mesh.meshfunction import (MeshFunction)
from .mesh.meshvaluecollection import MeshValueCollection
from .mesh.subdomain import CompiledSubDomain

from .multistage.multistagescheme import (RK4, CN2, ExplicitMidPoint,
                                          ESDIRK3, ESDIRK4,
                                          ForwardEuler, BackwardEuler)
from .multistage.multistagesolvers import PointIntegralSolver, RKSolver
from .multistage.rushlarsenschemes import RL1, RL2, GRL1, GRL2

# Import from ufl
from ufl import (FiniteElement, TensorElement, VectorElement,
                 MixedElement, rhs, lhs, conditional, le, lt, ge, gt,
                 split, cross, inner, dot, grad, nabla_grad, curl, dx, div,
                 Measure, det, pi, sin, cos, tan, acos, asin, atan,
                 ln, exp, sqrt, bessel_I, bessel_J, bessel_K,
                 bessel_Y, Dx, ds, dS, dP, dX, dC, dI, dO, interval, triangle,
                 tetrahedron, quadrilateral, hexahedron, avg, jump,
                 sym, tr, Identity, variable, diff, as_vector,
                 as_tensor, as_matrix, system, outer, dev, skew,
                 elem_mult, elem_div, elem_pow, elem_op, erf, inv)
from ufl.formoperators import action<|MERGE_RESOLUTION|>--- conflicted
+++ resolved
@@ -159,12 +159,8 @@
                                               MultiMeshVectorFunctionSpace,
                                               MultiMeshTensorFunctionSpace)
 from .function.functionspace import (FunctionSpace,
-<<<<<<< HEAD
                                      FunctionSpaceProduct,
                                      VectorFunctionSpace, 
-=======
-                                     VectorFunctionSpace,
->>>>>>> 7808f1d5
                                      TensorFunctionSpace)
 
 from .function.function import Function

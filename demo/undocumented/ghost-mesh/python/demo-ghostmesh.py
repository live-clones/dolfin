--- conflicted
+++ resolved
@@ -13,10 +13,7 @@
 parameters["ghost_mode"] = "shared_vertex"
 # parameters["ghost_mode"] = "None"
 parameters["reorder_cells_gps"] = True
-<<<<<<< HEAD
-=======
 parameters["reorder_vertices_gps"] = True
->>>>>>> 49a74906
 
 n = 0
 
@@ -32,11 +29,8 @@
 
 mpi_rank = MPI.rank(mpi_comm_world())
 
-<<<<<<< HEAD
 parameters["mesh_partitioner"] = "ParMETIS"
-=======
-# parameters["mesh_partitioner"] = "ParMETIS"
->>>>>>> 49a74906
+
 M = UnitSquareMesh(10, 10)
 # M = refine(M)
 

--- conflicted
+++ resolved
@@ -18,16 +18,8 @@
   MeshFunction<unsigned int> partitions;
 
   // Partition mesh
-<<<<<<< HEAD
-  MeshFunction<unsigned int> partitions(mesh, 2);
-  mesh.partition(4, partitions);
-
-  // Display partitions
-  partitions.disp();
-=======
   //MeshFunction<unsigned int> partitions(mesh, 2);
   mesh.partition(4, partitions);
->>>>>>> 595426c7
 
   // Plot mesh partition
   plot(partitions);

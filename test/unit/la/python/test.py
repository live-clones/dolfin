"""Unit tests for the linear algebra interface"""

# Copyright (C) 2008 Johan Hake
#
# This file is part of DOLFIN.
#
# DOLFIN is free software: you can redistribute it and/or modify
# it under the terms of the GNU Lesser General Public License as published by
# the Free Software Foundation, either version 3 of the License, or
# (at your option) any later version.
#
# DOLFIN is distributed in the hope that it will be useful,
# but WITHOUT ANY WARRANTY; without even the implied warranty of
# MERCHANTABILITY or FITNESS FOR A PARTICULAR PURPOSE. See the
# GNU Lesser General Public License for more details.
#
# You should have received a copy of the GNU Lesser General Public License
# along with DOLFIN. If not, see <http://www.gnu.org/licenses/>.
#
# First added:  2008-09-30
# Last changed: 2011-04-20

import unittest
from dolfin import *

class AbstractBaseTest(object):
    count = 0
    def setUp(self):
        if self.backend != "default":
            parameters.linear_algebra_backend = self.backend
        type(self).count += 1
        if type(self).count == 1:
            # Only print this message once per class instance
            print "\nRunning:",type(self).__name__

    def assemble_matrices(self, use_backend=False):
        " Assemble a pair of matrices, one (square) MxM and one MxN"
        mesh = UnitSquare(3,3)

        V = FunctionSpace(mesh, "Lagrange", 2)
        W = FunctionSpace(mesh, "Lagrange", 1)

        v = TestFunction(V)
        u = TrialFunction(V)
        s = TrialFunction(W)

        # Forms
        a = dot(grad(u),grad(v))*dx
        b = v*s*dx

        if use_backend:
            if self.backend == "uBLAS":
                backend = getattr(cpp, self.backend+self.sub_backend+'Factory').instance()
            else:
                backend = getattr(cpp, self.backend+'Factory').instance()
            return assemble(a, backend=backend), assemble(b, backend=backend)
        else:
            return assemble(a), assemble(b)

    def assemble_vectors(self):
        mesh = UnitSquare(3,3)

        V = FunctionSpace(mesh, "Lagrange", 2)
        W = FunctionSpace(mesh, "Lagrange", 1)

        v = TestFunction(V)
        t = TestFunction(W)

        return assemble(v*dx), assemble(t*dx)

    def test_vector(self):
        from numpy import ndarray, linspace, array, fromiter
        from numpy import int,int0,int16,int32,int64
        from numpy import uint,uint0,uint16,uint32,uint64
        v,w = self.assemble_vectors()

        # Get local ownership range (relevant for parallel vectors)
        n0, n1 = v.local_range()
        distributed = True
        if (n1 - n0) == v.size():
            distributed = False

        # Test set and access with different integers
        for t in [int,int0,int16,int32,int64,uint,uint0,uint16,uint32,uint64]:
            v[t(0)] = 2.0
            if v.owns_index(t(0)): self.assertAlmostEqual(v[t(0)], 2.0)

        A = v.copy()
        B = down_cast(v.copy())
        if A.owns_index(5): self.assertAlmostEqual(A[5], B[5])

        B *= 0.5
        A *= 2
        if A.owns_index(5): self.assertAlmostEqual(A[5], 4*B[5])

        B /= 2
        A /= 0.5
        if A.owns_index(5): self.assertAlmostEqual(A[5], 16*B[5])

        if n0 <= 5 and 5 < n1:
            val1 = A[5]
            val2 = B[5]
        A += B
        if A.owns_index(5): self.assertAlmostEqual(A[5], val1+val2)

        A -= B
        if A.owns_index(5): self.assertAlmostEqual(A[5], val1)

        C = 16*B
        if A.owns_index(5): self.assertAlmostEqual(A[5],C[5])

        D = (C + B)*5
        if A.owns_index(5): self.assertAlmostEqual(D[5], (val1+val2)*5)

        F = (A-B)/4
        if A.owns_index(5): self.assertAlmostEqual(F[5], (val1-val2)/4)

        A.axpy(100,B)
        if A.owns_index(5): self.assertAlmostEqual(A[5], val1+val2*100)

        A2 = A.array()
        self.assertTrue(isinstance(A2,ndarray))
        self.assertEqual(A2.shape, (n1-n0,))
        if A.owns_index(5): self.assertAlmostEqual(A2[5], A[5])
        if not distributed: self.assertAlmostEqual(A2.sum(),A.sum())

        if not distributed:
            B2 = B.array()
            A[1:16:2] = B[1:16:2]
            A2[1:16:2] = B2[1:16:2]
            self.assertAlmostEqual(A2[1], A[1])

        if not distributed:
            ind = [1,3,6,9,15]
            ind1 = array([1,3,6,9,15])

            # These two just to check that one can use numpy arrays and list of uints
            ind2 = array([1,3,6,9,15],'I')
            ind3 = list(array([1,3,6,9,15],'I'))
            A[ind2] = ind2
            A2[ind3] = ind2

            G  = A[ind]
            G1 = A[ind1]
            G2 = A2[ind]

            G3 = A[A > 1]
            G4 = A2[A2 > 1]

            A3 = fromiter(A,"d")

            a = A[15]
            b = 1.e10

            self.assertAlmostEqual(G1.sum(),G.sum())
            self.assertAlmostEqual(G2.sum(),G.sum())
            self.assertEqual(len(G3),len(G4))
            self.assertAlmostEqual(G3.sum(),G4.sum())
            self.assertEqual(A[-1],A[len(A)-1])
            self.assertEqual(A[-len(A)],A[0])
            self.assertEqual(len(ind),len(G))
            self.assertTrue(all(val==G[i] for i, val in enumerate(G)))
            self.assertTrue((G==G1).all())
            self.assertTrue((G<=G1).all())
            self.assertTrue((G>=G1).all())
            self.assertFalse((G<G1).any())
            self.assertFalse((G>G1).any())
            self.assertTrue(a in A)
            self.assertTrue(b not in A)
            self.assertTrue((A3==A2).all())
            A[:] = A==A
            self.assertTrue(A.sum()==len(A))

            A[:] = A2
            self.assertTrue((A==A2).all())

            H  = A.copy()
            H._assign(0.0)
            H[ind] = G

            C[:] = 2
            D._assign(2)
            self.assertAlmostEqual(C[0],2)
            self.assertAlmostEqual(C[-1],2)
            self.assertAlmostEqual(C.sum(),D.sum())

            C[ind] = 3
            self.assertAlmostEqual(C[ind].sum(), 3*len(ind))

            def wrong_index(ind):
                A[ind]

            self.assertRaises(RuntimeError,wrong_index,(-len(A)-1))
            self.assertRaises(RuntimeError,wrong_index,(len(A)+1))
            self.assertRaises(TypeError,wrong_index,("jada"))
            self.assertRaises(TypeError,wrong_index,(.5))
            self.assertRaises(RuntimeError,wrong_index,([-len(A)-1,2]))
            self.assertRaises(RuntimeError,wrong_index,([len(A),2]))

            def wrong_dim(ind0,ind1):
                A[ind0] = B[ind1]

            self.assertRaises(RuntimeError,wrong_dim,[0,2],[0,2,4])
            self.assertRaises(RuntimeError,wrong_dim,[0,2],slice(0,4,1))
            self.assertRaises(TypeError,wrong_dim,0,slice(0,4,1))

            A *= B
            A2 *= B2
            I = A*B
            I2 = A2*B2
            self.assertAlmostEqual(A.sum(),A2.sum())
            self.assertAlmostEqual(I.sum(),I2.sum())

    def test_matrix_vector(self, use_backend=False):
        from numpy import dot, absolute

        # Tests bailout for this choice
        if self.backend == "uBLAS" and not use_backend:
            return

        A,B = self.assemble_matrices(use_backend)
        v,w = self.assemble_vectors()

        # Get local ownership range (relevant for parallel vectors)
        n0, n1 = v.local_range()
        distributed = True
        if (n1 - n0) == v.size():
            distributed = False

        # Reference values
        v_norm  = 0.181443684651
        Av_norm = 0.575896483442
        Bw_norm = 0.0149136743079
        Cv_norm = 0.00951459156865

        u = A*v

        self.assertTrue(isinstance(u, type(v)))
        self.assertEqual(len(u), len(v))

        # Test basic square matrix multiply results

        self.assertAlmostEqual(v.norm('l2'), v_norm)
        self.assertAlmostEqual(u.norm('l2'), Av_norm)

        # Test rectangular matrix multiply results

        self.assertAlmostEqual((B*w).norm('l2'), Bw_norm)

        # Test transpose multiply (rectangular)

        x = Vector()
        if self.backend == 'uBLAS':
            self.assertRaises(RuntimeError, B.transpmult, v, x)
        else:
            B.transpmult(v, x)
            self.assertAlmostEqual(x.norm('l2'), Cv_norm)

        # Miscellaneous tests

        u2 = 2*u - A*v
        if u2.owns_index(4): self.assertAlmostEqual(u2[4], u[4])

        u3 = 2*u + -1.0*(A*v)
        if u3.owns_index(4): self.assertAlmostEqual(u3[4], u[4])

        if not distributed:
            v_numpy = v.array()
            A_numpy = A.array()

            u_numpy = dot(A_numpy,v_numpy)
            u_numpy2 = A*v_numpy

            self.assertTrue(absolute(u.array() - u_numpy).sum() < DOLFIN_EPS*len(v))
            self.assertTrue(absolute(u_numpy2 - u_numpy).sum() < DOLFIN_EPS*len(v))

    def test_matrix_vector_with_backend(self):
        self.test_matrix_vector(True)
        
class DataNotWorkingTester:
    def test_matrix_data(self):
        A,B = self.assemble_matrices()
        self.assertRaises(RuntimeError,A.data)

        A = down_cast(A)
        self.assertRaises(RuntimeError,A.data)

    def test_vector_data(self):
        v,w = self.assemble_vectors()
        self.assertRaises(RuntimeError,v.data)

        v = down_cast(v)
        def no_attribute():
            v.data()
        self.assertRaises(AttributeError,no_attribute)

if has_linear_algebra_backend("PETSc"):
    class PETScTester(DataNotWorkingTester, AbstractBaseTest, unittest.TestCase):
        backend    = "PETSc"

if has_linear_algebra_backend("Epetra"):
    class EpetraTester(DataNotWorkingTester, AbstractBaseTest, unittest.TestCase):
        backend    = "Epetra"

if MPI.num_processes() == 1:
    class uBLASSparseTester(AbstractBaseTest, unittest.TestCase):
        backend     = "uBLAS"
        sub_backend = "Sparse"

    class uBLASDenseTester(AbstractBaseTest, unittest.TestCase):
        backend     = "uBLAS"
        sub_backend = "Dense"

    if has_linear_algebra_backend("MTL4"):
        class MTL4Tester(AbstractBaseTest, unittest.TestCase):
            backend    = "MTL4"

<<<<<<< HEAD
    if has_linear_algebra_backend("PETScCusp"):
        class PETScCuspTester(DataNotWorkingTester, unittest.TestCase):
            backend    = "PETScCusp"

if has_linear_algebra_backend("PETSc"):
    class PETScTester(DataNotWorkingTester, unittest.TestCase):
        backend    = "PETSc"

if has_linear_algebra_backend("Epetra"):
    class EpetraTester(DataNotWorkingTester, unittest.TestCase):
        backend    = "Epetra"
=======
>>>>>>> 4b079a45

if __name__ == "__main__":
    # Turn of DOLFIN output
    set_log_active(False);

    print ""
    print "Testing basic PyDOLFIN linear algebra operations"
    print "------------------------------------------------"
    unittest.main()<|MERGE_RESOLUTION|>--- conflicted
+++ resolved
@@ -315,23 +315,13 @@
         class MTL4Tester(AbstractBaseTest, unittest.TestCase):
             backend    = "MTL4"
 
-<<<<<<< HEAD
     if has_linear_algebra_backend("PETScCusp"):
-        class PETScCuspTester(DataNotWorkingTester, unittest.TestCase):
+        class PETScCuspTester(DataNotWorkingTester, AbstractBaseTest, unittest.TestCase):
             backend    = "PETScCusp"
 
-if has_linear_algebra_backend("PETSc"):
-    class PETScTester(DataNotWorkingTester, unittest.TestCase):
-        backend    = "PETSc"
-
-if has_linear_algebra_backend("Epetra"):
-    class EpetraTester(DataNotWorkingTester, unittest.TestCase):
-        backend    = "Epetra"
-=======
->>>>>>> 4b079a45
 
 if __name__ == "__main__":
-    # Turn of DOLFIN output
+    # Turn off DOLFIN output
     set_log_active(False);
 
     print ""

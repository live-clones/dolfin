--- conflicted
+++ resolved
@@ -44,11 +44,7 @@
 using namespace dolfin;
 
 //-----------------------------------------------------------------------------
-<<<<<<< HEAD
-CVode::CVode(LMM cv_lmm, ITER cv_iter) : ls(NULL), t(0.0)
-=======
-CVode::CVode(LMM cv_lmm, ITER cv_iter) : _t(0.0)
->>>>>>> e940b4bb
+CVode::CVode(LMM cv_lmm, ITER cv_iter) : _ls(NULL), _t(0.0)
 {
   // FIXME: rename and move - do we even need to keep them?
   _cv_lmm = cv_lmm;
@@ -66,13 +62,9 @@
 //-----------------------------------------------------------------------------
 CVode::~CVode()
 {
-<<<<<<< HEAD
-  CVodeFree(&cvode_mem);
-  if (ls)
-    SUNLinSolFree(ls);
-=======
   CVodeFree(&_cvode_mem);
->>>>>>> e940b4bb
+  if (_ls)
+    SUNLinSolFree(_ls);
 }
 //-----------------------------------------------------------------------------
 void CVode::init(std::shared_ptr<GenericVector> u0, double atol, double rtol, long int mxsteps)
@@ -95,24 +87,14 @@
 
   if (_cv_iter == CV_NEWTON)
   {
-<<<<<<< HEAD
     dolfin_debug("Initialising Newton solver");
-    ls = SUNSPGMR(_u->nvector(), PREC_LEFT, 0);
-    flag = CVSpilsSetLinearSolver(cvode_mem, ls);
+    _ls = SUNSPGMR(_u->nvector(), PREC_LEFT, 0);
+    flag = CVSpilsSetLinearSolver(_cvode_mem, _ls);
     dolfin_assert(flag == CV_SUCCESS);
 
-    flag = CVSpilsSetPreconditioner(cvode_mem, NULL, prec_solve);
-=======
-    dolfin_debug("Initialising Newtonian solver");
-    _ls = std::unique_ptr<_generic_SUNLinearSolver>(SUNSPGMR(_u->nvector(), PREC_LEFT, 0));
-    flag = CVSpilsSetLinearSolver(_cvode_mem,_ls.get());
+    flag = CVSpilsSetPreconditioner(_cvode_mem, NULL, prec_solve);
     dolfin_assert(flag == CV_SUCCESS);
 
-    // Set the preconditioner solver function to be called by CVode 
-    flag = CVSpilsSetPreconditioner(_cvode_mem, NULL, CVode::prec_solve);
->>>>>>> e940b4bb
-    dolfin_assert(flag == CV_SUCCESS);
-  
     // Set the Jacobian function to be called by CVode solver
     flag = CVSpilsSetJacTimes(_cvode_mem, NULL, f_jac);
     dolfin_assert(flag == CV_SUCCESS);
@@ -122,23 +104,12 @@
 //-----------------------------------------------------------------------------
 double CVode::step(double dt)
 {
-
-<<<<<<< HEAD
-  double tout = t + dt;
-  std::cout << "t_in = " << t << ", dt = " << dt << " " << ((CVodeMem) cvode_mem)->cv_h;
-  int flag = ::CVode(cvode_mem, tout, _u->nvector(), &t, CV_NORMAL);
-  dolfin_assert((flag == CV_SUCCESS) || (flag == CV_TSTOP_RETURN) || (flag == CV_ROOT_RETURN));
-
-  std::cout << " " << flag << " -  t_out = " << t << std::endl;
-=======
   double tout = _t + dt;
-  std::cout << "t_in = " << _t << ", dt = " << dt << " " << ((CVodeMem) _cvode_mem)->cv_h << std::endl;
+  std::cout << "t_in = " << _t << ", dt = " << dt << " " << ((CVodeMem) _cvode_mem)->cv_h;
   int flag = ::CVode(_cvode_mem, tout, _u->nvector(), &_t, CV_NORMAL);
   dolfin_assert((flag == CV_SUCCESS) || (flag == CV_TSTOP_RETURN) || (flag == CV_ROOT_RETURN));
 
-  std::cout << "t_out = " << _t;
->>>>>>> e940b4bb
-
+  std::cout << " " << flag << " -  t_out = " << _t << std::endl;
   return _t;
 }
 //-----------------------------------------------------------------------------

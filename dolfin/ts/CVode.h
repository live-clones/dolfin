// Copyright (C) 2017 Chris Richardson and Chris Hadjigeorgiou
//
// This file is part of DOLFIN.
//
// DOLFIN is free software: you can redistribute it and/or modify
// it under the terms of the GNU Lesser General Public License as published by
// the Free Software Foundation, either version 3 of the License, or
// (at your option) any later version.
//
// DOLFIN is distributed in the hope that it will be useful,
// but WITHOUT ANY WARRANTY; without even the implied warranty of
// MERCHANTABILITY or FITNESS FOR A PARTICULAR PURPOSE. See the
// GNU Lesser General Public License for more details.
//
// You should have received a copy of the GNU Lesser General Public License
// along with DOLFIN. If not, see <http://www.gnu.org/licenses/>.

#ifndef __DOLFIN_C_VODE_H
#define __DOLFIN_C_VODE_H

#ifdef HAS_SUNDIALS

#include <dolfin/la/SUNDIALSNVector.h>

#include <cvode/cvode.h>
#include <cvode/cvode_impl.h>
#include <sunlinsol/sunlinsol_spgmr.h>
#include <sundials/sundials_dense.h>
#include <sundials/sundials_types.h>
#include <sundials/sundials_iterative.h>

namespace dolfin
{
  /// Wrapper class to SUNDIALS CVODE
  class CVode
  {
  public:

    // These enums are used by PYBIND11 to map the definitions from C
    enum LMM { cv_bdf = CV_BDF, cv_adams = CV_ADAMS };

    enum ITER { cv_functional = CV_FUNCTIONAL, cv_newton = CV_NEWTON };

    /// Constructor
    CVode(LMM cv_lmm, ITER cv_iter);

    /// Destructor
    virtual ~CVode();

    /// Initialise CVode
    void init(std::shared_ptr<GenericVector> u0, double atol, double rtol, long int mxsteps = 0);

    /// Advance time by timestep dt
    double step(double dt);

    /// Get current time
    double get_time() const;

    /// Set the current time
    void set_time(double t0);

    /// Overloaded function for time derivatives of u at time t
    /// Given the vector u, at time t, provide the time derivative udot.
    virtual void derivs(double t, std::shared_ptr<GenericVector> u,
                        std::shared_ptr<GenericVector> udot);

    /// Overloaded Jacobian function
    virtual int jacobian(std::shared_ptr<GenericVector> u,
                          std::shared_ptr<GenericVector> Ju,
   		          double t, std::shared_ptr<GenericVector> y,
                          std::shared_ptr<GenericVector> fy);

    /// Document
    virtual int jacobian_setup(double t,
                          std::shared_ptr<GenericVector> Jv,
                          std::shared_ptr<GenericVector> y);

    /// Overloaded reconditioner solver function
    virtual int psolve(double tn, std::shared_ptr<GenericVector>u,
                          std::shared_ptr<GenericVector> fu,
   		                    std::shared_ptr<GenericVector> r,
                          std::shared_ptr<GenericVector> z,
                          double gamma, double delta, int lr);

    /// FIXME: document
    std::map<std::string,double> statistics();

  private:
    // Internal callback from CVode to get time derivatives - passed on to derivs (above)
    static int f(realtype t, N_Vector u, N_Vector udot, void *user_data);

    // FIXME: document
    static int f_jac_setup(double t, N_Vector y, N_Vector fy, void *user_data);

    // FIXME: document
    static int f_jac(N_Vector u, N_Vector fu, double t, N_Vector y, N_Vector fy, void* , N_Vector tmp);

    // FIXME: document
    static int prec_solve(double, N_Vector, N_Vector, N_Vector, N_Vector, double, double, int, void*);

    // Vector of values - wrapper around dolfin::GenericVector
    std::shared_ptr<SUNDIALSNVector> _u;

    // SUNDIALS Linear Solver
<<<<<<< HEAD
    SUNLinearSolver ls;
=======
    std::unique_ptr<_generic_SUNLinearSolver> _ls;
>>>>>>> e940b4bb

    // Current time
    // FIXME - add underscore
    double _t;

    // 
    LMM _cv_lmm;
    ITER _cv_iter;

    // Pointer to CVode memory struct
    void* _cvode_mem;

  };

}

#endif

#endif<|MERGE_RESOLUTION|>--- conflicted
+++ resolved
@@ -102,17 +102,13 @@
     std::shared_ptr<SUNDIALSNVector> _u;
 
     // SUNDIALS Linear Solver
-<<<<<<< HEAD
-    SUNLinearSolver ls;
-=======
-    std::unique_ptr<_generic_SUNLinearSolver> _ls;
->>>>>>> e940b4bb
+    SUNLinearSolver _ls;
 
     // Current time
     // FIXME - add underscore
     double _t;
 
-    // 
+    //
     LMM _cv_lmm;
     ITER _cv_iter;
 

--- conflicted
+++ resolved
@@ -141,19 +141,17 @@
     ///         The value dimension (for the given axis).
     virtual std::size_t value_dimension(std::size_t i) const override;
 
-<<<<<<< HEAD
+    /// Return value shape
+    ///
+    /// @return std::vector<std::size_t>
+    ///         The value shape.
+    virtual std::vector<std::size_t> value_shape() const override;
+
     /// Property setter
     virtual void set_property(std::string name, double value);
 
     /// Parameter getter
     virtual double get_property(std::string name) const;
-=======
-    /// Return value shape
-    ///
-    /// @return std::vector<std::size_t>
-    ///         The value shape.
-    virtual std::vector<std::size_t> value_shape() const override;
->>>>>>> b0b8fa9c
 
     /// Restrict function to local cell (compute expansion coefficients w).
     ///

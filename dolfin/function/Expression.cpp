// Copyright (C) 2009-2011 Anders Logg
//
// This file is part of DOLFIN.
//
// DOLFIN is free software: you can redistribute it and/or modify
// it under the terms of the GNU Lesser General Public License as published by
// the Free Software Foundation, either version 3 of the License, or
// (at your option) any later version.
//
// DOLFIN is distributed in the hope that it will be useful,
// but WITHOUT ANY WARRANTY; without even the implied warranty of
// MERCHANTABILITY or FITNESS FOR A PARTICULAR PURPOSE. See the
// GNU Lesser General Public License for more details.
//
// You should have received a copy of the GNU Lesser General Public License
// along with DOLFIN. If not, see <http://www.gnu.org/licenses/>.
//
// Modified by Johan Hake, 2009.
//
// First added:  2009-09-28
// Last changed: 2011-11-14

#include <dolfin/log/log.h>
#include <dolfin/mesh/Cell.h>
#include <dolfin/mesh/Mesh.h>
#include <dolfin/mesh/Vertex.h>
#include "Expression.h"

using namespace dolfin;

//-----------------------------------------------------------------------------
Expression::Expression()
{
  // Do nothing
}
//-----------------------------------------------------------------------------
Expression::Expression(std::size_t dim)
{
  _value_shape.resize(1);
  _value_shape[0] = dim;
}
//-----------------------------------------------------------------------------
Expression::Expression(std::size_t dim0, std::size_t dim1)
{
  _value_shape.resize(2);
  _value_shape[0] = dim0;
  _value_shape[1] = dim1;
}
//-----------------------------------------------------------------------------
Expression::Expression(std::vector<std::size_t> value_shape)
  : _value_shape(value_shape)
{
  // Do nothing
}
//-----------------------------------------------------------------------------
Expression::Expression(const Expression& expression)
  : _value_shape(expression._value_shape)
{
  // Do nothing
}
//-----------------------------------------------------------------------------
Expression::~Expression()
{
  // Do nothing
}
//-----------------------------------------------------------------------------
void Expression::eval(Array<double>& values,
                      const Array<double>& x,
                      const ufc::cell& cell) const
{
  // Redirect to Eigen eval
  Eigen::Map<Eigen::VectorXd> _values(values.data(), values.size());
  const Eigen::Map<Eigen::VectorXd> _x(const_cast<double*>(x.data()), x.size());
  eval(_values, _x, cell);
}
//-----------------------------------------------------------------------------
void Expression::eval(Eigen::Ref<Eigen::VectorXd> values,
                      Eigen::Ref<const Eigen::VectorXd> x,
                      const ufc::cell& cell) const
{
  // Redirect to simple eval
  Array<double> _values(values.size(), values.data());
  const Array<double> _x(x.size(), const_cast<double*>(x.data()));
  eval(_values, _x);
}
//-----------------------------------------------------------------------------
void Expression::eval(Array<double>& values, const Array<double>& x) const
{
  // Redirect to simple eval (Eigen version)
  Eigen::Map<Eigen::VectorXd> _values(values.data(), values.size());
  const Eigen::Map<Eigen::VectorXd> _x(const_cast<double*>(x.data()), x.size());
  eval(_values, _x);
}
//-----------------------------------------------------------------------------
void Expression::eval(Eigen::Ref<Eigen::VectorXd> values,
                      Eigen::Ref<const Eigen::VectorXd> x) const
{
  dolfin_error("Expression.cpp",
               "evaluate expression",
               "Missing eval() function (must be overloaded)");
}
//-----------------------------------------------------------------------------
std::size_t Expression::value_rank() const
{
  return _value_shape.size();
}
//-----------------------------------------------------------------------------
std::size_t Expression::value_dimension(std::size_t i) const
{
  if (i >= _value_shape.size())
  {
    dolfin_error("Expression.cpp",
                 "evaluate expression",
                 "Illegal axis %d for value dimension for value of rank %d",
                 i, _value_shape.size());
  }
  return _value_shape[i];
}
//-----------------------------------------------------------------------------
<<<<<<< HEAD
void Expression::set_property(std::string name, double value)
{
  dolfin_error("Expression.cpp",
               "set parameter",
               "This method should be overloaded in the derived class");
}
//-----------------------------------------------------------------------------
double Expression::get_property(std::string name) const
{
  dolfin_error("Expression.cpp",
               "get parameter",
               "This method should be overloaded in the derived class");
  return 0.0;
=======
std::vector<std::size_t> Expression::value_shape() const
{
  return _value_shape;
>>>>>>> b0b8fa9c
}
//-----------------------------------------------------------------------------
void Expression::restrict(double* w,
                          const FiniteElement& element,
                          const Cell& dolfin_cell,
                          const double* coordinate_dofs,
                          const ufc::cell& ufc_cell) const
{
  // Restrict as UFC function (by calling eval)
  restrict_as_ufc_function(w, element, dolfin_cell, coordinate_dofs,
                           ufc_cell);
}
//-----------------------------------------------------------------------------
void Expression::compute_vertex_values(std::vector<double>& vertex_values,
                                       const Mesh& mesh) const
{
  // Local data for vertex values
  const std::size_t size = value_size();
  Array<double> local_vertex_values(size);

  // Resize vertex_values
  vertex_values.resize(size*mesh.num_vertices());

  // Iterate over cells, overwriting values when repeatedly visiting vertices
  ufc::cell ufc_cell;
  for (CellIterator cell(mesh, "all"); !cell.end(); ++cell)
  {
    // Update cell data
    cell->get_cell_data(ufc_cell);

    // Iterate over cell vertices
    for (VertexIterator vertex(*cell); !vertex.end(); ++vertex)
    {
      // Wrap coordinate data
      const Array<double> x(mesh.geometry().dim(),
                            const_cast<double*>(vertex->x()));

      // Evaluate at vertex
      eval(local_vertex_values, x, ufc_cell);

      // Copy to array
      for (std::size_t i = 0; i < size; i++)
      {
        const std::size_t global_index = i*mesh.num_vertices() + vertex->index();
        vertex_values[global_index] = local_vertex_values[i];
      }
    }
  }
}
//-----------------------------------------------------------------------------
std::shared_ptr<const FunctionSpace> Expression::function_space() const
{
  return std::shared_ptr<const FunctionSpace>();
}
//-----------------------------------------------------------------------------<|MERGE_RESOLUTION|>--- conflicted
+++ resolved
@@ -117,7 +117,11 @@
   return _value_shape[i];
 }
 //-----------------------------------------------------------------------------
-<<<<<<< HEAD
+std::vector<std::size_t> Expression::value_shape() const
+{
+  return _value_shape;
+}
+//-----------------------------------------------------------------------------
 void Expression::set_property(std::string name, double value)
 {
   dolfin_error("Expression.cpp",
@@ -131,13 +135,7 @@
                "get parameter",
                "This method should be overloaded in the derived class");
   return 0.0;
-=======
-std::vector<std::size_t> Expression::value_shape() const
-{
-  return _value_shape;
->>>>>>> b0b8fa9c
 }
-//-----------------------------------------------------------------------------
 void Expression::restrict(double* w,
                           const FiniteElement& element,
                           const Cell& dolfin_cell,

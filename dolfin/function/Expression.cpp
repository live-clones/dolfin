--- conflicted
+++ resolved
@@ -135,8 +135,6 @@
                "This method should be overloaded in the derived class");
   return 0.0;
 }
-<<<<<<< HEAD
-=======
 //-----------------------------------------------------------------------------
 void Expression::set_generic_function(std::string name, std::shared_ptr<GenericFunction>)
 {
@@ -153,7 +151,6 @@
   return std::shared_ptr<GenericFunction>();
 }
 //-----------------------------------------------------------------------------
->>>>>>> 69d91339
 void Expression::restrict(double* w,
                           const FiniteElement& element,
                           const Cell& dolfin_cell,

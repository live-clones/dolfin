--- conflicted
+++ resolved
@@ -35,11 +35,7 @@
 
 //-----------------------------------------------------------------------------
 void
-<<<<<<< HEAD
-ZoltanPartition::compute_partition_phg(const MPI_Comm& mpi_comm,
-=======
 ZoltanPartition::compute_partition_phg(const MPI_Comm mpi_comm,
->>>>>>> 7daf1bd8
                                        std::vector<std::size_t>& cell_partition,
                                        const LocalMeshData& mesh_data)
 {
@@ -136,11 +132,7 @@
 }
 //-----------------------------------------------------------------------------
 void
-<<<<<<< HEAD
-ZoltanPartition::compute_partition_rcb(const MPI_Comm& mpi_comm,
-=======
 ZoltanPartition::compute_partition_rcb(const MPI_Comm mpi_comm,
->>>>>>> 7daf1bd8
                                        std::vector<std::size_t>& cell_partition,
                                        const LocalMeshData& mesh_data)
 {
@@ -242,11 +234,7 @@
   dolfin_assert(local_mesh_data);
 
   // Get MPI communicator
-<<<<<<< HEAD
-  const MPI_Comm& mpi_comm = local_mesh_data->mpi_comm();
-=======
   const MPI_Comm mpi_comm = local_mesh_data->mpi_comm();
->>>>>>> 7daf1bd8
 
   dolfin_assert(num_gid_entries == 1);
   dolfin_assert(num_lid_entries == 0);
@@ -300,11 +288,7 @@
     = (std::vector<std::set<std::size_t> >*)data;
 
   // MPI communicate
-<<<<<<< HEAD
-  const MPI_Comm& mpi_comm = local_graph->mpi_comm();
-=======
   const MPI_Comm mpi_comm = local_graph->mpi_comm();
->>>>>>> 7daf1bd8
 
   std::vector<std::size_t> offsets;
   std::size_t local_offset = MPI::global_offset(mpi_comm, local_graph->size(),
@@ -350,11 +334,7 @@
   dolfin_assert(local_mesh_data);
 
   // Get MPI communicator
-<<<<<<< HEAD
-  const MPI_Comm& mpi_comm = local_mesh_data->mpi_comm();
-=======
   const MPI_Comm mpi_comm = local_mesh_data->mpi_comm();
->>>>>>> 7daf1bd8
 
   dolfin_assert(num_gid_entries == 1);
   dolfin_assert(num_lid_entries == 0);
@@ -465,11 +445,7 @@
 }
 //-----------------------------------------------------------------------------
 #else
-<<<<<<< HEAD
-void ZoltanPartition::compute_partition_phg(const MPI_Comm& mpi_comm,
-=======
 void ZoltanPartition::compute_partition_phg(const MPI_Comm mpi_comm,
->>>>>>> 7daf1bd8
                                             std::vector<std::size_t>& cell_partition,
                                             const LocalMeshData& mesh_data)
 {
@@ -478,11 +454,7 @@
                "DOLFIN has been configured without support for Zoltan from Trilinos");
 }
 //-----------------------------------------------------------------------------
-<<<<<<< HEAD
-void ZoltanPartition::compute_partition_rcb(const MPI_Comm& mpi_comm,
-=======
 void ZoltanPartition::compute_partition_rcb(const MPI_Comm mpi_comm,
->>>>>>> 7daf1bd8
                                             std::vector<std::size_t>& cell_partition,
                                             const LocalMeshData& mesh_data)
 {

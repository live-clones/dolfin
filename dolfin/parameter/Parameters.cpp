// Copyright (C) 2009-2012 Anders Logg
//
// This file is part of DOLFIN.
//
// DOLFIN is free software: you can redistribute it and/or modify
// it under the terms of the GNU Lesser General Public License as published by
// the Free Software Foundation, either version 3 of the License, or
// (at your option) any later version.
//
// DOLFIN is distributed in the hope that it will be useful,
// but WITHOUT ANY WARRANTY; without even the implied warranty of
// MERCHANTABILITY or FITNESS FOR A PARTICULAR PURPOSE. See the
// GNU Lesser General Public License for more details.
//
// You should have received a copy of the GNU Lesser General Public License
// along with DOLFIN. If not, see <http://www.gnu.org/licenses/>.

#include <sstream>
#include <stdio.h>
#include <boost/program_options.hpp>

#include <dolfin/log/log.h>
#include <dolfin/log/LogStream.h>
#include <dolfin/log/Table.h>
#include <dolfin/common/utils.h>
#include <dolfin/common/SubSystemsManager.h>
#include "Parameter.h"
#include "Parameters.h"

using namespace dolfin;
namespace po = boost::program_options;

//-----------------------------------------------------------------------------
Parameters::Parameters(std::string key) : _key(key)
{
  // Check that key name is allowed
  Parameter::check_key(key);
}
//-----------------------------------------------------------------------------
Parameters::~Parameters()
{
  clear();
}
//-----------------------------------------------------------------------------
Parameters::Parameters(const Parameters& parameters)
{
  *this = parameters;
}
//-----------------------------------------------------------------------------
std::string Parameters::name() const
{
  return _key;
}
//-----------------------------------------------------------------------------
void Parameters::rename(std::string key)
{
  Parameter::check_key(key);
  _key = key;
}
//-----------------------------------------------------------------------------
void Parameters::clear()
{
<<<<<<< HEAD
  // Delete parameters
  _parameters.clear();

  // Delete parameter sets
  for (auto it = _parameter_sets.begin(); it != _parameter_sets.end(); ++it)
    delete it->second;
  _parameter_sets.clear();

=======
  // Delete parameters and parameter sets
  _parameters.clear();

>>>>>>> c549a435
  // Reset key
  _key = "";
}
//-----------------------------------------------------------------------------
void Parameters::add_unset(std::string key, Parameter::Type type)
{
<<<<<<< HEAD
  // Check key name
  if (has_parameter(key))
  {
    dolfin_error("Parameters.cpp",
                 "add parameter",
                 "Parameter \"%s.%s\" already defined",
                 this->name().c_str(), key.c_str());
  }

  // Add parameter
  _parameters.insert({key, Parameter(key, type)});
=======
  auto e = _parameters.insert({key, Parameter(key, type)});
  if (!e.second)
  {
    dolfin_error("Parameters.cpp",
                 "add parameter",
                 "Parameter(s) \"%s.%s\" already defined",
                 this->name().c_str(), key.c_str());
  }
>>>>>>> c549a435
}
//-----------------------------------------------------------------------------
void Parameters::add(std::string key, int value)
{
<<<<<<< HEAD
  // Check key name
  if (has_parameter(key))
=======
  auto e = _parameters.insert({key, Parameter(key, value)});
  if (!e.second)
>>>>>>> c549a435
  {
    dolfin_error("Parameters.cpp",
                 "add parameter",
                 "Parameter(s) \"%s.%s\" already defined",
                 this->name().c_str(), key.c_str());
  }
<<<<<<< HEAD

  // Add parameter
  _parameters.insert({key, Parameter(key, value)});
=======
>>>>>>> c549a435
}
//-----------------------------------------------------------------------------
void Parameters::add(std::string key, int value,
                     int min_value, int max_value)
{
  auto e = _parameters.insert({key, Parameter(key, value)});
  if (!e.second)
  {
    dolfin_error("Parameters.cpp",
                 "add parameter",
                 "Parameter(s) \"%s.%s\" already defined",
                 this->name().c_str(), key.c_str());
  }

  // Set range
<<<<<<< HEAD
  Parameter& p = find_parameter(key);
  p.set_range(min_value, max_value);
=======
  boost::get<Parameter>(e.first->second).set_range(min_value, max_value);
>>>>>>> c549a435
}
//-----------------------------------------------------------------------------
void Parameters::add(std::string key, double value)
{
<<<<<<< HEAD
  // Check key name
  if (has_parameter(key))
=======
  auto e = _parameters.insert({key, Parameter(key, value)});
  if (!e.second)
>>>>>>> c549a435
  {
    dolfin_error("Parameters.cpp",
                 "add parameter",
                 "Parameter(s) \"%s.%s\" already defined",
                 this->name().c_str(), key.c_str());
  }
<<<<<<< HEAD

  // Add parameter
  _parameters.insert({key, Parameter(key, value)});
=======
>>>>>>> c549a435
}
//-----------------------------------------------------------------------------
void Parameters::add(std::string key, double value,
                     double min_value, double max_value)
{
  auto e = _parameters.insert({key, Parameter(key, value)});
  if (!e.second)
  {
    dolfin_error("Parameters.cpp",
                 "add parameter",
                 "Parameter(s) \"%s.%s\" already defined",
                 this->name().c_str(), key.c_str());
  }

  // Set range
<<<<<<< HEAD
  Parameter& p = find_parameter(key);
  p.set_range(min_value, max_value);
=======
  boost::get<Parameter>(e.first->second).set_range(min_value, max_value);
>>>>>>> c549a435
}
//-----------------------------------------------------------------------------
void Parameters::add(std::string key, std::string value)
{
<<<<<<< HEAD
  // Check key name
  if (has_parameter(key))
=======
  auto e = _parameters.insert({key, Parameter(key, value)});
  if (!e.second)
>>>>>>> c549a435
  {
    dolfin_error("Parameters.cpp",
                 "add parameter",
                 "Parameter(s) \"%s.%s\" already defined",
                 this->name().c_str(), key.c_str());
  }
<<<<<<< HEAD

  // Add parameter
  _parameters.insert({key, Parameter(key, value)});
=======
>>>>>>> c549a435
}
//-----------------------------------------------------------------------------
void Parameters::add(std::string key, const char* value)
{
  // This version is needed to avoid having const char* picked up by
  // the add function for bool parameters.

<<<<<<< HEAD
  // Check key name
  if (has_parameter(key))
=======
  auto e = _parameters.insert({key, Parameter(key, value)});
  if (!e.second)
>>>>>>> c549a435
  {
    dolfin_error("Parameters.cpp",
                 "add parameter",
                 "Parameter \"%s.%s\" already defined",
                 this->name().c_str(), key.c_str());
  }
<<<<<<< HEAD

  // Add parameter
  _parameters.insert({key, Parameter(key, value)});
=======
>>>>>>> c549a435
}
//-----------------------------------------------------------------------------
void Parameters::add(std::string key, std::string value,
                     std::set<std::string> range)
{
  auto e = _parameters.insert({key, Parameter(key, value)});
  if (!e.second)
  {
    dolfin_error("Parameters.cpp",
                 "add parameter",
                 "Parameter \"%s.%s\" already defined",
                 this->name().c_str(), key.c_str());
  }

<<<<<<< HEAD
  // Set range
  Parameter& p = find_parameter(key);
  p.set_range(range);
=======
  boost::get<Parameter>(e.first->second).set_range(range);
>>>>>>> c549a435
}
//-----------------------------------------------------------------------------
void Parameters::add(std::string key, const char* value,
                     std::set<std::string> range)
{
  // This version is needed to avoid having const char* picked up by
  // the add function for bool parameters.

  auto e = _parameters.insert({key, Parameter(key, value)});
  if (!e.second)
  {
    dolfin_error("Parameters.cpp",
                 "add parameter",
                 "Parameter \"%s.%s\" already defined",
                 this->name().c_str(), key.c_str());
  }

  // Set range
<<<<<<< HEAD
  Parameter& p = find_parameter(key);
  p.set_range(range);
=======
  boost::get<Parameter>(e.first->second).set_range(range);
>>>>>>> c549a435
}
//-----------------------------------------------------------------------------
void Parameters::add(std::string key, bool value)
{
<<<<<<< HEAD
  // Check key name
  if (has_parameter(key))
=======
  auto e = _parameters.insert({key, Parameter(key, value)});
  if (!e.second)
>>>>>>> c549a435
  {
    dolfin_error("Parameters.cpp",
                 "add parameter",
                 "Parameter \"%s.%s\" already defined",
                 this->name().c_str(), key.c_str());
  }
<<<<<<< HEAD

  // Add parameter
  _parameters.insert({key, Parameter(key, value)});
=======
>>>>>>> c549a435
}
//-----------------------------------------------------------------------------
void Parameters::add(const Parameters& parameters)
{
  auto e =_parameters.insert({parameters.name(), Parameters(parameters)});
  if (!e.second)
  {
    dolfin_error("Parameters.cpp",
                 "add parameter set",
                 "Parameter set \"%s.%s\" already defined",
                 this->name().c_str(), parameters.name().c_str());
  }
}
//-----------------------------------------------------------------------------
void Parameters::remove(std::string key)
{
<<<<<<< HEAD
  // Check key name
  if (!has_parameter(key) && !find_parameter_set(key))
=======
  std::size_t num_removed = 0;
  num_removed += _parameters.erase(key);

  if (num_removed == 0)
>>>>>>> c549a435
  {
    dolfin_error("Parameters.cpp",
                 "remove parameter or parameter set",
                 "No parameter or parameter set \"%s.%s\" defined",
                 this->name().c_str(), key.c_str());
  }

<<<<<<< HEAD
  // Delete objects (safe to delete both even if only one is nonzero)
  delete find_parameter_set(key);

  // Remove from maps (safe to remove both)
  std::size_t num_removed = 0;
  num_removed += _parameters.erase(key);
  num_removed += _parameter_sets.erase(key);
=======
>>>>>>> c549a435
  dolfin_assert(num_removed == 1);
}
//-----------------------------------------------------------------------------
void Parameters::parse(int argc, char* argv[])
{
  log(TRACE, "Parsing command-line arguments.");
  parse_common(argc, argv);
}
//-----------------------------------------------------------------------------
void Parameters::update(const Parameters& parameters)
{
  // Update the parameters
  for (auto it = parameters._parameters.begin(); it != parameters._parameters.end(); ++it)
  {
<<<<<<< HEAD
    // Get parameters
    const Parameter& other = it->second;

    if (!this->has_parameter(other.key()))
    {
      // This set does not have a parameter that is present in 'other'
      warning("Ignoring unknown parameter \"%s\" in parameter set \"%s\" when updating parameter set \"%s\".",
              other.key().c_str(), parameters.name().c_str(), name().c_str());
    }
    else
    {
      // Skip unset parameters
      if (!other.is_set())
      {
        //warning("Ignoring unset parameter \"%s\" in parameter set \"%s\" when updating parameter set \"%s\".",
        //        other.key().c_str(), parameters.name().c_str(), name().c_str());
      }
      else
      {
        // Set value
        Parameter& my_param = this->find_parameter(other.key());
        my_param = other;
      }
    }
  }

  // Update nested parameter sets
  for (auto it = parameters._parameter_sets.begin(); it != parameters._parameter_sets.end(); ++it)
    (*this)(it->first).update(*it->second);
=======
    // If have a parameter set
    if (it->second.which() == 1)
    {
      const Parameters& other_p_set = boost::get<Parameters>(it->second);
      (*this)(it->first).update(other_p_set);
    }
    else
    {
      // Get 'other' parameter and find 'this' parameter (if at all)
      const Parameter& other_p = boost::get<Parameter>(it->second);
      auto this_it = _parameters.find(other_p.key());

      // Check type

      if (this_it == _parameters.end())
      {
        // This set does not have a parameter that is present in 'other'
        warning("Ignoring unknown parameter \"%s\" in parameter set \"%s\" when updating parameter set \"%s\".",
                other_p.key().c_str(), parameters.name().c_str(), name().c_str());
      }
      else
      {
        // Skip unset parameters
        if (!other_p.is_set())
        {
          //warning("Ignoring unset parameter \"%s\" in parameter set \"%s\" when updating parameter set \"%s\".",
          //        other.key().c_str(), parameters.name().c_str(), name().c_str());
        }
        else
        {
          // Update value
          Parameter& self_p = boost::get<Parameter>(this_it->second);
          self_p = other_p;
        }
      }
    }
  }

>>>>>>> c549a435
}
//-----------------------------------------------------------------------------
Parameter& Parameters::operator[] (std::string key)
{
  auto p = _parameters.find(key);
  if (p == _parameters.end())
  {
    dolfin_error("Parameters.cpp",
                 "access parameter",
                 "Parameter \"%s.%s\" not defined",
                 this->name().c_str(), key.c_str());
  }
  else if (p->second.which() != 0)
  {
    dolfin_error("Parameters.cpp",
                 "access parameter",
                 "Key '" + key + "' is for a Parameters object (not a Parameter)");
  }

<<<<<<< HEAD
  return p->second;
=======
  return boost::get<Parameter>(p->second);
>>>>>>> c549a435
}
//-----------------------------------------------------------------------------
const Parameter& Parameters::operator[] (std::string key) const
{
  auto p = _parameters.find(key);
  if (p == _parameters.end())
  {
    dolfin_error("Parameters.cpp",
                 "access parameter",
                 "Parameter \"%s.%s\" not defined",
                 this->name().c_str(), key.c_str());
  }
  else if (p->second.which() != 0)
  {
    dolfin_error("Parameters.cpp",
                 "access parameter",
                 "Key '" + key + "' is for a Parameters object (not a Parameter)");
  }

<<<<<<< HEAD
  return p->second;
=======
  return boost::get<Parameter>(p->second);
>>>>>>> c549a435
}
//-----------------------------------------------------------------------------
Parameters& Parameters::operator() (std::string key)
{
  auto p = _parameters.find(key);
  if (p == _parameters.end())
  {
    dolfin_error("Parameters.cpp",
                 "access parameter set",
                 "Parameter set \"%s.%s\" not defined",
                 this->name().c_str(), key.c_str());
  }
  else if (p->second.which() != 1)
  {
    dolfin_error("Parameters.cpp",
                 "access parameters",
                 "Key '" + key + "' is for a Parameter object (not a Parameters)");
  }

  return boost::get<Parameters>(p->second);
}
//-----------------------------------------------------------------------------
const Parameters& Parameters::operator() (std::string key) const
{
  auto p = _parameters.find(key);
  if (p == _parameters.end())
  {
    dolfin_error("Parameters.cpp",
                 "access parameter set",
                 "Parameter set \"%s.%s\" not defined",
                 this->name().c_str(), key.c_str());
  }
  else if (p->second.which() != 1)
  {
    dolfin_error("Parameters.cpp",
                 "access parameters",
                 "Key '" + key + "' is for a Parameter object (not a Parameters)");
  }

  return boost::get<Parameters>(p->second);
}
//-----------------------------------------------------------------------------
const Parameters& Parameters::operator= (const Parameters& parameters)
{
  // Copy key
  _key = parameters._key;

<<<<<<< HEAD
  // Copy parameters
  _parameters = parameters._parameters;

  // Copy parameter sets
  for (auto it = parameters._parameter_sets.begin(); it != parameters._parameter_sets.end(); ++it)
  {
    const Parameters& p = *it->second;
    _parameter_sets[p.name()] = new Parameters(p);
  }
=======
  // Copy parameters and parameter sets
  _parameters = parameters._parameters;
>>>>>>> c549a435

  return *this;
}
//-----------------------------------------------------------------------------
bool Parameters::has_key(std::string key) const
{
  return has_parameter(key) or has_parameter_set(key);
}
//-----------------------------------------------------------------------------
bool Parameters::has_parameter(std::string key) const
{
<<<<<<< HEAD
  return _parameters.find(key) != _parameters.end();
=======
  auto p = _parameters.find(key);
  return (p != _parameters.end()) and (p->second.which() == 0);
>>>>>>> c549a435
}
//-----------------------------------------------------------------------------
bool Parameters::has_parameter_set(std::string key) const
{
  auto p = _parameters.find(key);
  return (p != _parameters.end()) and (p->second.which() == 1);
}
//-----------------------------------------------------------------------------
void Parameters::get_parameter_keys(std::vector<std::string>& keys) const
{
<<<<<<< HEAD
  keys.reserve(_parameters.size());
  for (auto it = _parameters.begin(); it != _parameters.end(); ++it)
    keys.push_back(it->first);
=======
  for (auto it = _parameters.begin(); it != _parameters.end(); ++it)
  {
    if (it->second.which() == 0)
      keys.push_back(it->first);
  }
>>>>>>> c549a435
}
//-----------------------------------------------------------------------------
void Parameters::get_parameter_set_keys(std::vector<std::string>& keys) const
{
<<<<<<< HEAD
  keys.reserve(_parameter_sets.size());
  for (auto it = _parameter_sets.begin(); it != _parameter_sets.end(); ++it)
    keys.push_back(it->first);
 }
=======
  for (auto it = _parameters.begin(); it != _parameters.end(); ++it)
  {
    if (it->second.which() == 1)
      keys.push_back(it->first);
  }
}
>>>>>>> c549a435
//-----------------------------------------------------------------------------
std::string Parameters::str(bool verbose) const
{
  std::stringstream s;
  if (verbose)
  {
    s << str(false) << std::endl << std::endl;
    if (_parameters.empty())
    {
      s << name() << indent("(empty)");
      return s.str();
    }

    Table t(_key);
    for (auto it = _parameters.begin(); it != _parameters.end(); ++it)
    {
<<<<<<< HEAD
      const Parameter& p = it->second;
      t(p.key(), "type") = p.type_str();
      t(p.key(), "value") = (p.is_set() ? p.value_str() : "<unset>");
      t(p.key(), "range") = p.range_str();
      t(p.key(), "access") = p.access_count();
      t(p.key(), "change") = p.change_count();
    }
    s << indent(t.str(true));

    for (auto it = _parameter_sets.begin(); it != _parameter_sets.end(); ++it)
      s << "\n\n" << indent(it->second->str(verbose));
=======
      if (it->second.which() == 0)
      {
        const Parameter& p = boost::get<Parameter>(it->second);
        t(p.key(), "type") = p.type_str();
        t(p.key(), "value") = (p.is_set() ? p.value_str() : "<unset>");
        t(p.key(), "range") = p.range_str();
        t(p.key(), "access") = p.access_count();
        t(p.key(), "change") = p.change_count();
      }
    }
    s << indent(t.str(true));

    for (auto it = _parameters.begin(); it != _parameters.end(); ++it)
    {
      if (it->second.which() == 1)
        s << "\n\n" << indent(boost::get<Parameters>(it->second).str(verbose));
    }
>>>>>>> c549a435
  }
  else
  {
    s << "<Parameter set \"" << name() << "\" containing "
      << _parameters.size() << " parameter(s) and parameter set(s)>";
  }

  return s.str();
}
//-----------------------------------------------------------------------------
void Parameters::parse_common(int argc, char* argv[])
{
  // Add list of allowed options to po::options_description
  po::options_description desc("Allowed options");
  add_parameter_set_to_po(desc, *this);

  // Add help option
  desc.add_options()("help", "show help text");

  // Read command-line arguments into po::variables_map
  po::variables_map vm;
  const po::parsed_options parsed
    = po::command_line_parser(argc, argv).options(desc).allow_unregistered().run();
  po::store(parsed, vm);
  po::notify(vm);

  // FIXME: This is commented out because it generated a lot of
  // misleading noise with application-specific user parameters,
  // especially when running in parallel

  // Collect and report unrecognized options
  /*
  const std::vector<std::string> unrecognized_options
    = po::collect_unrecognized(parsed.options, po::include_positional);
  for (std::size_t i = 0; i < unrecognized_options.size(); ++i)
  {
    std::cout << "Skipping unrecognized option for parameter set \""
              << name() << "\": " << unrecognized_options[i] << std::endl;
  }
  */

  // Show help text
  if (vm.count("help"))
  {
    std::stringstream s;
    s << desc;
    info(s.str());
    exit(1);
  }

  // Read values from the parsed variable map
  read_vm(vm, *this);
}
//-----------------------------------------------------------------------------
void Parameters::parse_petsc(int argc, char* argv[])
{
  // Return if there are no arguments
  if (argc <= 1)
    return;

  std::string s = "Passing options to PETSc:";
  for (int i = 1; i < argc; i++)
  {
    s.append(" ");
    s.append(std::string(argv[i]));
  }
  log(TRACE, s);

  SubSystemsManager::init_petsc(argc, argv);
}
//-----------------------------------------------------------------------------
void Parameters::add_parameter_set_to_po(po::options_description& desc,
                                         const Parameters &parameters,
                                         std::string base_name) const
{
  for (auto it = parameters._parameters.begin(); it != parameters._parameters.end(); ++it)
  {
<<<<<<< HEAD
    const Parameter& p = it->second;
    std::string param_name(base_name + p.key());
    if (p.type_str() == "int")
    {
      desc.add_options()(param_name.c_str(), po::value<int>(),
                         p.description().c_str());
    }
    else if (p.type_str() == "bool")
=======
    if (it->second.which() == 0)
>>>>>>> c549a435
    {
      const Parameter& p = boost::get<Parameter>(it->second);
      std::string param_name(base_name + p.key());
      if (p.type_str() == "int")
      {
        desc.add_options()(param_name.c_str(), po::value<int>(),
                           p.description().c_str());
      }
      else if (p.type_str() == "bool")
      {
        desc.add_options()(param_name.c_str(), po::value<bool>(),
                           p.description().c_str());
      }
      else if (p.type_str() == "double")
      {
        desc.add_options()(param_name.c_str(), po::value<double>(),
                           p.description().c_str());
      }
      else if (p.type_str() == "string")
      {
        desc.add_options()(param_name.c_str(), po::value<std::string>(),
                         p.description().c_str());
      }
    }
  }

<<<<<<< HEAD
  for (auto it = parameters._parameter_sets.begin();
       it != parameters._parameter_sets.end(); ++it)
=======
  for (auto it = parameters._parameters.begin();
       it != parameters._parameters.end(); ++it)
>>>>>>> c549a435
  {
    if (it->second.which() == 1)
    {
      const Parameters& p_set = boost::get<Parameters>(it->second);
      add_parameter_set_to_po(desc, p_set, base_name + it->first + ".");
    }
  }
}
//-----------------------------------------------------------------------------
void Parameters::read_vm(po::variables_map& vm, Parameters& parameters,
                         std::string base_name)
{
  // Read values from po::variables_map
  for (auto it = parameters._parameters.begin(); it != parameters._parameters.end(); ++it)
  {
<<<<<<< HEAD
    Parameter& p = it->second;
    std::string param_name(base_name + p.key());
    if (p.type_str() == "int")
    {
      const po::variable_value& v = vm[param_name];
      if (!v.empty())
        p = v.as<int>();
    }
    else if (p.type_str() == "bool")
    {
      const po::variable_value& v = vm[param_name];
      if (!v.empty())
        p = v.as<bool>();
    }
    else if (p.type_str() == "double")
=======
    if (it->second.which() == 0)
>>>>>>> c549a435
    {
      Parameter& p = boost::get<Parameter>(it->second);
      std::string param_name(base_name + p.key());
      if (p.type_str() == "int")
      {
        const po::variable_value& v = vm[param_name];
        if (!v.empty())
          p = v.as<int>();
      }
      else if (p.type_str() == "bool")
      {
        const po::variable_value& v = vm[param_name];
        if (!v.empty())
          p = v.as<bool>();
      }
      else if (p.type_str() == "double")
      {
        const po::variable_value& v = vm[param_name];
        if (!v.empty())
          p = v.as<double>();
      }
      else if (p.type_str() == "string")
      {
        const po::variable_value& v = vm[param_name];
        if (!v.empty())
          p = v.as<std::string>();
      }
    }
  }

<<<<<<< HEAD
  for (auto it = parameters._parameter_sets.begin();
       it != parameters._parameter_sets.end(); ++it)
=======
  for (auto it = parameters._parameters.begin();
       it != parameters._parameters.end(); ++it)
>>>>>>> c549a435
  {
    if (it->second.which() == 1)
    {
      Parameters& p_set = boost::get<Parameters>(it->second);
      read_vm(vm, p_set, base_name + it->first + ".");
    }
  }
}
//-----------------------------------------------------------------------------
<<<<<<< HEAD
const Parameter& Parameters::find_parameter(std::string key) const
{
  auto p = _parameters.find(key);
  if (p == _parameters.end())
  {
    dolfin_error("Parameters.cpp",
                 "find parameter",
                 "Parameter \"%s\" does not exist",
                 key.c_str());
  }

  return p->second;
}
//-----------------------------------------------------------------------------
Parameter& Parameters::find_parameter(std::string key)
{
  auto p = _parameters.find(key);
  if (p == _parameters.end())
  {
    dolfin_error("Parameters.cpp",
                 "find parameter",
                 "Parameter \"%s\" does not exist",
                 key.c_str());
  }

  return p->second;
=======
boost::optional<Parameter&> Parameters::find_parameter(std::string key)
{
  auto p = _parameters.find(key);
  if (p == _parameters.end())
    return boost::none;
  else if (p->second.which() != 0)
    return boost::none;
  else
    return boost::get<Parameter>(p->second);
>>>>>>> c549a435
}
//-----------------------------------------------------------------------------
boost::optional<Parameters&> Parameters::find_parameter_set(std::string key)
{
<<<<<<< HEAD
  auto p = _parameter_sets.find(key);
  if (p == _parameter_sets.end())
    return 0;
  return p->second;
=======
  auto p = _parameters.find(key);
  if (p == _parameters.end())
    return boost::none;
  else if (p->second.which() != 1)
    return boost::none;
  else
    return boost::get<Parameters>(p->second);
>>>>>>> c549a435
}
//-----------------------------------------------------------------------------
namespace dolfin
{
  Parameters empty_parameters("empty");
}
//-----------------------------------------------------------------------------<|MERGE_RESOLUTION|>--- conflicted
+++ resolved
@@ -60,39 +60,15 @@
 //-----------------------------------------------------------------------------
 void Parameters::clear()
 {
-<<<<<<< HEAD
-  // Delete parameters
-  _parameters.clear();
-
-  // Delete parameter sets
-  for (auto it = _parameter_sets.begin(); it != _parameter_sets.end(); ++it)
-    delete it->second;
-  _parameter_sets.clear();
-
-=======
   // Delete parameters and parameter sets
   _parameters.clear();
 
->>>>>>> c549a435
   // Reset key
   _key = "";
 }
 //-----------------------------------------------------------------------------
 void Parameters::add_unset(std::string key, Parameter::Type type)
 {
-<<<<<<< HEAD
-  // Check key name
-  if (has_parameter(key))
-  {
-    dolfin_error("Parameters.cpp",
-                 "add parameter",
-                 "Parameter \"%s.%s\" already defined",
-                 this->name().c_str(), key.c_str());
-  }
-
-  // Add parameter
-  _parameters.insert({key, Parameter(key, type)});
-=======
   auto e = _parameters.insert({key, Parameter(key, type)});
   if (!e.second)
   {
@@ -101,30 +77,18 @@
                  "Parameter(s) \"%s.%s\" already defined",
                  this->name().c_str(), key.c_str());
   }
->>>>>>> c549a435
 }
 //-----------------------------------------------------------------------------
 void Parameters::add(std::string key, int value)
 {
-<<<<<<< HEAD
-  // Check key name
-  if (has_parameter(key))
-=======
-  auto e = _parameters.insert({key, Parameter(key, value)});
-  if (!e.second)
->>>>>>> c549a435
+  auto e = _parameters.insert({key, Parameter(key, value)});
+  if (!e.second)
   {
     dolfin_error("Parameters.cpp",
                  "add parameter",
                  "Parameter(s) \"%s.%s\" already defined",
                  this->name().c_str(), key.c_str());
   }
-<<<<<<< HEAD
-
-  // Add parameter
-  _parameters.insert({key, Parameter(key, value)});
-=======
->>>>>>> c549a435
 }
 //-----------------------------------------------------------------------------
 void Parameters::add(std::string key, int value,
@@ -140,35 +104,19 @@
   }
 
   // Set range
-<<<<<<< HEAD
-  Parameter& p = find_parameter(key);
-  p.set_range(min_value, max_value);
-=======
   boost::get<Parameter>(e.first->second).set_range(min_value, max_value);
->>>>>>> c549a435
 }
 //-----------------------------------------------------------------------------
 void Parameters::add(std::string key, double value)
 {
-<<<<<<< HEAD
-  // Check key name
-  if (has_parameter(key))
-=======
-  auto e = _parameters.insert({key, Parameter(key, value)});
-  if (!e.second)
->>>>>>> c549a435
+  auto e = _parameters.insert({key, Parameter(key, value)});
+  if (!e.second)
   {
     dolfin_error("Parameters.cpp",
                  "add parameter",
                  "Parameter(s) \"%s.%s\" already defined",
                  this->name().c_str(), key.c_str());
   }
-<<<<<<< HEAD
-
-  // Add parameter
-  _parameters.insert({key, Parameter(key, value)});
-=======
->>>>>>> c549a435
 }
 //-----------------------------------------------------------------------------
 void Parameters::add(std::string key, double value,
@@ -184,35 +132,19 @@
   }
 
   // Set range
-<<<<<<< HEAD
-  Parameter& p = find_parameter(key);
-  p.set_range(min_value, max_value);
-=======
   boost::get<Parameter>(e.first->second).set_range(min_value, max_value);
->>>>>>> c549a435
 }
 //-----------------------------------------------------------------------------
 void Parameters::add(std::string key, std::string value)
 {
-<<<<<<< HEAD
-  // Check key name
-  if (has_parameter(key))
-=======
-  auto e = _parameters.insert({key, Parameter(key, value)});
-  if (!e.second)
->>>>>>> c549a435
+  auto e = _parameters.insert({key, Parameter(key, value)});
+  if (!e.second)
   {
     dolfin_error("Parameters.cpp",
                  "add parameter",
                  "Parameter(s) \"%s.%s\" already defined",
                  this->name().c_str(), key.c_str());
   }
-<<<<<<< HEAD
-
-  // Add parameter
-  _parameters.insert({key, Parameter(key, value)});
-=======
->>>>>>> c549a435
 }
 //-----------------------------------------------------------------------------
 void Parameters::add(std::string key, const char* value)
@@ -220,25 +152,14 @@
   // This version is needed to avoid having const char* picked up by
   // the add function for bool parameters.
 
-<<<<<<< HEAD
-  // Check key name
-  if (has_parameter(key))
-=======
-  auto e = _parameters.insert({key, Parameter(key, value)});
-  if (!e.second)
->>>>>>> c549a435
+  auto e = _parameters.insert({key, Parameter(key, value)});
+  if (!e.second)
   {
     dolfin_error("Parameters.cpp",
                  "add parameter",
                  "Parameter \"%s.%s\" already defined",
                  this->name().c_str(), key.c_str());
   }
-<<<<<<< HEAD
-
-  // Add parameter
-  _parameters.insert({key, Parameter(key, value)});
-=======
->>>>>>> c549a435
 }
 //-----------------------------------------------------------------------------
 void Parameters::add(std::string key, std::string value,
@@ -253,13 +174,7 @@
                  this->name().c_str(), key.c_str());
   }
 
-<<<<<<< HEAD
-  // Set range
-  Parameter& p = find_parameter(key);
-  p.set_range(range);
-=======
   boost::get<Parameter>(e.first->second).set_range(range);
->>>>>>> c549a435
 }
 //-----------------------------------------------------------------------------
 void Parameters::add(std::string key, const char* value,
@@ -278,35 +193,19 @@
   }
 
   // Set range
-<<<<<<< HEAD
-  Parameter& p = find_parameter(key);
-  p.set_range(range);
-=======
   boost::get<Parameter>(e.first->second).set_range(range);
->>>>>>> c549a435
 }
 //-----------------------------------------------------------------------------
 void Parameters::add(std::string key, bool value)
 {
-<<<<<<< HEAD
-  // Check key name
-  if (has_parameter(key))
-=======
-  auto e = _parameters.insert({key, Parameter(key, value)});
-  if (!e.second)
->>>>>>> c549a435
+  auto e = _parameters.insert({key, Parameter(key, value)});
+  if (!e.second)
   {
     dolfin_error("Parameters.cpp",
                  "add parameter",
                  "Parameter \"%s.%s\" already defined",
                  this->name().c_str(), key.c_str());
   }
-<<<<<<< HEAD
-
-  // Add parameter
-  _parameters.insert({key, Parameter(key, value)});
-=======
->>>>>>> c549a435
 }
 //-----------------------------------------------------------------------------
 void Parameters::add(const Parameters& parameters)
@@ -323,15 +222,10 @@
 //-----------------------------------------------------------------------------
 void Parameters::remove(std::string key)
 {
-<<<<<<< HEAD
-  // Check key name
-  if (!has_parameter(key) && !find_parameter_set(key))
-=======
   std::size_t num_removed = 0;
   num_removed += _parameters.erase(key);
 
   if (num_removed == 0)
->>>>>>> c549a435
   {
     dolfin_error("Parameters.cpp",
                  "remove parameter or parameter set",
@@ -339,16 +233,6 @@
                  this->name().c_str(), key.c_str());
   }
 
-<<<<<<< HEAD
-  // Delete objects (safe to delete both even if only one is nonzero)
-  delete find_parameter_set(key);
-
-  // Remove from maps (safe to remove both)
-  std::size_t num_removed = 0;
-  num_removed += _parameters.erase(key);
-  num_removed += _parameter_sets.erase(key);
-=======
->>>>>>> c549a435
   dolfin_assert(num_removed == 1);
 }
 //-----------------------------------------------------------------------------
@@ -363,37 +247,6 @@
   // Update the parameters
   for (auto it = parameters._parameters.begin(); it != parameters._parameters.end(); ++it)
   {
-<<<<<<< HEAD
-    // Get parameters
-    const Parameter& other = it->second;
-
-    if (!this->has_parameter(other.key()))
-    {
-      // This set does not have a parameter that is present in 'other'
-      warning("Ignoring unknown parameter \"%s\" in parameter set \"%s\" when updating parameter set \"%s\".",
-              other.key().c_str(), parameters.name().c_str(), name().c_str());
-    }
-    else
-    {
-      // Skip unset parameters
-      if (!other.is_set())
-      {
-        //warning("Ignoring unset parameter \"%s\" in parameter set \"%s\" when updating parameter set \"%s\".",
-        //        other.key().c_str(), parameters.name().c_str(), name().c_str());
-      }
-      else
-      {
-        // Set value
-        Parameter& my_param = this->find_parameter(other.key());
-        my_param = other;
-      }
-    }
-  }
-
-  // Update nested parameter sets
-  for (auto it = parameters._parameter_sets.begin(); it != parameters._parameter_sets.end(); ++it)
-    (*this)(it->first).update(*it->second);
-=======
     // If have a parameter set
     if (it->second.which() == 1)
     {
@@ -432,7 +285,6 @@
     }
   }
 
->>>>>>> c549a435
 }
 //-----------------------------------------------------------------------------
 Parameter& Parameters::operator[] (std::string key)
@@ -452,11 +304,7 @@
                  "Key '" + key + "' is for a Parameters object (not a Parameter)");
   }
 
-<<<<<<< HEAD
-  return p->second;
-=======
   return boost::get<Parameter>(p->second);
->>>>>>> c549a435
 }
 //-----------------------------------------------------------------------------
 const Parameter& Parameters::operator[] (std::string key) const
@@ -476,11 +324,7 @@
                  "Key '" + key + "' is for a Parameters object (not a Parameter)");
   }
 
-<<<<<<< HEAD
-  return p->second;
-=======
   return boost::get<Parameter>(p->second);
->>>>>>> c549a435
 }
 //-----------------------------------------------------------------------------
 Parameters& Parameters::operator() (std::string key)
@@ -528,20 +372,8 @@
   // Copy key
   _key = parameters._key;
 
-<<<<<<< HEAD
-  // Copy parameters
-  _parameters = parameters._parameters;
-
-  // Copy parameter sets
-  for (auto it = parameters._parameter_sets.begin(); it != parameters._parameter_sets.end(); ++it)
-  {
-    const Parameters& p = *it->second;
-    _parameter_sets[p.name()] = new Parameters(p);
-  }
-=======
   // Copy parameters and parameter sets
   _parameters = parameters._parameters;
->>>>>>> c549a435
 
   return *this;
 }
@@ -553,12 +385,8 @@
 //-----------------------------------------------------------------------------
 bool Parameters::has_parameter(std::string key) const
 {
-<<<<<<< HEAD
-  return _parameters.find(key) != _parameters.end();
-=======
   auto p = _parameters.find(key);
   return (p != _parameters.end()) and (p->second.which() == 0);
->>>>>>> c549a435
 }
 //-----------------------------------------------------------------------------
 bool Parameters::has_parameter_set(std::string key) const
@@ -569,34 +397,21 @@
 //-----------------------------------------------------------------------------
 void Parameters::get_parameter_keys(std::vector<std::string>& keys) const
 {
-<<<<<<< HEAD
-  keys.reserve(_parameters.size());
-  for (auto it = _parameters.begin(); it != _parameters.end(); ++it)
-    keys.push_back(it->first);
-=======
   for (auto it = _parameters.begin(); it != _parameters.end(); ++it)
   {
     if (it->second.which() == 0)
       keys.push_back(it->first);
   }
->>>>>>> c549a435
 }
 //-----------------------------------------------------------------------------
 void Parameters::get_parameter_set_keys(std::vector<std::string>& keys) const
 {
-<<<<<<< HEAD
-  keys.reserve(_parameter_sets.size());
-  for (auto it = _parameter_sets.begin(); it != _parameter_sets.end(); ++it)
-    keys.push_back(it->first);
- }
-=======
   for (auto it = _parameters.begin(); it != _parameters.end(); ++it)
   {
     if (it->second.which() == 1)
       keys.push_back(it->first);
   }
 }
->>>>>>> c549a435
 //-----------------------------------------------------------------------------
 std::string Parameters::str(bool verbose) const
 {
@@ -613,19 +428,6 @@
     Table t(_key);
     for (auto it = _parameters.begin(); it != _parameters.end(); ++it)
     {
-<<<<<<< HEAD
-      const Parameter& p = it->second;
-      t(p.key(), "type") = p.type_str();
-      t(p.key(), "value") = (p.is_set() ? p.value_str() : "<unset>");
-      t(p.key(), "range") = p.range_str();
-      t(p.key(), "access") = p.access_count();
-      t(p.key(), "change") = p.change_count();
-    }
-    s << indent(t.str(true));
-
-    for (auto it = _parameter_sets.begin(); it != _parameter_sets.end(); ++it)
-      s << "\n\n" << indent(it->second->str(verbose));
-=======
       if (it->second.which() == 0)
       {
         const Parameter& p = boost::get<Parameter>(it->second);
@@ -643,7 +445,6 @@
       if (it->second.which() == 1)
         s << "\n\n" << indent(boost::get<Parameters>(it->second).str(verbose));
     }
->>>>>>> c549a435
   }
   else
   {
@@ -721,18 +522,7 @@
 {
   for (auto it = parameters._parameters.begin(); it != parameters._parameters.end(); ++it)
   {
-<<<<<<< HEAD
-    const Parameter& p = it->second;
-    std::string param_name(base_name + p.key());
-    if (p.type_str() == "int")
-    {
-      desc.add_options()(param_name.c_str(), po::value<int>(),
-                         p.description().c_str());
-    }
-    else if (p.type_str() == "bool")
-=======
     if (it->second.which() == 0)
->>>>>>> c549a435
     {
       const Parameter& p = boost::get<Parameter>(it->second);
       std::string param_name(base_name + p.key());
@@ -759,13 +549,8 @@
     }
   }
 
-<<<<<<< HEAD
-  for (auto it = parameters._parameter_sets.begin();
-       it != parameters._parameter_sets.end(); ++it)
-=======
   for (auto it = parameters._parameters.begin();
        it != parameters._parameters.end(); ++it)
->>>>>>> c549a435
   {
     if (it->second.which() == 1)
     {
@@ -781,25 +566,7 @@
   // Read values from po::variables_map
   for (auto it = parameters._parameters.begin(); it != parameters._parameters.end(); ++it)
   {
-<<<<<<< HEAD
-    Parameter& p = it->second;
-    std::string param_name(base_name + p.key());
-    if (p.type_str() == "int")
-    {
-      const po::variable_value& v = vm[param_name];
-      if (!v.empty())
-        p = v.as<int>();
-    }
-    else if (p.type_str() == "bool")
-    {
-      const po::variable_value& v = vm[param_name];
-      if (!v.empty())
-        p = v.as<bool>();
-    }
-    else if (p.type_str() == "double")
-=======
     if (it->second.which() == 0)
->>>>>>> c549a435
     {
       Parameter& p = boost::get<Parameter>(it->second);
       std::string param_name(base_name + p.key());
@@ -830,13 +597,8 @@
     }
   }
 
-<<<<<<< HEAD
-  for (auto it = parameters._parameter_sets.begin();
-       it != parameters._parameter_sets.end(); ++it)
-=======
   for (auto it = parameters._parameters.begin();
        it != parameters._parameters.end(); ++it)
->>>>>>> c549a435
   {
     if (it->second.which() == 1)
     {
@@ -846,34 +608,6 @@
   }
 }
 //-----------------------------------------------------------------------------
-<<<<<<< HEAD
-const Parameter& Parameters::find_parameter(std::string key) const
-{
-  auto p = _parameters.find(key);
-  if (p == _parameters.end())
-  {
-    dolfin_error("Parameters.cpp",
-                 "find parameter",
-                 "Parameter \"%s\" does not exist",
-                 key.c_str());
-  }
-
-  return p->second;
-}
-//-----------------------------------------------------------------------------
-Parameter& Parameters::find_parameter(std::string key)
-{
-  auto p = _parameters.find(key);
-  if (p == _parameters.end())
-  {
-    dolfin_error("Parameters.cpp",
-                 "find parameter",
-                 "Parameter \"%s\" does not exist",
-                 key.c_str());
-  }
-
-  return p->second;
-=======
 boost::optional<Parameter&> Parameters::find_parameter(std::string key)
 {
   auto p = _parameters.find(key);
@@ -883,17 +617,10 @@
     return boost::none;
   else
     return boost::get<Parameter>(p->second);
->>>>>>> c549a435
 }
 //-----------------------------------------------------------------------------
 boost::optional<Parameters&> Parameters::find_parameter_set(std::string key)
 {
-<<<<<<< HEAD
-  auto p = _parameter_sets.find(key);
-  if (p == _parameter_sets.end())
-    return 0;
-  return p->second;
-=======
   auto p = _parameters.find(key);
   if (p == _parameters.end())
     return boost::none;
@@ -901,7 +628,6 @@
     return boost::none;
   else
     return boost::get<Parameters>(p->second);
->>>>>>> c549a435
 }
 //-----------------------------------------------------------------------------
 namespace dolfin

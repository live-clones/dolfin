// Copyright (C) 2009-2017 Anders Logg and Garth N. Wells
//
// This file is part of DOLFIN.
//
// DOLFIN is free software: you can redistribute it and/or modify
// it under the terms of the GNU Lesser General Public License as published by
// the Free Software Foundation, either version 3 of the License, or
// (at your option) any later version.
//
// DOLFIN is distributed in the hope that it will be useful,
// but WITHOUT ANY WARRANTY; without even the implied warranty of
// MERCHANTABILITY or FITNESS FOR A PARTICULAR PURPOSE. See the
// GNU Lesser General Public License for more details.
//
// You should have received a copy of the GNU Lesser General Public License
// along with DOLFIN. If not, see <http://www.gnu.org/licenses/>.

#include <sstream>
#include <boost/lexical_cast.hpp>
#include <dolfin/log/log.h>
#include "Parameter.h"

using namespace dolfin;

//-----------------------------------------------------------------------------
Parameter::Parameter(std::string key, const char* x)
  : _value(std::string(x)), _access_count(0), _change_count(0), _is_set(true),
    _key(key), _description("missing description")
{
<<<<<<< HEAD
  // Do nothing
}
//-----------------------------------------------------------------------------
Parameter::Parameter(std::string key, Type ptype)
  : _access_count(0), _change_count(0), _is_set(false), _key(key),
    _description("missing description")
{
  if (ptype == Type::Bool)
    _value = false;
  else if (ptype == Type::Int)
    _value = (int) 0;
  else if (ptype == Type::Float)
    _value = (double) 0.0;
  else if (ptype == Type::String)
    _value = std::string();
  else
  {
    dolfin_error("Parameter.cpp",
                 "add unset parameter",
                 "Type unknown");
  }
=======
  check_key(key);
>>>>>>> c549a435
}
//-----------------------------------------------------------------------------
Parameter::Parameter(std::string key, Type ptype)
  : _access_count(0), _change_count(0), _is_set(false), _key(key),
    _description("missing description")
{
  check_key(key);

  if (ptype == Type::Bool)
    _value = false;
  else if (ptype == Type::Int)
    _value = (int) 0;
  else if (ptype == Type::Float)
    _value = (double) 0.0;
  else if (ptype == Type::String)
    _value = std::string();
  else
  {
    dolfin_error("Parameter.cpp",
                 "add unset parameter",
                 "Type unknown");
  }
}
//-----------------------------------------------------------------------------
Parameter::~Parameter()
{
  // Do nothing
}
//-----------------------------------------------------------------------------
std::string Parameter::key() const
{
  return _key;
}
//-----------------------------------------------------------------------------
std::string Parameter::description() const
{
  return _description;
}
//-----------------------------------------------------------------------------
bool Parameter::is_set() const
{
  return _is_set;
}
//-----------------------------------------------------------------------------
void Parameter::reset()
{
  _is_set = false;
}
//-----------------------------------------------------------------------------
std::size_t Parameter::access_count() const
{
  return _access_count;
}
//-----------------------------------------------------------------------------
std::size_t Parameter::change_count() const
{
  return _change_count;
}
//-----------------------------------------------------------------------------
void Parameter::set_range(int min_value, int max_value)
{
  if (_value.which() != 2)
<<<<<<< HEAD
  {
    dolfin_error("Parameter.cpp",
                 "set range for parameter",
                 "Cannot set int-valued range for parameter \"%s\" of type %s",
                 _key.c_str(), type_str().c_str());
  }
  else
    _range = std::array<int, 2>({{min_value, max_value}});
}
//-----------------------------------------------------------------------------
void Parameter::set_range(double min_value, double max_value)
{
  if (_value.which() != 3)
  {
    dolfin_error("Parameter.cpp",
                 "set range for parameter",
                 "Cannot set double-valued range for parameter \"%s\" of type %s",
                 _key.c_str(), type_str().c_str());
  }
  else
    _range = std::array<double, 2>({{min_value, max_value}});
}
//-----------------------------------------------------------------------------
void Parameter::set_range(std::set<std::string> range)
{
  if (_value.which() != 4)
  {
    dolfin_error("Parameter.cpp",
                 "set range for parameter",
                 "Cannot set string-valued range for parameter \"%s\" of type %s",
                 _key.c_str(), type_str().c_str());
  }
  else
    _range = range;
}
//-----------------------------------------------------------------------------
void Parameter::get_range(int& min_value, int& max_value) const
{
  // FIXME: This is a workaround to support old (but bad) behaviour
  // where ranges were returned even when not set.
  if (_range.which() == 0)
  { min_value = 0; max_value = 0; return; }

  if (_value.which() != 2 or _range.which() == 0)
  {
    dolfin_error("Parameter.cpp",
                 "get range for parameter",
                 "Cannot get int-valued range for parameter \"%s\" of type %s",
                 _key.c_str(), type_str().c_str());
  }

  min_value = boost::get<std::array<int, 2>>(_range)[0];
  max_value = boost::get<std::array<int, 2>>(_range)[1];
}
//-----------------------------------------------------------------------------
void Parameter::get_range(double& min_value, double& max_value) const
=======
  {
    dolfin_error("Parameter.cpp",
                 "set range for parameter",
                 "Cannot set int-valued range for parameter \"%s\" of type %s",
                 _key.c_str(), type_str().c_str());
  }
  else
    _range = std::array<int, 2>({{min_value, max_value}});
}
//-----------------------------------------------------------------------------
void Parameter::set_range(double min_value, double max_value)
{
  if (_value.which() != 3)
  {
    dolfin_error("Parameter.cpp",
                 "set range for parameter",
                 "Cannot set double-valued range for parameter \"%s\" of type %s",
                 _key.c_str(), type_str().c_str());
  }
  else
    _range = std::array<double, 2>({{min_value, max_value}});
}
//-----------------------------------------------------------------------------
void Parameter::set_range(std::set<std::string> range)
{
  if (_value.which() != 4)
  {
    dolfin_error("Parameter.cpp",
                 "set range for parameter",
                 "Cannot set string-valued range for parameter \"%s\" of type %s",
                 _key.c_str(), type_str().c_str());
  }
  else
    _range = range;
}
//-----------------------------------------------------------------------------
void Parameter::get_range(int& min_value, int& max_value) const
>>>>>>> c549a435
{
  // FIXME: This is a workaround to support old (but bad) behaviour
  // where ranges were returned even when not set.
  if (_range.which() == 0)
  { min_value = 0; max_value = 0; return; }

<<<<<<< HEAD
  if (_value.which() != 3 or _range.which() == 0)
  {
    dolfin_error("Parameter.cpp",
                 "get range for parameter",
                 "Cannot get double-valued range for parameter \"%s\" of type %s",
                 _key.c_str(), type_str().c_str());
  }

  min_value = boost::get<std::array<double, 2>>(_range)[0];
  max_value = boost::get<std::array<double, 2>>(_range)[1];
}
//-----------------------------------------------------------------------------
void Parameter::get_range(std::set<std::string>& range) const
=======
  if (_value.which() != 2 or _range.which() == 0)
  {
    dolfin_error("Parameter.cpp",
                 "get range for parameter",
                 "Cannot get int-valued range for parameter \"%s\" of type %s",
                 _key.c_str(), type_str().c_str());
  }

  min_value = boost::get<std::array<int, 2>>(_range)[0];
  max_value = boost::get<std::array<int, 2>>(_range)[1];
}
//-----------------------------------------------------------------------------
void Parameter::get_range(double& min_value, double& max_value) const
>>>>>>> c549a435
{
  // FIXME: This is a workaround to support old (but bad) behaviour
  // where ranges were returned even when not set.
  if (_range.which() == 0)
<<<<<<< HEAD
  { range = std::set<std::string>() ; return; }

  if (_value.which() != 4 or _range.which() == 0)
  {
    dolfin_error("Parameter.cpp",
                 "get range for parameter",
                 "Cannot get string-valued range for parameter \"%s\" of type %s",
                 _key.c_str(), type_str().c_str());
  }

  range = boost::get<std::set<std::string>>(_range);
}
//-----------------------------------------------------------------------------
const Parameter& Parameter::operator= (int value)
{
  if (_value.which() != 2)
  {
    dolfin_error("Parameter.cpp",
               "assign parameter",
               "Cannot assign int-value to parameter \"%s\" of type %s",
               _key.c_str(), type_str().c_str());
  }

  _value = value;
  _is_set = true;
  return *this;
}
//-----------------------------------------------------------------------------
const Parameter& Parameter::operator= (double value)
{
  if (_value.which() != 3)
  {
    dolfin_error("Parameter.cpp",
                 "assign parameter",
                 "Cannot assign double-value to parameter \"%s\" of type %s",
                 _key.c_str(), type_str().c_str());
=======
  { min_value = 0; max_value = 0; return; }

  if (_value.which() != 3 or _range.which() == 0)
  {
    dolfin_error("Parameter.cpp",
                 "get range for parameter",
                 "Cannot get double-valued range for parameter \"%s\" of type %s",
                 _key.c_str(), type_str().c_str());
  }

  min_value = boost::get<std::array<double, 2>>(_range)[0];
  max_value = boost::get<std::array<double, 2>>(_range)[1];
}
//-----------------------------------------------------------------------------
void Parameter::get_range(std::set<std::string>& range) const
{
  // FIXME: This is a workaround to support old (but bad) behaviour
  // where ranges were returned even when not set.
  if (_range.which() == 0)
  { range = std::set<std::string>() ; return; }

  if (_value.which() != 4 or _range.which() == 0)
  {
    dolfin_error("Parameter.cpp",
                 "get range for parameter",
                 "Cannot get string-valued range for parameter \"%s\" of type %s",
                 _key.c_str(), type_str().c_str());
  }

  range = boost::get<std::set<std::string>>(_range);
}
//-----------------------------------------------------------------------------
const Parameter& Parameter::operator= (int value)
{
  if (_value.which() != 2)
  {
    dolfin_error("Parameter.cpp",
               "assign parameter",
               "Cannot assign int-value to parameter \"%s\" of type %s",
               _key.c_str(), type_str().c_str());
>>>>>>> c549a435
  }

  _value = value;
  _is_set = true;
  return *this;
}
//-----------------------------------------------------------------------------
<<<<<<< HEAD
const Parameter& Parameter::operator= (std::string value)
{
  if (_value.which() != 4)
  {
    dolfin_error("Parameter.cpp",
                 "assign parameter",
                 "Cannot assign string-value to parameter \"%s\" of type %s",
=======
const Parameter& Parameter::operator= (double value)
{
  if (_value.which() != 3)
  {
    dolfin_error("Parameter.cpp",
                 "assign parameter",
                 "Cannot assign double-value to parameter \"%s\" of type %s",
>>>>>>> c549a435
                 _key.c_str(), type_str().c_str());
  }

  _value = value;
  _is_set = true;
  return *this;
}
//-----------------------------------------------------------------------------
<<<<<<< HEAD
const Parameter& Parameter::operator= (const char* value)
=======
const Parameter& Parameter::operator= (std::string value)
>>>>>>> c549a435
{
  if (_value.which() != 4)
  {
    dolfin_error("Parameter.cpp",
                 "assign parameter",
<<<<<<< HEAD
                 "Cannot assign char-value to parameter \"%s\" of type %s",
                 _key.c_str(), type_str().c_str());
  }

  _value = std::string(value);
=======
                 "Cannot assign string-value to parameter \"%s\" of type %s",
                 _key.c_str(), type_str().c_str());
  }

  _value = value;
>>>>>>> c549a435
  _is_set = true;
  return *this;
}
//-----------------------------------------------------------------------------
<<<<<<< HEAD
const Parameter& Parameter::operator= (bool value)
{
  if (_value.which() != 1)
  {
    dolfin_error("Parameter.cpp",
                 "assign parameter",
                 "Cannot assign bool-value to parameter \"%s\" of type %s",
                 _key.c_str(), type_str().c_str());
  }

  _value = value;
  _is_set = true;
  return *this;
}
//-----------------------------------------------------------------------------
Parameter::operator int() const
{
  if (_value.which() != 2)
  {
    dolfin_error("Parameter.cpp",
                 "convert to integer",
                 "Cannot convert parameter \"%s\" of type %s to int",
                 _key.c_str(), type_str().c_str());
  }

  return boost::get<int>(_value);
}
//-----------------------------------------------------------------------------
Parameter::operator std::size_t() const
=======
const Parameter& Parameter::operator= (const char* value)
{
  if (_value.which() != 4)
  {
    dolfin_error("Parameter.cpp",
                 "assign parameter",
                 "Cannot assign char-value to parameter \"%s\" of type %s",
                 _key.c_str(), type_str().c_str());
  }

  _value = std::string(value);
  _is_set = true;
  return *this;
}
//-----------------------------------------------------------------------------
boost::variant<boost::blank, bool, int, double, std::string> Parameter::value() const
{
  return _value;
}
//-----------------------------------------------------------------------------
const Parameter& Parameter::operator= (bool value)
{
  if (_value.which() != 1)
  {
    dolfin_error("Parameter.cpp",
                 "assign parameter",
                 "Cannot assign bool-value to parameter \"%s\" of type %s",
                 _key.c_str(), type_str().c_str());
  }

  _value = value;
  _is_set = true;
  return *this;
}
//-----------------------------------------------------------------------------
Parameter::operator int() const
>>>>>>> c549a435
{
  if (_value.which() != 2)
  {
    dolfin_error("Parameter.cpp",
<<<<<<< HEAD
                 "convert to unsigned integer",
                 "Cannot convert parameter \"%s\" of type %s to std::size_t",
=======
                 "convert to integer",
                 "Cannot convert parameter \"%s\" of type %s to int",
>>>>>>> c549a435
                 _key.c_str(), type_str().c_str());
  }

  return boost::get<int>(_value);
}
//-----------------------------------------------------------------------------
<<<<<<< HEAD
Parameter::operator double() const
{
  if (_value.which() != 3)
  {
    dolfin_error("Parameter.cpp",
                 "convert to double",
                 "Cannot convert parameter \"%s\" of type %s to double",
                 _key.c_str(), type_str().c_str());
  }

  return boost::get<double>(_value);
}
//-----------------------------------------------------------------------------
Parameter::operator std::string() const
{
  if (_value.which() != 4)
  {
    dolfin_error("Parameter.cpp",
                 "convert to string",
                 "Cannot convert parameter \"%s\" of type %s to string",
                 _key.c_str(), type_str().c_str());
  }

  return boost::get<std::string>(_value);
}
//-----------------------------------------------------------------------------
Parameter::operator bool() const
{
  if (_value.which() != 1)
  {
    dolfin_error("Parameter.cpp",
                 "convert to string",
                 "Cannot convert parameter \"%s\" of type %s to bool",
                 _key.c_str(), type_str().c_str());
  }

  return boost::get<bool>(_value);
}
//-----------------------------------------------------------------------------
void Parameter::check_key(std::string key)
{
  // Space and punctuation not allowed in key names
  for (std::size_t i = 0; i < key.size(); i++)
  {
    if (key[i] == ' ' || key[i] == '.')
    {
      dolfin_error("Parameter.cpp",
                   "check allowed name for key",
                   "Illegal character '%c' in parameter key \"%s\"",
                   key[i], key.c_str());
    }
=======
Parameter::operator std::size_t() const
{
  if (_value.which() != 2)
  {
    dolfin_error("Parameter.cpp",
                 "convert to unsigned integer",
                 "Cannot convert parameter \"%s\" of type %s to std::size_t",
                 _key.c_str(), type_str().c_str());
  }

  return boost::get<int>(_value);
}
//-----------------------------------------------------------------------------
Parameter::operator double() const
{
  if (_value.which() != 3)
  {
    dolfin_error("Parameter.cpp",
                 "convert to double",
                 "Cannot convert parameter \"%s\" of type %s to double",
                 _key.c_str(), type_str().c_str());
  }

  return boost::get<double>(_value);
}
//-----------------------------------------------------------------------------
Parameter::operator std::string() const
{
  if (_value.which() != 4)
  {
    dolfin_error("Parameter.cpp",
                 "convert to string",
                 "Cannot convert parameter \"%s\" of type %s to string",
                 _key.c_str(), type_str().c_str());
  }

  return boost::get<std::string>(_value);
}
//-----------------------------------------------------------------------------
Parameter::operator bool() const
{
  if (_value.which() != 1)
  {
    dolfin_error("Parameter.cpp",
                 "convert to string",
                 "Cannot convert parameter \"%s\" of type %s to bool",
                 _key.c_str(), type_str().c_str());
  }

  return boost::get<bool>(_value);
}
//-----------------------------------------------------------------------------
void Parameter::check_key(std::string key)
{
  // Space and punctuation not allowed in key names
  if (key.find(' ') != std::string::npos or key.find('.') != std::string::npos)
  {
    dolfin_error("Parameter.cpp",
                 "check allowed name for key",
                 "Illegal character in parameter key \"%s\" (no spaces for periods allowed)",
                 key.c_str());
>>>>>>> c549a435
  }
}
//-----------------------------------------------------------------------------
std::string Parameter::type_str() const
{
  switch (_value.which())
  {
  case 1:
    return "bool";
  case 2:
    return "int";
  case 3:
    return "double";
  case 4:
    return "string";
  }

  dolfin_error("Parameter.cpp",
               "return parameter type string",
               "Cannot determine parameter type");
  return "unknown";
}
//-----------------------------------------------------------------------------
std::string Parameter::value_str() const
{
  switch (_value.which())
  {
  case 1:
    return std::to_string(boost::get<bool>(_value));
  case 2:
    return std::to_string(boost::get<int>(_value));
  case 3:
    return std::to_string(boost::get<double>(_value));
  case 4:
    return boost::get<std::string>(_value);
  }

  dolfin_error("Parameter.cpp",
               "return parameter as string",
               "Cannot determine parameter type");
  return "unknown";
}
//-----------------------------------------------------------------------------
std::string Parameter::range_str() const
{
  if (_range.which() == 0)
    return "Not set";

  switch (_value.which())
  {
  case 1:
    return "{true, false}";
  case 2:
  {
    std::array<int, 2> ri = boost::get<std::array<int, 2>>(_range);
    return ("[" + std::to_string(ri[0]) + ", " + std::to_string(ri[1]) + "]");
  }
  case 3:
  {
    std::array<double, 2> rd = boost::get<std::array<double, 2>>(_range);
    return "[" + std::to_string(rd[0]) + ", " + std::to_string(rd[1]) + "]";
  }
  case 4:
  {
    std::set<std::string> _set = boost::get<std::set<std::string>>(_range);
    std::string rstr = "[";
    for (auto s : _set)
      rstr += s + ",";
    if (!_set.empty())
      rstr.pop_back();
    rstr += "]";
    return rstr;
  }
  }

  dolfin_error("Parameter.cpp",
               "return parameter as range",
               "Cannot determine parameter type");
  return "unknown";
}
//-----------------------------------------------------------------------------
std::string Parameter::str() const
{
  switch (_value.which())
  {
  case 1:
    return "<bool-valued parameter named \"" + key() + "\" with value "
      + boost::lexical_cast<std::string>(boost::get<bool>(_value)) + ">";
  case 2:
    return "<int-valued parameter named \"" + key() + "\" with value "
      + std::to_string(boost::get<int>(_value)) + ">";
  case 3:
    return "<double-valued parameter named \"" + key() + "\" with value "
      + std::to_string(boost::get<double>(_value)) + ">";
  case 4:
    return "<string-valued parameter named \"" + key() + "\" with value "
      + boost::get<std::string>(_value) + ">";
  }

  dolfin_error("Parameter.cpp",
               "return parameter as range",
               "Cannot determine parameter type");
  return "unknown";
}
//-----------------------------------------------------------------------------<|MERGE_RESOLUTION|>--- conflicted
+++ resolved
@@ -27,14 +27,15 @@
   : _value(std::string(x)), _access_count(0), _change_count(0), _is_set(true),
     _key(key), _description("missing description")
 {
-<<<<<<< HEAD
-  // Do nothing
+  check_key(key);
 }
 //-----------------------------------------------------------------------------
 Parameter::Parameter(std::string key, Type ptype)
   : _access_count(0), _change_count(0), _is_set(false), _key(key),
     _description("missing description")
 {
+  check_key(key);
+
   if (ptype == Type::Bool)
     _value = false;
   else if (ptype == Type::Int)
@@ -49,31 +50,6 @@
                  "add unset parameter",
                  "Type unknown");
   }
-=======
-  check_key(key);
->>>>>>> c549a435
-}
-//-----------------------------------------------------------------------------
-Parameter::Parameter(std::string key, Type ptype)
-  : _access_count(0), _change_count(0), _is_set(false), _key(key),
-    _description("missing description")
-{
-  check_key(key);
-
-  if (ptype == Type::Bool)
-    _value = false;
-  else if (ptype == Type::Int)
-    _value = (int) 0;
-  else if (ptype == Type::Float)
-    _value = (double) 0.0;
-  else if (ptype == Type::String)
-    _value = std::string();
-  else
-  {
-    dolfin_error("Parameter.cpp",
-                 "add unset parameter",
-                 "Type unknown");
-  }
 }
 //-----------------------------------------------------------------------------
 Parameter::~Parameter()
@@ -114,7 +90,6 @@
 void Parameter::set_range(int min_value, int max_value)
 {
   if (_value.which() != 2)
-<<<<<<< HEAD
   {
     dolfin_error("Parameter.cpp",
                  "set range for parameter",
@@ -171,124 +146,12 @@
 }
 //-----------------------------------------------------------------------------
 void Parameter::get_range(double& min_value, double& max_value) const
-=======
-  {
-    dolfin_error("Parameter.cpp",
-                 "set range for parameter",
-                 "Cannot set int-valued range for parameter \"%s\" of type %s",
-                 _key.c_str(), type_str().c_str());
-  }
-  else
-    _range = std::array<int, 2>({{min_value, max_value}});
-}
-//-----------------------------------------------------------------------------
-void Parameter::set_range(double min_value, double max_value)
-{
-  if (_value.which() != 3)
-  {
-    dolfin_error("Parameter.cpp",
-                 "set range for parameter",
-                 "Cannot set double-valued range for parameter \"%s\" of type %s",
-                 _key.c_str(), type_str().c_str());
-  }
-  else
-    _range = std::array<double, 2>({{min_value, max_value}});
-}
-//-----------------------------------------------------------------------------
-void Parameter::set_range(std::set<std::string> range)
-{
-  if (_value.which() != 4)
-  {
-    dolfin_error("Parameter.cpp",
-                 "set range for parameter",
-                 "Cannot set string-valued range for parameter \"%s\" of type %s",
-                 _key.c_str(), type_str().c_str());
-  }
-  else
-    _range = range;
-}
-//-----------------------------------------------------------------------------
-void Parameter::get_range(int& min_value, int& max_value) const
->>>>>>> c549a435
 {
   // FIXME: This is a workaround to support old (but bad) behaviour
   // where ranges were returned even when not set.
   if (_range.which() == 0)
   { min_value = 0; max_value = 0; return; }
 
-<<<<<<< HEAD
-  if (_value.which() != 3 or _range.which() == 0)
-  {
-    dolfin_error("Parameter.cpp",
-                 "get range for parameter",
-                 "Cannot get double-valued range for parameter \"%s\" of type %s",
-                 _key.c_str(), type_str().c_str());
-  }
-
-  min_value = boost::get<std::array<double, 2>>(_range)[0];
-  max_value = boost::get<std::array<double, 2>>(_range)[1];
-}
-//-----------------------------------------------------------------------------
-void Parameter::get_range(std::set<std::string>& range) const
-=======
-  if (_value.which() != 2 or _range.which() == 0)
-  {
-    dolfin_error("Parameter.cpp",
-                 "get range for parameter",
-                 "Cannot get int-valued range for parameter \"%s\" of type %s",
-                 _key.c_str(), type_str().c_str());
-  }
-
-  min_value = boost::get<std::array<int, 2>>(_range)[0];
-  max_value = boost::get<std::array<int, 2>>(_range)[1];
-}
-//-----------------------------------------------------------------------------
-void Parameter::get_range(double& min_value, double& max_value) const
->>>>>>> c549a435
-{
-  // FIXME: This is a workaround to support old (but bad) behaviour
-  // where ranges were returned even when not set.
-  if (_range.which() == 0)
-<<<<<<< HEAD
-  { range = std::set<std::string>() ; return; }
-
-  if (_value.which() != 4 or _range.which() == 0)
-  {
-    dolfin_error("Parameter.cpp",
-                 "get range for parameter",
-                 "Cannot get string-valued range for parameter \"%s\" of type %s",
-                 _key.c_str(), type_str().c_str());
-  }
-
-  range = boost::get<std::set<std::string>>(_range);
-}
-//-----------------------------------------------------------------------------
-const Parameter& Parameter::operator= (int value)
-{
-  if (_value.which() != 2)
-  {
-    dolfin_error("Parameter.cpp",
-               "assign parameter",
-               "Cannot assign int-value to parameter \"%s\" of type %s",
-               _key.c_str(), type_str().c_str());
-  }
-
-  _value = value;
-  _is_set = true;
-  return *this;
-}
-//-----------------------------------------------------------------------------
-const Parameter& Parameter::operator= (double value)
-{
-  if (_value.which() != 3)
-  {
-    dolfin_error("Parameter.cpp",
-                 "assign parameter",
-                 "Cannot assign double-value to parameter \"%s\" of type %s",
-                 _key.c_str(), type_str().c_str());
-=======
-  { min_value = 0; max_value = 0; return; }
-
   if (_value.which() != 3 or _range.which() == 0)
   {
     dolfin_error("Parameter.cpp",
@@ -327,7 +190,6 @@
                "assign parameter",
                "Cannot assign int-value to parameter \"%s\" of type %s",
                _key.c_str(), type_str().c_str());
->>>>>>> c549a435
   }
 
   _value = value;
@@ -335,15 +197,6 @@
   return *this;
 }
 //-----------------------------------------------------------------------------
-<<<<<<< HEAD
-const Parameter& Parameter::operator= (std::string value)
-{
-  if (_value.which() != 4)
-  {
-    dolfin_error("Parameter.cpp",
-                 "assign parameter",
-                 "Cannot assign string-value to parameter \"%s\" of type %s",
-=======
 const Parameter& Parameter::operator= (double value)
 {
   if (_value.which() != 3)
@@ -351,7 +204,6 @@
     dolfin_error("Parameter.cpp",
                  "assign parameter",
                  "Cannot assign double-value to parameter \"%s\" of type %s",
->>>>>>> c549a435
                  _key.c_str(), type_str().c_str());
   }
 
@@ -360,41 +212,13 @@
   return *this;
 }
 //-----------------------------------------------------------------------------
-<<<<<<< HEAD
-const Parameter& Parameter::operator= (const char* value)
-=======
 const Parameter& Parameter::operator= (std::string value)
->>>>>>> c549a435
 {
   if (_value.which() != 4)
   {
     dolfin_error("Parameter.cpp",
                  "assign parameter",
-<<<<<<< HEAD
-                 "Cannot assign char-value to parameter \"%s\" of type %s",
-                 _key.c_str(), type_str().c_str());
-  }
-
-  _value = std::string(value);
-=======
                  "Cannot assign string-value to parameter \"%s\" of type %s",
-                 _key.c_str(), type_str().c_str());
-  }
-
-  _value = value;
->>>>>>> c549a435
-  _is_set = true;
-  return *this;
-}
-//-----------------------------------------------------------------------------
-<<<<<<< HEAD
-const Parameter& Parameter::operator= (bool value)
-{
-  if (_value.which() != 1)
-  {
-    dolfin_error("Parameter.cpp",
-                 "assign parameter",
-                 "Cannot assign bool-value to parameter \"%s\" of type %s",
                  _key.c_str(), type_str().c_str());
   }
 
@@ -403,21 +227,6 @@
   return *this;
 }
 //-----------------------------------------------------------------------------
-Parameter::operator int() const
-{
-  if (_value.which() != 2)
-  {
-    dolfin_error("Parameter.cpp",
-                 "convert to integer",
-                 "Cannot convert parameter \"%s\" of type %s to int",
-                 _key.c_str(), type_str().c_str());
-  }
-
-  return boost::get<int>(_value);
-}
-//-----------------------------------------------------------------------------
-Parameter::operator std::size_t() const
-=======
 const Parameter& Parameter::operator= (const char* value)
 {
   if (_value.which() != 4)
@@ -454,77 +263,18 @@
 }
 //-----------------------------------------------------------------------------
 Parameter::operator int() const
->>>>>>> c549a435
 {
   if (_value.which() != 2)
   {
     dolfin_error("Parameter.cpp",
-<<<<<<< HEAD
-                 "convert to unsigned integer",
-                 "Cannot convert parameter \"%s\" of type %s to std::size_t",
-=======
                  "convert to integer",
                  "Cannot convert parameter \"%s\" of type %s to int",
->>>>>>> c549a435
                  _key.c_str(), type_str().c_str());
   }
 
   return boost::get<int>(_value);
 }
 //-----------------------------------------------------------------------------
-<<<<<<< HEAD
-Parameter::operator double() const
-{
-  if (_value.which() != 3)
-  {
-    dolfin_error("Parameter.cpp",
-                 "convert to double",
-                 "Cannot convert parameter \"%s\" of type %s to double",
-                 _key.c_str(), type_str().c_str());
-  }
-
-  return boost::get<double>(_value);
-}
-//-----------------------------------------------------------------------------
-Parameter::operator std::string() const
-{
-  if (_value.which() != 4)
-  {
-    dolfin_error("Parameter.cpp",
-                 "convert to string",
-                 "Cannot convert parameter \"%s\" of type %s to string",
-                 _key.c_str(), type_str().c_str());
-  }
-
-  return boost::get<std::string>(_value);
-}
-//-----------------------------------------------------------------------------
-Parameter::operator bool() const
-{
-  if (_value.which() != 1)
-  {
-    dolfin_error("Parameter.cpp",
-                 "convert to string",
-                 "Cannot convert parameter \"%s\" of type %s to bool",
-                 _key.c_str(), type_str().c_str());
-  }
-
-  return boost::get<bool>(_value);
-}
-//-----------------------------------------------------------------------------
-void Parameter::check_key(std::string key)
-{
-  // Space and punctuation not allowed in key names
-  for (std::size_t i = 0; i < key.size(); i++)
-  {
-    if (key[i] == ' ' || key[i] == '.')
-    {
-      dolfin_error("Parameter.cpp",
-                   "check allowed name for key",
-                   "Illegal character '%c' in parameter key \"%s\"",
-                   key[i], key.c_str());
-    }
-=======
 Parameter::operator std::size_t() const
 {
   if (_value.which() != 2)
@@ -586,7 +336,6 @@
                  "check allowed name for key",
                  "Illegal character in parameter key \"%s\" (no spaces for periods allowed)",
                  key.c_str());
->>>>>>> c549a435
   }
 }
 //-----------------------------------------------------------------------------

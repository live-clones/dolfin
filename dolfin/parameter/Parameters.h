--- conflicted
+++ resolved
@@ -266,26 +266,12 @@
     /// Return informal string representation (pretty-print)
     std::string str(bool verbose) const;
 
-<<<<<<< HEAD
-    /// Return reference to parameter. Throws an exception of
-    /// parameters is not present (const version)
-    const Parameter& find_parameter(std::string key) const;
-
-    /// Return reference to parameter. Throws an exception of
-    /// parameters is not present.
-    Parameter& find_parameter(std::string key);
-
-    /// Return pointer to parameter set for given key and 0 if not found
-    Parameters* find_parameter_set(std::string key) const;
-
-=======
     /// Return parameter, if present
     boost::optional<Parameter&> find_parameter(std::string key);
 
     /// Return parameter set, if present
     boost::optional<Parameters&> find_parameter_set(std::string key);
 
->>>>>>> c549a435
   protected:
 
     /// Parse filtered options (everything except PETSc options)
@@ -311,13 +297,6 @@
     // Parameter set key
     std::string _key;
 
-<<<<<<< HEAD
-    // Map from key to parameter
-    std::map<std::string, Parameter> _parameters;
-
-    // Map from key to parameter sets
-    std::map<std::string, Parameters*> _parameter_sets;
-=======
     // Map from key to parameter(s)
     std::map<std::string, boost::variant<Parameter, Parameters>> _parameters;
 
@@ -335,7 +314,6 @@
     std::map<std::string, boost::variant<Parameter, Parameters>>::const_iterator end() const
     { return _parameters.cend(); }
     //decltype(_parameters.cend()) end() const { return _parameters.cend(); }
->>>>>>> c549a435
 
   };
 

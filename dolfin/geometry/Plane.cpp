// Copyright (C) 2015 Ettie Unwin
//
// This file is part of DOLFIN.
//
// DOLFIN is free software: you can redistribute it and/or modify
// it under the terms of the GNU Lesser General Public License as published by
// the Free Software Foundation, either version 3 of the License, or
// (at your option) any later version.
//
// DOLFIN is distributed in the hope that it will be useful,
// but WITHOUT ANY WARRANTY; without even the implied warranty of
// MERCHANTABILITY or FITNESS FOR A PARTICULAR PURPOSE. See the
// GNU Lesser General Public License for more details.
//
// You should have received a copy of the GNU Lesser General Public License
// along with DOLFIN. If not, see <http://www.gnu.org/licenses/>.

#include <cmath>
#include <dolfin/common/constants.h>
#include <dolfin/log/log.h>
#include <dolfin/log/LogStream.h>
#include <dolfin/math/basic.h>

#include <dolfin/mesh/Edge.h>
#include <dolfin/mesh/Mesh.h>
#include <dolfin/mesh/Vertex.h>
#include "Plane.h"

using namespace dolfin;

//-----------------------------------------------------------------------------
/// Constructs a plane using a normal vector n and a distance to
/// the plane d.
Plane::Plane(Point n, double d)
{
  if (n.norm() == 0.0)
  {
    dolfin_error("Plane.cpp",
                 "constructing a plane using a normal vector and a distance",
                 "invalid normal vector supplied");
  }
  _n = n/n.norm();
  _d = d;
}
//-----------------------------------------------------------------------------
/// Constructs a plane using a normal vector n and a point on the plane
/// a.
Plane::Plane(Point a, Point n)
{
  if (n.norm() == 0.0)
  {
    dolfin_error("Plane.cpp",
                 "constructing a plane using a normal vector and a distance",
                 "invalid normal vector supplied");
  }
  _n = n/n.norm();
  _d = a.dot(_n);
}
//-----------------------------------------------------------------------------
/// Constructs a plane using three points on the plane.
Plane::Plane(Point a, Point b, Point c)
{
  Point n = (b - a).cross(c - a);
  if (n.norm() == 0.0)
  {
    dolfin_error("Plane.cpp",
                 "constructing a plane using a normal vector and a distance",
                 "invalid normal vector supplied");
  }
  _n = n/n.norm();
  _d = a.dot(_n);
}
//-----------------------------------------------------------------------------
/// Checks to see if an edge intersects a plane and returns T/F and the
/// intersection point.  If no intersection returns (0, 0, 0).
<<<<<<< HEAD
std::pair<bool, Point> Plane::intersection( const Edge& e ) const
=======
std::pair<bool, Point> Plane::intersection(const Edge& e) const
>>>>>>> 5fcf5fe0
{
  std::pair<bool, Point> result = {false, Point(0.0, 0.0, 0.0)};

  const Mesh& mesh = e.mesh();
  Point p0 = Vertex(mesh, e.entities(0)[0]).point();
  Point p1 = Vertex(mesh, e.entities(0)[1]).point();

  if (std::signbit(p0.dot(normal()) - _d) !=
      std::signbit(p1.dot(normal()) - _d) )
  {
    result.first = true;
    double diff = p0.dot(_n) - p1.dot(_n);
    if (diff == 0.0)
    {
      dolfin_error("Plane.cpp",
                   "checking to see if edge and plane intersect",
                   "divide by zero error.  p0.n = p1.n");
    }
    double lambda = (_d - p1.dot(_n))/(p0.dot(_n) - p1.dot(_n));
    result.second = lambda*p0 + (1.0 - lambda)*p1;
  }
  else
    result.first = false;

  return result;
}
//-----------------------------------------------------------------------------<|MERGE_RESOLUTION|>--- conflicted
+++ resolved
@@ -73,11 +73,7 @@
 //-----------------------------------------------------------------------------
 /// Checks to see if an edge intersects a plane and returns T/F and the
 /// intersection point.  If no intersection returns (0, 0, 0).
-<<<<<<< HEAD
-std::pair<bool, Point> Plane::intersection( const Edge& e ) const
-=======
 std::pair<bool, Point> Plane::intersection(const Edge& e) const
->>>>>>> 5fcf5fe0
 {
   std::pair<bool, Point> result = {false, Point(0.0, 0.0, 0.0)};
 

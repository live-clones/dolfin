// Copyright (C) 2015 Ettie Unwin
//
// This file is part of DOLFIN.
//
// DOLFIN is free software: you can redistribute it and/or modify
// it under the terms of the GNU Lesser General Public License as published by
// the Free Software Foundation, either version 3 of the License, or
// (at your option) any later version.
//
// DOLFIN is distributed in the hope that it will be useful,
// but WITHOUT ANY WARRANTY; without even the implied warranty of
// MERCHANTABILITY or FITNESS FOR A PARTICULAR PURPOSE. See the
// GNU Lesser General Public License for more details.
//
// You should have received a copy of the GNU Lesser General Public License
// along with DOLFIN. If not, see <http://www.gnu.org/licenses/>.

#ifndef __PLANE_H
#define __PLANE_H

#include <cmath>
#include <iostream>
#include "Point.h"

namespace dolfin
{
  class Edge;

  /// A Plane represents a plane in :math:`\mathbb{R}^3` with
  /// normal vector to the plane :math: `n = x, y, z,` and a distance
  /// to the plane :math:`x.n = d`.  It supports inputs of a normal
  /// vector and a distance, a point on the plane and a normal vector
  /// to the plane or three points.

  class Plane
  {
  public:

    /// Constructs a plane using a normal vector n and a distance to
    /// the plane d.
    Plane(Point n, double d);

    /// Constructs a plane using a normal vector n and a point on the plane
    /// a.
    Plane(Point a, Point n);

    /// Constructs a plane using three points on the plane.
    Plane(Point a, Point b, Point c);

    /// Destructor
    ~Plane()
    {}

<<<<<<< HEAD
    /// Returns the normal vector to the plane
=======
    /// Returns the unit normal vector to the plane
>>>>>>> 5fcf5fe0
    Point normal() const
    { return _n; }

    Point d() const
    { return _d; }

<<<<<<< HEAD
    /// Returns unit normal vector to the plane
    /// FIXME: if _n is normalised first, then don't need this
    Point unit_normal() const
    { return _n/_n.norm(); }

    /// Returns the distance of a point to the plane
    Point distance( Point p ) const
=======
    /// Returns the distance of a point to the plane
    double distance( Point p ) const
>>>>>>> 5fcf5fe0
    { return (_n.dot(p) - _d)/_n.norm(); }

    /// Checks to see if an edge intersects a plane and returns T/F and the
    /// intersection point.  If no intersection returns (0, 0, 0).
<<<<<<< HEAD
    std::pair<bool, Point> intersection(const Edge& e) const;
=======
    std::pair<bool, Point> intersection( const Edge& e ) const;
>>>>>>> 5fcf5fe0

  private:

    // Unit normal to plane
    Point _n;

    // Distance from origin
    double _d;

  };


}

#endif<|MERGE_RESOLUTION|>--- conflicted
+++ resolved
@@ -51,38 +51,20 @@
     ~Plane()
     {}
 
-<<<<<<< HEAD
-    /// Returns the normal vector to the plane
-=======
     /// Returns the unit normal vector to the plane
->>>>>>> 5fcf5fe0
     Point normal() const
     { return _n; }
 
     Point d() const
     { return _d; }
 
-<<<<<<< HEAD
-    /// Returns unit normal vector to the plane
-    /// FIXME: if _n is normalised first, then don't need this
-    Point unit_normal() const
-    { return _n/_n.norm(); }
-
-    /// Returns the distance of a point to the plane
-    Point distance( Point p ) const
-=======
     /// Returns the distance of a point to the plane
     double distance( Point p ) const
->>>>>>> 5fcf5fe0
     { return (_n.dot(p) - _d)/_n.norm(); }
 
     /// Checks to see if an edge intersects a plane and returns T/F and the
     /// intersection point.  If no intersection returns (0, 0, 0).
-<<<<<<< HEAD
-    std::pair<bool, Point> intersection(const Edge& e) const;
-=======
     std::pair<bool, Point> intersection( const Edge& e ) const;
->>>>>>> 5fcf5fe0
 
   private:
 

--- conflicted
+++ resolved
@@ -222,65 +222,6 @@
 		     s_dolfin.str().c_str(),
 		     s_error.str().c_str());
       }
-<<<<<<< HEAD
-
-      // // Flatten to vector<double> for easy sorting and comparison
-      // std::vector<double> sorted_result_dolfin;
-      // for (std::vector<Point> v : result_dolfin)
-      // {
-      //   for (Point p : v)
-      //   {
-      //     sorted_result_dolfin.push_back(p.x());
-      //     sorted_result_dolfin.push_back(p.y());
-      //     sorted_result_dolfin.push_back(p.z());
-      //   }
-      // }
-      // std::sort(sorted_result_dolfin.begin(), sorted_result_dolfin.end());
-
-      // std::vector<double> sorted_result_cgal;
-      // for (std::vector<Point> v : result_cgal)
-      // {
-      //   for (Point p : v)
-      //   {
-      //     sorted_result_cgal.push_back(p.x());
-      //     sorted_result_cgal.push_back(p.y());
-      //     sorted_result_cgal.push_back(p.z());
-      //   }
-      // }
-      // std::sort(sorted_result_cgal.begin(), sorted_result_cgal.end());
-
-      // for (std::size_t i = 0; i < sorted_result_dolfin.size(); ++i)
-      // 	if (!near(sorted_result_dolfin[i], sorted_result_cgal[i], CGAL_CHECK_TOLERANCE))
-      // 	{
-      // 	  std::stringstream s_dolfin;
-      // 	  s_dolfin.precision(16);
-      // 	  for (const std::vector<Point> p : result_dolfin)
-      //     {
-      //       for (const Point v : p)
-      //       {
-      //         s_dolfin << v.str() << ' ';
-      //       }
-      //     }
-
-      // 	  std::stringstream s_cgal;
-      // 	  s_cgal.precision(16);
-      //     for (std::vector<Point> p : result_cgal)
-      //     {
-      //       for (const Point v : p)
-      //       {
-      //         s_cgal << v.str() << ' ';
-      //       }
-      //     }
-
-      // 	  dolfin_error("CGALExactArithmetic.h",
-      // 		       "verify intersections due to different data (NB: we sort data before comparing)",
-      // 		       "Error in function %s\n DOLFIN: %s\n CGAL: %s",
-      // 		       function.c_str(),
-      // 		       s_dolfin.str().c_str(),
-      // 		       s_cgal.str().c_str());
-      // 	}
-=======
->>>>>>> 50dd8f4b
     }
 
     return result_dolfin;
@@ -428,7 +369,6 @@
 
   inline std::vector<std::vector<dolfin::Point>> triangulate_polygon(const std::vector<dolfin::Point>& points)
   {
-<<<<<<< HEAD
     using Point = dolfin::Point;
 
     //std::vector<std::vector<Point>>
@@ -471,23 +411,6 @@
         alpha = 2*DOLFIN_PI-alpha;
     }
     order.push_back(std::make_pair(alpha, m));
-=======
-    dolfin_assert(cgal_points.size() == 4);
-    const std::vector<std::vector<dolfin::Point>> triangulation = { { dolfin::Point(CGAL::to_double(cgal_points[0].x()),
-										    CGAL::to_double(cgal_points[0].y())),
-								      dolfin::Point(CGAL::to_double(cgal_points[3].x()),
-										    CGAL::to_double(cgal_points[3].y())),
-								      dolfin::Point(CGAL::to_double(cgal_points[1].x()),
-										    CGAL::to_double(cgal_points[1].y())) },
-								    { dolfin::Point(CGAL::to_double(cgal_points[1].x()),
-										    CGAL::to_double(cgal_points[1].y())),
-								      dolfin::Point(CGAL::to_double(cgal_points[3].x()),
-										    CGAL::to_double(cgal_points[3].y())),
-								      dolfin::Point(CGAL::to_double(cgal_points[2].x()),
-										    CGAL::to_double(cgal_points[2].y()))
-								    } };
-    return triangulation;
->>>>>>> 50dd8f4b
   }
 
   // Sort angles
@@ -505,24 +428,6 @@
 
   return triangulation;
   }
-
-  /*   std::cout << "Polygon size: " << cgal_points.size() << std::endl; */
-  /*   dolfin_assert(cgal_points.size() == 4); */
-  /*   const std::vector<std::vector<dolfin::Point>> triangulation = { { dolfin::Point(CGAL::to_double(cgal_points[0].x()), */
-  /*                                                                   CGAL::to_double(cgal_points[0].y())), */
-  /*                                                             dolfin::Point(CGAL::to_double(cgal_points[3].x()), */
-  /*                                                                   CGAL::to_double(cgal_points[3].y())), */
-  /*                                                             dolfin::Point(CGAL::to_double(cgal_points[1].x()), */
-  /*                                                                   CGAL::to_double(cgal_points[1].y())) }, */
-  /*                                                           { dolfin::Point(CGAL::to_double(cgal_points[1].x()), */
-  /*                                                                   CGAL::to_double(cgal_points[1].y())), */
-  /*                                                             dolfin::Point(CGAL::to_double(cgal_points[3].x()), */
-  /*                                                                   CGAL::to_double(cgal_points[3].y())), */
-  /*                                                             dolfin::Point(CGAL::to_double(cgal_points[2].x()), */
-  /*                                                                   CGAL::to_double(cgal_points[2].y())) */
-  /*                                                           } }; */
-  /*   return triangulation; */
-  /* } */
 
   //------------------------------------------------------------------------------
   // Explicit handling of CGAL intersections
@@ -672,7 +577,6 @@
   }
 
   inline
-<<<<<<< HEAD
   std::vector<Point> cgal_triangulate_segment_interior_segment_interior_2d(const Point& p0,
                                                                            const Point& p1,
                                                                            const Point& q0,
@@ -713,13 +617,6 @@
                                                           const Point& p2,
                                                           const Point& q0,
 							  const Point& q1)
-=======
-    std::vector<Point> cgal_triangulate_triangle_segment_2d(const Point& p0,
-							    const Point& p1,
-							    const Point& p2,
-							    const Point& q0,
-							    const Point& q1)
->>>>>>> 50dd8f4b
   {
     dolfin_assert(!is_degenerate(p0, p1, p2));
     dolfin_assert(!is_degenerate(q0, q1));
@@ -758,7 +655,6 @@
     // CGAL::Exact_predicates_inexact_constructions_kernel
     // dolfin_assert(ii);
 
-<<<<<<< HEAD
     std::vector<std::vector<dolfin::Point>> triangulation;
 
     if (ii)
@@ -809,18 +705,6 @@
     {
       std::cout << "CGAL: No intersection" << std::endl;
     }
-=======
-    const std::vector<std::vector<dolfin::Point>> triangulation =
-      parse_triangle_triangle_intersection(ii);
-
-    // NB: the parsing can return triangulation of size 0, for example
-    // if it detected a triangle but it was found to be flat.
-    if (triangulation.size() == 0)
-      dolfin_error("CGALExactArithmetic.h",
-                   "find intersection of two triangles in cgal_intersection_triangle_triangle function",
-                   "no intersection found");
-
->>>>>>> 50dd8f4b
     return triangulation;
   }
 }

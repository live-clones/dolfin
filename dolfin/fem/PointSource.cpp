// Copyright (C) 2011-2013 Anders Logg
//
// This file is part of DOLFIN.
//
// DOLFIN is free software: you can redistribute it and/or modify
// it under the terms of the GNU Lesser General Public License as published by
// the Free Software Foundation, either version 3 of the License, or
// (at your option) any later version.
//
// DOLFIN is distributed in the hope that it will be useful,
// but WITHOUT ANY WARRANTY; without even the implied warranty of
// MERCHANTABILITY or FITNESS FOR A PARTICULAR PURPOSE. See the
// GNU Lesser General Public License for more details.
//
// You should have received a copy of the GNU Lesser General Public License
// along with DOLFIN. If not, see <http://www.gnu.org/licenses/>.
//
// First added:  2011-04-13
// Last changed: 2014-03-25

#include <boost/scoped_array.hpp>

#include <dolfin/common/NoDeleter.h>
#include <dolfin/function/FunctionSpace.h>
#include <dolfin/geometry/BoundingBoxTree.h>
#include <dolfin/la/GenericVector.h>
#include <dolfin/mesh/Cell.h>
#include <dolfin/mesh/Mesh.h>
#include "FiniteElement.h"
#include "GenericDofMap.h"
#include "PointSource.h"

using namespace dolfin;

//-----------------------------------------------------------------------------
PointSource::PointSource(const FunctionSpace& V,
                         const Point& p,
                         double magnitude)
  : _function_space(reference_to_no_delete_pointer(V)), _p(p), _magnitude(magnitude)
{
  // Check that function space is scalar
  check_is_scalar(V);
}
//-----------------------------------------------------------------------------
PointSource::PointSource(std::shared_ptr<const FunctionSpace> V,
                         const Point& p,
                         double magnitude)
  : _function_space(V), _p(p), _magnitude(magnitude)
{
  // Check that function space is scalar
  check_is_scalar(*V);
}
//-----------------------------------------------------------------------------
PointSource::~PointSource()
{
  // Do nothing
}
//-----------------------------------------------------------------------------
void PointSource::apply(GenericVector& b)
{
  dolfin_assert(_function_space);

  log(PROGRESS, "Applying point source to right-hand side vector.");

  // Find the cell containing the point (may be more than one cell but
  // we only care about the first). Well-defined if the basis
  // functions are continuous but may give unexpected results for DG.
  dolfin_assert(_function_space->mesh());
  const Mesh& mesh = *_function_space->mesh();
  std::shared_ptr<BoundingBoxTree> tree = mesh.bounding_box_tree();
  const unsigned int cell_index = tree->compute_first_entity_collision(_p);

  // Check that we found the point on at least one processor
  int num_found = 0;
  if (cell_index == std::numeric_limits<unsigned int>::max())
    num_found = MPI::sum(mesh.mpi_comm(), 0);
  else
    num_found = MPI::sum(mesh.mpi_comm(), 1);
  if (MPI::rank(mesh.mpi_comm()) == 0 && num_found == 0)
  {
    dolfin_error("PointSource.cpp",
                 "apply point source to vector",
                 "The point is outside of the domain (%s)", _p.str().c_str());
  }

  // Return if point not found
  if (cell_index == std::numeric_limits<unsigned int>::max())
  {
    b.apply("add");
    return;
  }

  // Create cell
  const Cell cell(mesh, static_cast<std::size_t>(cell_index));

  // Vertex coordinates
  const std::size_t gdim = mesh.geometry().dim();
  const std::size_t num_vertices = cell.num_entities(0);
  std::vector<double> vertex_coordinates(gdim* num_vertices);
  const unsigned int* vertices = cell.entities(0);
  for (std::size_t i = 0; i < num_vertices; i++)
    for (std::size_t j = 0; j < gdim; j++)
      vertex_coordinates[i*gdim + j] = mesh.geometry().x(vertices[i])[j];

  // Evaluate all basis functions at the point()
<<<<<<< HEAD
  dolfin_assert(_V->element());
  dolfin_assert(_V->element()->value_rank() == 0);
  std::vector<double> values(_V->element()->space_dimension());

  ufc::cell ufc_cell;
  cell.get_cell_data(ufc_cell);
  _V->element()->evaluate_basis_all(values.data(),
=======
  dolfin_assert(_function_space->element());
  dolfin_assert(_function_space->element()->value_rank() == 0);
  std::vector<double> values(_function_space->element()->space_dimension());
  const int cell_orientation = 0;
  _function_space->element()->evaluate_basis_all(values.data(),
>>>>>>> a2757ba7
                                   _p.coordinates(),
                                    vertex_coordinates.data(),
                                    ufc_cell.orientation);

  // Scale by magnitude
  for (std::size_t i = 0; i < _function_space->element()->space_dimension(); i++)
    values[i] *= _magnitude;

  // Compute local-to-global mapping
  dolfin_assert(_function_space->dofmap());
  const std::vector<dolfin::la_index>& dofs
    = _function_space->dofmap()->cell_dofs(cell.index());

  // Add values to vector
  dolfin_assert(_function_space->element()->space_dimension()
                == _function_space->dofmap()->cell_dimension(cell.index()));
  b.add(values.data(), _function_space->element()->space_dimension(), dofs.data());
  b.apply("add");
}
//-----------------------------------------------------------------------------
void PointSource::check_is_scalar(const FunctionSpace& V)
{
  dolfin_assert(V.element());
  if (V.element()->value_rank() != 0)
  {
    dolfin_error("PointSource.cpp",
                 "create point source",
                 "Function is not scalar");
  }
}
//-----------------------------------------------------------------------------<|MERGE_RESOLUTION|>--- conflicted
+++ resolved
@@ -103,24 +103,16 @@
       vertex_coordinates[i*gdim + j] = mesh.geometry().x(vertices[i])[j];
 
   // Evaluate all basis functions at the point()
-<<<<<<< HEAD
-  dolfin_assert(_V->element());
-  dolfin_assert(_V->element()->value_rank() == 0);
-  std::vector<double> values(_V->element()->space_dimension());
+  dolfin_assert(_function_space->element());
+  dolfin_assert(_function_space->element()->value_rank() == 0);
+  std::vector<double> values(_function_space->element()->space_dimension());
 
   ufc::cell ufc_cell;
   cell.get_cell_data(ufc_cell);
-  _V->element()->evaluate_basis_all(values.data(),
-=======
-  dolfin_assert(_function_space->element());
-  dolfin_assert(_function_space->element()->value_rank() == 0);
-  std::vector<double> values(_function_space->element()->space_dimension());
-  const int cell_orientation = 0;
   _function_space->element()->evaluate_basis_all(values.data(),
->>>>>>> a2757ba7
-                                   _p.coordinates(),
-                                    vertex_coordinates.data(),
-                                    ufc_cell.orientation);
+                                                 _p.coordinates(),
+                                                 vertex_coordinates.data(),
+                                                 ufc_cell.orientation);
 
   // Scale by magnitude
   for (std::size_t i = 0; i < _function_space->element()->space_dimension(); i++)

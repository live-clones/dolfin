// Copyright (C) 2013, 2015, 2016 Johan Hake, Jan Blechta
//
// This file is part of DOLFIN.
//
// DOLFIN is free software: you can redistribute it and/or modify
// it under the terms of the GNU Lesser General Public License as published by
// the Free Software Foundation, either version 3 of the License, or
// (at your option) any later version.
//
// DOLFIN is distributed in the hope that it will be useful,
// but WITHOUT ANY WARRANTY; without even the implied warranty of
// MERCHANTABILITY or FITNESS FOR A PARTICULAR PURPOSE. See the
// GNU Lesser General Public License for more details.
//
// You should have received a copy of the GNU Lesser General Public License
// along with DOLFIN. If not, see <http://www.gnu.org/licenses/>.

#include <dolfin/common/ArrayView.h>
#include <dolfin/fem/GenericDofMap.h>
#include <dolfin/function/FunctionSpace.h>
#include <dolfin/mesh/Mesh.h>
#include <dolfin/mesh/Vertex.h>
#include <dolfin/mesh/MeshEntityIterator.h>
#include <dolfin/la/GenericVector.h>

#include "fem_utils.h"

using namespace dolfin;

//-----------------------------------------------------------------------------
std::vector<std::size_t> dolfin::dof_to_vertex_map(const FunctionSpace& space)
{
  // Get vertex_to_dof_map and invert it
  const std::vector<dolfin::la_index> vertex_map = vertex_to_dof_map(space);
  std::vector<std::size_t> return_map(vertex_map.size());
  for (std::size_t i = 0; i < vertex_map.size(); i++)
  {
    return_map[vertex_map[i]] = i;
  }
  return return_map;
}
//-----------------------------------------------------------------------------
std::vector<dolfin::la_index>
dolfin::vertex_to_dof_map(const FunctionSpace& space)
{
  // Get the mesh
  dolfin_assert(space.mesh());
  dolfin_assert(space.dofmap());
  const Mesh& mesh = *space.mesh();
  const GenericDofMap& dofmap = *space.dofmap();

  if (dofmap.is_view())
  {
    dolfin_error("fem_utils.cpp",
                 "tabulate vertex to dof map",
                 "Cannot tabulate vertex_to_dof_map for a subspace");
  }

  // Initialize vertex to cell connections
  const std::size_t top_dim = mesh.topology().dim();
  mesh.init(0, top_dim);

  // Num dofs per vertex
  const std::size_t dofs_per_vertex = dofmap.num_entity_dofs(0);
  const std::size_t vert_per_cell = mesh.topology()(top_dim, 0).size(0);
  if (vert_per_cell*dofs_per_vertex != dofmap.max_element_dofs())
  {
    dolfin_error("DofMap.cpp",
                 "tabulate dof to vertex map",
                 "Can only tabulate dofs on vertices");
  }

  // Allocate data for tabulating local to local map
  std::vector<std::size_t> local_to_local_map(dofs_per_vertex);

  // Create return data structure
  std::vector<dolfin::la_index>
    return_map(dofs_per_vertex*mesh.num_entities(0));

  // Iterate over vertices
  std::size_t local_vertex_ind = 0;
  for (VertexIterator vertex(mesh, "all"); !vertex.end(); ++vertex)
  {
    // Get the first cell connected to the vertex
    const Cell cell(mesh, vertex->entities(top_dim)[0]);

    // Find local vertex number
#ifdef DEBUG
    bool vertex_found = false;
#endif
    for (std::size_t i = 0; i < cell.num_entities(0); i++)
    {
      if (cell.entities(0)[i] == vertex->index())
      {
        local_vertex_ind = i;
#ifdef DEBUG
        vertex_found = true;
#endif
        break;
      }
    }
    dolfin_assert(vertex_found);

    // Get all cell dofs
    const ArrayView<const dolfin::la_index> cell_dofs
      = dofmap.cell_dofs(cell.index());

    // Tabulate local to local map of dofs on local vertex
    dofmap.tabulate_entity_dofs(
                local_to_local_map,
				0, local_vertex_ind);

    // Fill local dofs for the vertex
    for (std::size_t local_dof = 0; local_dof < dofs_per_vertex; local_dof++)
    {
      const dolfin::la_index global_dof
        = cell_dofs[local_to_local_map[local_dof]];
      return_map[dofs_per_vertex*vertex->index() + local_dof] = global_dof;
    }
  }

  // Return the map
  return return_map;
}
//-----------------------------------------------------------------------------
void _check_coordinates(const MeshGeometry& geometry, const Function& position)
{
  dolfin_assert(position.function_space());
  dolfin_assert(position.function_space()->mesh());
  dolfin_assert(position.function_space()->dofmap());
  dolfin_assert(position.function_space()->element());
  dolfin_assert(position.function_space()->element()->ufc_element());

  if (position.function_space()->element()->ufc_element()->family()
          != std::string("Lagrange"))

  {
    dolfin_error("fem_utils.cpp",
                 "set/get mesh geometry coordinates from/to function",
                 "expecting 'Lagrange' finite element family rather than '%s'",
                 position.function_space()->element()->ufc_element()->family());
  }

  if (position.value_rank() != 1)
  {
    dolfin_error("fem_utils.cpp",
                 "set/get mesh geometry coordinates from/to function",
                 "function has incorrect value rank %d, need 1",
                 position.value_rank());
  }

  if (position.value_dimension(0) != geometry.dim())
  {
    dolfin_error("fem_utils.cpp",
                 "set/get mesh geometry coordinates from/to function",
                 "function value dimension %d and geometry dimension %d "
                 "do not match",
                 position.value_dimension(0), geometry.dim());
  }

  if (position.function_space()->element()->ufc_element()->degree()
          != geometry.degree())
  {
    dolfin_error("fem_utils.cpp",
                 "set/get mesh geometry coordinates from/to function",
                 "function degree %d and geometry degree %d do not match",
                 position.function_space()->element()->ufc_element()->degree(),
                 geometry.degree());
  }
}
//-----------------------------------------------------------------------------
// This helper function sets geometry from position (if setting) or stores
// geometry into position (otherwise)
void _get_set_coordinates(MeshGeometry& geometry, Function& position,
  const bool setting)
{
  auto& x = geometry.x();
  auto& v = *position.vector();
  const auto& dofmap = *position.function_space()->dofmap();
  const auto& mesh = *position.function_space()->mesh();
  const auto tdim = mesh.topology().dim();
  const auto gdim = mesh.geometry().dim();

  std::vector<std::size_t> num_local_entities(tdim+1);
  std::vector<std::size_t> coords_per_entity(tdim+1);
  std::vector<std::vector<std::vector<std::size_t>>> local_to_local(tdim+1);
  std::vector<std::vector<std::size_t>> offsets(tdim+1);

  for (std::size_t dim = 0; dim <= tdim; ++dim)
  {
    // Get number local entities
    num_local_entities[dim] = mesh.type().num_entities(dim);

    // Get local-to-local mapping of dofs
    local_to_local[dim].resize(num_local_entities[dim]);
    for (std::size_t local_ind = 0; local_ind != num_local_entities[dim]; ++local_ind)
      dofmap.tabulate_entity_dofs(local_to_local[dim][local_ind], dim, local_ind);

    // Get entity offsets; could be retrieved directly from geometry
    coords_per_entity[dim] = geometry.num_entity_coordinates(dim);
    for (std::size_t coord_ind = 0; coord_ind != coords_per_entity[dim]; ++coord_ind)
    {
      const auto offset = geometry.get_entity_index(dim, coord_ind, 0);
      offsets[dim].push_back(offset);
    }
  }

  // Initialize needed connectivities
  for (std::size_t dim = 0; dim <= tdim; ++dim)
  {
    if (coords_per_entity[dim] > 0)
      mesh.init(tdim, dim);
  }

  ArrayView<const la_index> cell_dofs;
  std::vector<double> values;
  const unsigned int* global_entities;
  std::size_t xi, vi;

  // Get/set cell-by-cell
  for (CellIterator c(mesh); !c.end(); ++c)
  {
    // Get/prepare values and dofs on cell
    cell_dofs = dofmap.cell_dofs(c->index());
    values.resize(cell_dofs.size());
    if (setting)
      v.get_local(values.data(), cell_dofs.size(), cell_dofs.data());

    // Iterate over all entities on cell
    for (std::size_t dim = 0; dim <= tdim; ++dim)
    {
      // Get local-to-global entity mapping
      if (!coords_per_entity[dim])
        continue;
      global_entities = c->entities(dim);

      for (std::size_t local_entity = 0;
           local_entity != num_local_entities[dim]; ++local_entity)
      {
        for (std::size_t local_dof = 0; local_dof != coords_per_entity[dim];
              ++local_dof)
        {
          for (std::size_t component = 0; component != gdim; ++component)
          {
            // Compute indices
            xi = gdim*(offsets[dim][local_dof] + global_entities[local_entity])
               + component;
            vi = local_to_local[dim][local_entity][gdim*local_dof + component];

            // Set one or other
            if (setting)
              x[xi] = values[vi];
            else
              values[vi] = x[xi];
          }
        }
      }
    }

    // Store cell contribution to dof vector (if getting)
    if (!setting)
      v.set_local(values.data(), cell_dofs.size(), cell_dofs.data());
  }

  if (!setting)
    v.apply("insert");
}
//-----------------------------------------------------------------------------
void dolfin::set_coordinates(MeshGeometry& geometry, const Function& position)
{
  _check_coordinates(geometry, position);
  _get_set_coordinates(geometry, const_cast<Function&>(position), true);
}
//-----------------------------------------------------------------------------
void dolfin::get_coordinates(Function& position, const MeshGeometry& geometry)
{
  _check_coordinates(geometry, position);
  _get_set_coordinates(const_cast<MeshGeometry&>(geometry), position, false);
}
//-----------------------------------------------------------------------------
Mesh dolfin::create_mesh(Function& coordinates)
{
  dolfin_assert(coordinates.function_space());
  dolfin_assert(coordinates.function_space()->element());
  dolfin_assert(coordinates.function_space()->element()->ufc_element());

  // Fetch old mesh and create new mesh
  const Mesh& mesh0 = *(coordinates.function_space()->mesh());
  Mesh mesh1(mesh0.mpi_comm());

  // FIXME: Share this code with Mesh assignment operaror; a need
  //        to duplicate its code here is not maintainable
  // Assign all data except geometry
<<<<<<< HEAD
  mesh1.topology() = mesh0.topology();
  mesh1.domains() = mesh0.domains();
  mesh1.data() = mesh0.data();

  //  if (mesh0.type())
  //    mesh1.type().reset(CellType::create(mesh0.type()->cell_type()));
  //  else
  //    mesh1.type().reset();
  //  mesh1._ordered = mesh0._ordered;
  //  mesh1._cell_orientations = mesh0._cell_orientations;
=======
  mesh1._topology = mesh0._topology;
  mesh1._domains = mesh0._domains;
  mesh1._data = mesh0._data;
  if (mesh0._cell_type)
    mesh1._cell_type.reset(CellType::create(mesh0._cell_type->cell_type()));
  else
    mesh1._cell_type.reset();
  mesh1._ordered = mesh0._ordered;
  mesh1._cell_orientations = mesh0._cell_orientations;
  mesh1._ghost_mode = mesh0._ghost_mode;
>>>>>>> c81e84b7

  // Rename
  mesh1.rename(mesh0.name(), mesh0.label());

  // Call assignment operator for base class
  static_cast<Hierarchical<Mesh>>(mesh1) = mesh0;

  // Prepare a new geometry
  mesh1.geometry().init(mesh0.geometry().dim(),
    coordinates.function_space()->element()->ufc_element()->degree());
  std::vector<std::size_t> num_entities(mesh0.topology().dim() + 1);
  for (std::size_t dim = 0; dim <= mesh0.topology().dim(); ++dim)
    num_entities[dim] = mesh0.topology().size(dim);
  mesh1.geometry().init_entities(num_entities);

  // Assign coordinates
  set_coordinates(mesh1.geometry(), coordinates);

  return mesh1;
}<|MERGE_RESOLUTION|>--- conflicted
+++ resolved
@@ -291,18 +291,7 @@
   // FIXME: Share this code with Mesh assignment operaror; a need
   //        to duplicate its code here is not maintainable
   // Assign all data except geometry
-<<<<<<< HEAD
-  mesh1.topology() = mesh0.topology();
-  mesh1.domains() = mesh0.domains();
-  mesh1.data() = mesh0.data();
-
-  //  if (mesh0.type())
-  //    mesh1.type().reset(CellType::create(mesh0.type()->cell_type()));
-  //  else
-  //    mesh1.type().reset();
-  //  mesh1._ordered = mesh0._ordered;
-  //  mesh1._cell_orientations = mesh0._cell_orientations;
-=======
+
   mesh1._topology = mesh0._topology;
   mesh1._domains = mesh0._domains;
   mesh1._data = mesh0._data;
@@ -313,7 +302,6 @@
   mesh1._ordered = mesh0._ordered;
   mesh1._cell_orientations = mesh0._cell_orientations;
   mesh1._ghost_mode = mesh0._ghost_mode;
->>>>>>> c81e84b7
 
   // Rename
   mesh1.rename(mesh0.name(), mesh0.label());

// Copyright (C) 2007-2014 Anders Logg
//
// This file is part of DOLFIN.
//
// DOLFIN is free software: you can redistribute it and/or modify
// it under the terms of the GNU Lesser General Public License as published by
// the Free Software Foundation, either version 3 of the License, or
// (at your option) any later version.
//
// DOLFIN is distributed in the hope that it will be useful,
// but WITHOUT ANY WARRANTY; without even the implied warranty of
// MERCHANTABILITY or FITNESS FOR A PARTICULAR PURPOSE. See the
// GNU Lesser General Public License for more details.
//
// You should have received a copy of the GNU Lesser General Public License
// along with DOLFIN. If not, see <http://www.gnu.org/licenses/>.
//
// Modified by Garth N. Wells 2007-2009
// Modified by Ola Skavhaug 2007-2009
// Modified by Kent-Andre Mardal 2008
// Modified by Joachim B Haga 2012
<<<<<<< HEAD
// Modified by Martin Alnaes 2013
//
// First added:  2007-01-17
// Last changed: 2014-04-24
=======
// Modified by Martin Alnaes 2013-2014
>>>>>>> 887ae50d


#include <dolfin/log/dolfin_log.h>
#include <dolfin/common/Timer.h>
#include <dolfin/parameter/GlobalParameters.h>
#include <dolfin/la/GenericTensor.h>
#include <dolfin/mesh/Mesh.h>
#include <dolfin/mesh/Cell.h>
#include <dolfin/mesh/Facet.h>
#include <dolfin/mesh/MeshData.h>
#include <dolfin/mesh/MeshFunction.h>
#include <dolfin/mesh/SubDomain.h>
#include <dolfin/function/GenericFunction.h>
#include <dolfin/function/FunctionSpace.h>
#include "GenericDofMap.h"
#include "Form.h"
#include "UFC.h"
#include "FiniteElement.h"
#include "OpenMpAssembler.h"
#include "AssemblerBase.h"
#include "Assembler.h"

#include <dolfin/la/GenericMatrix.h>

using namespace dolfin;

//----------------------------------------------------------------------------
void Assembler::assemble(GenericTensor& A, const Form& a)
{
  // All assembler functions above end up calling this function, which
  // in turn calls the assembler functions below to assemble over
  // cells, exterior and interior facets.

  // Check whether we should call the multi-core assembler
  #ifdef HAS_OPENMP
  const std::size_t num_threads = parameters["num_threads"];
  if (num_threads > 0)
  {
    OpenMpAssembler assembler;
    assembler.add_values = add_values;
    assembler.finalize_tensor = finalize_tensor;
    assembler.keep_diagonal = keep_diagonal;
    assembler.assemble(A, a);
    return;
  }
  #endif

  // Get cell domains
  const MeshFunction<std::size_t>* cell_domains = a.cell_domains().get();

  // Get exterior facet domains
  const MeshFunction<std::size_t>* exterior_facet_domains
      = a.exterior_facet_domains().get();

  // Get interior facet domains
  const MeshFunction<std::size_t>* interior_facet_domains
      = a.interior_facet_domains().get();

  // Check form
  AssemblerBase::check(a);

  // Create data structure for local assembly data
  UFC ufc(a);

  // Update off-process coefficients
  const std::vector<std::shared_ptr<const GenericFunction> >
    coefficients = a.coefficients();

  // Initialize global tensor
  init_global_tensor(A, a);

  // Assemble over cells
  assemble_cells(A, a, ufc, cell_domains, 0);

  // Assemble over exterior facets
  assemble_exterior_facets(A, a, ufc, exterior_facet_domains, 0);

  // Assemble over interior facets
  assemble_interior_facets(A, a, ufc, interior_facet_domains, 0);

  // Finalize assembly of global tensor
  if (finalize_tensor)
    A.apply("add");
}
//-----------------------------------------------------------------------------
void Assembler::assemble_cells(GenericTensor& A,
                               const Form& a,
                               UFC& ufc,
                               const MeshFunction<std::size_t>* domains,
                               std::vector<double>* values)
{
  // Skip assembly if there are no cell integrals
  if (!ufc.form.has_cell_integrals())
    return;

  // Set timer
  Timer timer("Assemble cells");

  // Extract mesh
  const Mesh& mesh = a.mesh();

  // Get form rank
  const std::size_t form_rank = ufc.form.rank();

  // Collect pointers to dof maps
  std::vector<const GenericDofMap*> dofmaps;
  for (std::size_t i = 0; i < form_rank; ++i)
    dofmaps.push_back(a.function_space(i)->dofmap().get());

  // Vector to hold dof map for a cell
  std::vector<const std::vector<dolfin::la_index>* > dofs(form_rank);

  // Cell integral
  ufc::cell_integral* integral = ufc.default_cell_integral.get();

  // Check whether integral is domain-dependent
  bool use_domains = domains && !domains->empty();

  // Assemble over cells
  ufc::cell ufc_cell;
  std::vector<double> vertex_coordinates;
  Progress p(AssemblerBase::progress_message(A.rank(), "cells"),
             mesh.num_cells());
  for (CellIterator cell(mesh); !cell.end(); ++cell)
  {
    // Get integral for sub domain (if any)
    if (use_domains)
      integral = ufc.get_cell_integral((*domains)[*cell]);

    // Skip if no integral on current domain
    if (!integral)
      continue;

    // Update to current cell
    cell->get_cell_data(ufc_cell);
    cell->get_vertex_coordinates(vertex_coordinates);
    ufc.update(*cell, vertex_coordinates, ufc_cell,
               integral->enabled_coefficients());

    // Get local-to-global dof maps for cell
    bool empty_dofmap = false;
    for (std::size_t i = 0; i < form_rank; ++i)
    {
      dofs[i] = &(dofmaps[i]->cell_dofs(cell->index()));
      empty_dofmap = empty_dofmap || dofs[i]->size() == 0;
    }

    // Skip if at least one dofmap is empty
    if (empty_dofmap)
      continue;

    // Tabulate cell tensor
    integral->tabulate_tensor(ufc.A.data(), ufc.w(),
                              vertex_coordinates.data(),
                              ufc_cell.orientation);

    // Add entries to global tensor. Either store values cell-by-cell
    // (currently only available for functionals)
    if (values && ufc.form.rank() == 0)
      (*values)[cell->index()] = ufc.A[0];
    else
      add_to_global_tensor(A, ufc.A, dofs);

    p++;
  }
}
//-----------------------------------------------------------------------------
void Assembler::assemble_exterior_facets(GenericTensor& A,
                                         const Form& a,
                                         UFC& ufc,
                                         const MeshFunction<std::size_t>* domains,
                                         std::vector<double>* values)
{
  // Skip assembly if there are no exterior facet integrals
  if (!ufc.form.has_exterior_facet_integrals())
    return;

  // Set timer
  Timer timer("Assemble exterior facets");

  // Extract mesh
  const Mesh& mesh = a.mesh();

  // Form rank
  const std::size_t form_rank = ufc.form.rank();

  // Collect pointers to dof maps
  std::vector<const GenericDofMap*> dofmaps;
  for (std::size_t i = 0; i < form_rank; ++i)
    dofmaps.push_back(a.function_space(i)->dofmap().get());

  // Vector to hold dof map for a cell
  std::vector<const std::vector<dolfin::la_index>* > dofs(form_rank);

  // Exterior facet integral
  const ufc::exterior_facet_integral* integral
    = ufc.default_exterior_facet_integral.get();

  // Check whether integral is domain-dependent
  bool use_domains = domains && !domains->empty();

  // Compute facets and facet - cell connectivity if not already computed
  const std::size_t D = mesh.topology().dim();
  mesh.init(D - 1);
  mesh.init(D - 1, D);
  dolfin_assert(mesh.ordered());

  // Assemble over exterior facets (the cells of the boundary)
  ufc::cell ufc_cell;
  std::vector<double> vertex_coordinates;
  Progress p(AssemblerBase::progress_message(A.rank(), "exterior facets"),
             mesh.num_facets());
  for (FacetIterator facet(mesh); !facet.end(); ++facet)
  {
    // Only consider exterior facets
    if (!facet->exterior())
    {
      p++;
      continue;
    }

    // Get integral for sub domain (if any)
    if (use_domains)
      integral = ufc.get_exterior_facet_integral((*domains)[*facet]);

    // Skip integral if zero
    if (!integral)
      continue;

    // Get mesh cell to which mesh facet belongs (pick first, there is only one)
    dolfin_assert(facet->num_entities(D) == 1);
    Cell mesh_cell(mesh, facet->entities(D)[0]);

    // Get local index of facet with respect to the cell
    const std::size_t local_facet = mesh_cell.index(*facet);

    // Update UFC cell
    mesh_cell.get_cell_data(ufc_cell, local_facet);
    mesh_cell.get_vertex_coordinates(vertex_coordinates);

    // Update UFC object
    ufc.update(mesh_cell, vertex_coordinates, ufc_cell,
               integral->enabled_coefficients());

    // Get local-to-global dof maps for cell
    for (std::size_t i = 0; i < form_rank; ++i)
      dofs[i] = &(dofmaps[i]->cell_dofs(mesh_cell.index()));

    // Tabulate exterior facet tensor
    integral->tabulate_tensor(ufc.A.data(),
                              ufc.w(),
                              vertex_coordinates.data(),
                              local_facet,
                              ufc_cell.orientation);

    // Add entries to global tensor
    add_to_global_tensor(A, ufc.A, dofs);

    p++;
  }
}
//-----------------------------------------------------------------------------
void Assembler::assemble_interior_facets(GenericTensor& A, const Form& a,
                                      UFC& ufc,
                                      const MeshFunction<std::size_t>* domains,
                                      std::vector<double>* values)
{
  // Skip assembly if there are no interior facet integrals
  if (!ufc.form.has_interior_facet_integrals())
    return;

  not_working_in_parallel("Assembly over interior facets");

  // Set timer
  Timer timer("Assemble interior facets");

  // Extract mesh and coefficients
  const Mesh& mesh = a.mesh();

  // Form rank
  const std::size_t form_rank = ufc.form.rank();

  // Collect pointers to dof maps
  std::vector<const GenericDofMap*> dofmaps;
  for (std::size_t i = 0; i < form_rank; ++i)
    dofmaps.push_back(a.function_space(i)->dofmap().get());

  // Vector to hold dofs for cells, and a vector holding pointers to same
  std::vector<std::vector<dolfin::la_index> > macro_dofs(form_rank);
  std::vector<const std::vector<dolfin::la_index>* > macro_dof_ptrs(form_rank);
  for (std::size_t i = 0; i < form_rank; i++)
    macro_dof_ptrs[i] = &macro_dofs[i];

  // Interior facet integral
  const ufc::interior_facet_integral* integral
    = ufc.default_interior_facet_integral.get();

  // Check whether integral is domain-dependent
  bool use_domains = domains && !domains->empty();

  // Compute facets and facet - cell connectivity if not already computed
  const std::size_t D = mesh.topology().dim();
  mesh.init(D - 1);
  mesh.init(D - 1, D);
  dolfin_assert(mesh.ordered());

  // Get interior facet directions (if any)
  const std::vector<std::size_t>* facet_orientation = NULL;
  if (mesh.data().exists("facet_orientation", D - 1))
    facet_orientation = &(mesh.data().array("facet_orientation", D - 1));

  if (facet_orientation && facet_orientation->size() != mesh.num_facets())
  {
    dolfin_error("Assembler.cpp",
                 "assemble form over interior facets",
                 "Expecting facet orientation to be defined on facets");
  }

  // Assemble over interior facets (the facets of the mesh)
  ufc::cell ufc_cell[2];
  std::vector<double> vertex_coordinates[2];
  Progress p(AssemblerBase::progress_message(A.rank(), "interior facets"),
             mesh.num_facets());
  for (FacetIterator facet(mesh); !facet.end(); ++facet)
  {
    // Only consider interior facets
    if (facet->exterior())
    {
      p++;
      continue;
    }

    // Get integral for sub domain (if any)
    if (use_domains)
      integral = ufc.get_interior_facet_integral((*domains)[*facet]);

    // Skip integral if zero
    if (!integral)
      continue;

    // Get cells incident with facet
    std::pair<const Cell, const Cell>
      cells = facet->adjacent_cells(facet_orientation);
    const Cell& cell0 = cells.first;
    const Cell& cell1 = cells.second;

    // Get local index of facet with respect to each cell
    std::size_t local_facet0 = cell0.index(*facet);
    std::size_t local_facet1 = cell1.index(*facet);

    // Update to current pair of cells
    cell0.get_cell_data(ufc_cell[0], local_facet0);
    cell1.get_cell_data(ufc_cell[1], local_facet1);
    cell0.get_vertex_coordinates(vertex_coordinates[0]);
    cell1.get_vertex_coordinates(vertex_coordinates[1]);
    ufc.update(cell0, vertex_coordinates[0], ufc_cell[0],
               cell1, vertex_coordinates[1], ufc_cell[1],
               integral->enabled_coefficients());

    // Tabulate dofs for each dimension on macro element
    for (std::size_t i = 0; i < form_rank; i++)
    {
      // Get dofs for each cell
      const std::vector<dolfin::la_index>& cell_dofs0
        = dofmaps[i]->cell_dofs(cell0.index());
      const std::vector<dolfin::la_index>& cell_dofs1
        = dofmaps[i]->cell_dofs(cell1.index());

      // Create space in macro dof vector
      macro_dofs[i].resize(cell_dofs0.size() + cell_dofs1.size());

      // Copy cell dofs into macro dof vector
      std::copy(cell_dofs0.begin(), cell_dofs0.end(),
                macro_dofs[i].begin());
      std::copy(cell_dofs1.begin(), cell_dofs1.end(),
                macro_dofs[i].begin() + cell_dofs0.size());
    }

    // Tabulate interior facet tensor on macro element
    integral->tabulate_tensor(ufc.macro_A.data(),
                              ufc.macro_w(),
                              vertex_coordinates[0].data(),
                              vertex_coordinates[1].data(),
                              local_facet0,
                              local_facet1,
                              ufc_cell[0].orientation,
                              ufc_cell[1].orientation);

    // Add entries to global tensor
    add_to_global_tensor(A, ufc.macro_A, macro_dof_ptrs);

    p++;
  }
}
//-----------------------------------------------------------------------------
void Assembler::add_to_global_tensor(GenericTensor& A,
                                     std::vector<double>& cell_tensor,
                                     std::vector<const std::vector<dolfin::la_index>* >& dofs)
{
  A.add(&cell_tensor[0], dofs);
}
//-----------------------------------------------------------------------------<|MERGE_RESOLUTION|>--- conflicted
+++ resolved
@@ -1,4 +1,4 @@
-// Copyright (C) 2007-2014 Anders Logg
+// Copyright (C) 2007-2011 Anders Logg
 //
 // This file is part of DOLFIN.
 //
@@ -19,14 +19,7 @@
 // Modified by Ola Skavhaug 2007-2009
 // Modified by Kent-Andre Mardal 2008
 // Modified by Joachim B Haga 2012
-<<<<<<< HEAD
-// Modified by Martin Alnaes 2013
-//
-// First added:  2007-01-17
-// Last changed: 2014-04-24
-=======
 // Modified by Martin Alnaes 2013-2014
->>>>>>> 887ae50d
 
 
 #include <dolfin/log/dolfin_log.h>

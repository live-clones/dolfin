--- conflicted
+++ resolved
@@ -605,17 +605,8 @@
 {
   log(TRACE, "Determining node ownership for parallel dof map");
 
-<<<<<<< HEAD
-  const std::size_t N = dofmap.global_dimension();
-
-  std::cout << "dofmap.global_dimension() = " << N << "\n";
-
-  dolfin_assert(N % block_size == 0);
-  const std::size_t num_nodes = N/block_size;
-=======
   // Get number of nodes
   const std::size_t num_nodes_local = local_to_global.size();
->>>>>>> cf9dece5
 
   // Global-to-local node map for nodes on boundary
   std::map<std::size_t, int> global_to_local;
@@ -733,30 +724,6 @@
     }
   }
 
-<<<<<<< HEAD
-  // Check or set global dimension
-  if (restriction)
-  {
-    // Global dimension for restricted space needs to be computed here
-    // since it is not know by the UFC dof map.
-    const std::size_t _owned_dim = owned_nodes.size();
-    const std::size_t _global_dimension = block_size*MPI::sum(mpi_comm,
-                                                              _owned_dim);
-    dofmap._global_dimension = _global_dimension;
-  }
-  else
-  {
-    const std::size_t _owned_dim = owned_nodes.size();
-    const std::size_t sum_owned_dim = MPI::sum(mpi_comm, _owned_dim);
-
-    std::cout << MPI::rank(mpi_comm) << "] " << sum_owned_dim << "*" << block_size << " == " << N << "\n";
-
-    dolfin_assert(block_size*MPI::sum(mpi_comm, _owned_dim)
-                  == dofmap.global_dimension());
-  }
-
-=======
->>>>>>> cf9dece5
   log(TRACE, "Finished determining dof ownership for parallel dof map");
   return num_owned_nodes;
 }

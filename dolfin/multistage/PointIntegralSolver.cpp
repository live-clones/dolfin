// Copyright (C) 2013 Johan Hake
//
// This file is part of DOLFIN.
//
// DOLFIN is free software: you can redistribute it and/or modify
// it under the terms of the GNU Lesser General Public License as published by
// the Free Software Foundation, either version 3 of the License, or
// (at your option) any later version.
//
// DOLFIN is distributed in the hope that it will be useful,
// but WITHOUT ANY WARRANTY; without even the implied warranty of
// MERCHANTABILITY or FITNESS FOR A PARTICULAR PURPOSE. See the
// GNU Lesser General Public License for more details.
//
// You should have received a copy of the GNU Lesser General Public License
// along with DOLFIN. If not, see <http://www.gnu.org/licenses/>.
//
// First added:  2013-02-15
// Last changed: 2013-07-10

#include <cmath>
#include <boost/make_shared.hpp>
#include <Eigen/Dense>

#include <dolfin/log/log.h>
#include <dolfin/common/Timer.h>
#include <dolfin/parameter/GlobalParameters.h>
#include <dolfin/mesh/Mesh.h>
#include <dolfin/mesh/Vertex.h>
#include <dolfin/mesh/Cell.h>
#include <dolfin/function/FunctionSpace.h>
#include <dolfin/function/Function.h>
#include <dolfin/function/Constant.h>
#include <dolfin/la/GenericVector.h>
#include <dolfin/nls/NewtonSolver.h>
#include <dolfin/fem/Form.h>
#include <dolfin/fem/GenericDofMap.h>
#include <dolfin/fem/UFC.h>

#include "MultiStageScheme.h"
#include "PointIntegralSolver.h"

using namespace dolfin;

//-----------------------------------------------------------------------------
<<<<<<< HEAD
PointIntegralSolver::PointIntegralSolver(boost::shared_ptr<MultiStageScheme> scheme) : 
  Variable("PointIntegralSolver", "unnamed"), _scheme(scheme), 
  _mesh(_scheme->stage_forms()[0][0]->mesh()),
  _dofmap(*_scheme->stage_forms()[0][0]->function_space(0)->dofmap()), 
  _system_size(_dofmap.num_entity_dofs(0)), _dof_offset(_mesh.type().num_entities(0)), 
  _num_stages(_scheme->stage_forms().size()), _local_to_local_dofs(_system_size),
  _vertex_map(), _local_to_global_dofs(_system_size), 
  _local_stage_solutions(_scheme->stage_solutions().size()), 
  _F(_system_size), _y(_system_size), _dx(_system_size), 
  _ufcs(), _coefficient_index(), _recompute_jacobian(true), 
  _jac(), _eta(1e-10), _num_jacobian_computations(0)
=======
PointIntegralSolver::PointIntegralSolver(boost::shared_ptr<MultiStageScheme> scheme) :
  Variable("PointIntegralSolver", "unamed"),
  _scheme(scheme), _vertex_map(), _ufcs(), _coefficient_index(),
  _retabulate_J(true)
>>>>>>> 20613203
{
  Timer construct_pis("Construct PointIntegralSolver");

  // Set parameters
  parameters = default_parameters();

  _check_forms();
  _init();
}
//-----------------------------------------------------------------------------
PointIntegralSolver::~PointIntegralSolver()
{
  // Do nothing
}
//-----------------------------------------------------------------------------
void PointIntegralSolver::reset_newton_solver()
{
  _num_jacobian_computations = 0;
  _eta = parameters("newton_solver")["eta_0"];
  _recompute_jacobian = true;
}
//-----------------------------------------------------------------------------
void PointIntegralSolver::reset_stage_solutions()
{
  // Iterate over stage forms
  for (unsigned int stage=0; stage<_num_stages; stage++)
  {
    // Reset global stage solutions
    *_scheme->stage_solutions()[stage]->vector() = 0.0;
    
    // Reset local stage solutions
    for (unsigned int row=0; row < _system_size; row++)
      _local_stage_solutions[stage][row] = 0.0;
    
  }
}
//-----------------------------------------------------------------------------
void PointIntegralSolver::step(double dt)
{
<<<<<<< HEAD
  
  const bool reset_stage_solutions_ = parameters["reset_stage_solutions"];
  const bool reset_newton_solver_ = parameters("newton_solver")["reset_each_step"];
  const bool enable_debug = parameters["enable_debug_output"];

  // Check for reseting stage solutions
  if (reset_stage_solutions_)
    reset_stage_solutions();

  // Check for reseting newtonsolver for each time step
  if (reset_newton_solver_)
    reset_newton_solver();

  Timer t_step("PointIntegralSolver::step");
  
=======
>>>>>>> 20613203
  dolfin_assert(dt > 0.0);

  Timer t_step_stage("Step: set the stage");

  // Update time constant of scheme
  *_scheme->dt() = dt;

  // Time at start of timestep
  const double t0 = *_scheme->t();

<<<<<<< HEAD
  // Update ghost values
  _update_ghost_values();

  //const std::size_t num_threads = dolfin::parameters["num_threads"];

  // Iterate over vertices
  //Progress p("Solving local point integral problems", _mesh.num_vertices());
  
  //#pragma omp parallel for schedule(guided, 20) private(_jac_L, _jac_U, _jac, _local_to_global_dofs, _local_to_local_dofs, _ufcs)
  for (std::size_t vert_ind=0; vert_ind < _mesh.num_vertices(); ++vert_ind)
  {

    // FIXME: Some debug output
    if (enable_debug)
      std::cout << std::endl << std::endl << "Vertex: " << vert_ind << std::endl;
    
    //Timer t_vert("Step: update vert");

    // Cell containing vertex
    const Cell cell(_mesh, _vertex_map[vert_ind].first);

    // Get all dofs for cell
    // FIXME: Shold we include logics about empty dofmaps?
    const std::vector<dolfin::la_index>& cell_dofs = _dofmap.cell_dofs(cell.index());

    // Tabulate local-local dofmap
    _dofmap.tabulate_entity_dofs(_local_to_local_dofs, 0, _vertex_map[vert_ind].second);
    
    // Fill local to global dof map
    for (unsigned int row=0; row < _system_size; row++)
      _local_to_global_dofs[row] = cell_dofs[_local_to_local_dofs[row]];
=======
  // Extract mesh
  const Mesh& mesh = _scheme->stage_forms()[0][0]->mesh();

  // Collect ref to dof map only need one as we require same trial and
  // test space for all forms
  const GenericDofMap& dofmap
    = *_scheme->stage_forms()[0][0]->function_space(0)->dofmap();

  // Get size of system (num dofs per vertex)
  const unsigned int N = dofmap.num_entity_dofs(0);
  const unsigned int dof_offset = mesh.type().num_entities(0);
  const unsigned int num_stages = _scheme->stage_forms().size();

  // Local solution vector at start of time step

  Eigen::VectorXd u0(N);

  // Local stage solutions
  std::vector<Eigen::VectorXd >
    local_stage_solutions(_scheme->stage_solutions().size());
  for (unsigned int stage = 0; stage < num_stages; stage++)
    local_stage_solutions[stage].resize(N);

  // Update off-process coefficients
  for (unsigned int i = 0; i < num_stages; i++)
  {
    for (unsigned int j = 0; j < _scheme->stage_forms()[i].size(); j++)
    {
      const std::vector<boost::shared_ptr<const GenericFunction> >
	coefficients = _scheme->stage_forms()[i][j]->coefficients();

      for (unsigned int k = 0; k < coefficients.size(); ++k)
	coefficients[k]->update();
    }
  }

  // Local to local dofs to be used in tabulate entity dofs
  std::vector<std::size_t> local_to_local_dofs(N);

  // Local to global dofs used when solution is fanned out to global vector
  std::vector<dolfin::la_index> local_to_global_dofs(N);

  // Iterate over vertices
  //Progress p("Solving local point integral problems", mesh.num_vertices());

  t_step_stage.stop();

  ufc::cell ufc_cell;
  std::vector<double> vertex_coordinates;
  for (std::size_t vert_ind = 0; vert_ind < mesh.num_vertices(); ++vert_ind)
  {
    Timer t_vert("Step: update vert");

    // Cell containing vertex
    const Cell cell(mesh, _vertex_map[vert_ind].first);
    cell.get_vertex_coordinates(vertex_coordinates);
    cell.get_cell_data(ufc_cell);

    // Get all dofs for cell
    // FIXME: Shold we include logics about empty dofmaps?
    const std::vector<dolfin::la_index>& cell_dofs
      = dofmap.cell_dofs(cell.index());

    // Local vertex ind
    const unsigned int local_vert = _vertex_map[vert_ind].second;

    // Tabulate local-local dofmap
    dofmap.tabulate_entity_dofs(local_to_local_dofs, 0, local_vert);

    // Fill local to global dof map
    for (unsigned int row = 0; row < N; row++)
      local_to_global_dofs[row] = cell_dofs[local_to_local_dofs[row]];
>>>>>>> 20613203

    //t_vert.stop();

    // Iterate over stage forms
<<<<<<< HEAD
    for (unsigned int stage=0; stage<_num_stages; stage++)
    {

      // FIXME: Debug:
      if (enable_debug)
      {
	_scheme->stage_solutions()[stage]->vector()->get_local(&_y[0], 
							     _local_to_global_dofs.size(), 
							     &_local_to_global_dofs[0]);
      
	// FIXME: Some debug output
	std::cout << "Stage solution before solve[" << stage << "]: ";
	for (unsigned int row=0; row < _system_size; row++)
	  std::cout << _y[row] << ", ";
      
	std::cout << std::endl;

	// FIXME: Some debug output
	std::cout << "Local stage solution before solve[" << stage << "]: ";
	for (unsigned int row=0; row < _system_size; row++)
	  std::cout << _local_stage_solutions[stage][row] << ", ";
      
	std::cout << std::endl;
	
      }

      // Update cell
      //Timer t_impl_update("Update_cell");
      //for (unsigned int i=0; i < _ufcs[stage].size(); i++)
      _ufcs[stage][0]->update(cell);

      //t_impl_update.stop();
=======
    for (unsigned int stage = 0; stage < num_stages; stage++)
    {
      // Update time
      *_scheme->t() = t0 + dt*_scheme->dt_stage_offset()[stage];
>>>>>>> 20613203

      // Check if we have an explicit stage (only 1 form)
      if (_ufcs[stage].size() == 1)
      {
<<<<<<< HEAD
	_solve_explicit_stage(vert_ind, stage);
=======
	Timer t_expl("Explicit stage");

	// Point integral
	const ufc::point_integral& integral
          = *_ufcs[stage][0]->default_point_integral;

	// Update to current cell
	Timer t_expl_update("Explicit stage: update_cell");
	_ufcs[stage][0]->update(cell, vertex_coordinates, ufc_cell);
	t_expl_update.stop();

	// Tabulate cell tensor
	Timer t_expl_tt("Explicit stage: tabulate_tensor");
	integral.tabulate_tensor(_ufcs[stage][0]->A.data(),
                                 _ufcs[stage][0]->w(),
				 vertex_coordinates.data(),
				 local_vert);
	t_expl_tt.stop();

	// Extract vertex dofs from tabulated tensor and put them into the local
	// stage solution vector
	// Extract vertex dofs from tabulated tensor
	for (unsigned int row=0; row < N; row++)
        {
	  local_stage_solutions[stage](row)
            = _ufcs[stage][0]->A[local_to_local_dofs[row]];
        }

	// Put solution back into global stage solution vector
	Timer t_expl_set("Explicit stage: set");
	_scheme->stage_solutions()[stage]->vector()->set(
          local_stage_solutions[stage].data(), N,
          local_to_global_dofs.data());
>>>>>>> 20613203
      }

      // or an implicit stage (2 forms)
      else
      {
<<<<<<< HEAD
	_solve_implicit_stage(vert_ind, stage, cell);
      }

      // FIXME: Debug:
      if (enable_debug)
      {
	_scheme->stage_solutions()[stage]->vector()->get_local(&_y[0], 
							       _local_to_global_dofs.size(), 
							       &_local_to_global_dofs[0]);
      
	// FIXME: Some debug output
	std::cout << "Stage solution after solve[" << stage << "]: ";
	for (unsigned int row=0; row < _system_size; row++)
	  std::cout << _y[row] << ", ";
      
	std::cout << std::endl;

	// FIXME: Some debug output
	std::cout << "Local stage solution after solve[" << stage << "]: ";
	for (unsigned int row=0; row < _system_size; row++)
	  std::cout << _local_stage_solutions[stage][row] << ", ";
      
	std::cout << std::endl;
	
      }

    }

    //Timer t_last_stage("Last stage: tabulate_tensor");

    // Update coeffcients for last stage
    _last_stage_ufc->update(cell);

    // Last stage point integral
    const ufc::point_integral& integral = *_last_stage_ufc->default_point_integral;

    // Tabulate cell tensor
    integral.tabulate_tensor(&_last_stage_ufc->A[0], _last_stage_ufc->w(), 
			     &_last_stage_ufc->cell.vertex_coordinates[0], 
			     _vertex_map[vert_ind].second);
    
    // Update solution with a tabulation of the last stage
    for (unsigned int row=0; row < _system_size; row++)
      _y[row] = _last_stage_ufc->A[_local_to_local_dofs[row]];
=======
	Timer t_impl("Implicit stage");

	const Parameters& newton_parameters = parameters("newton_solver");

	// Local solution
        Eigen::VectorXd& u = local_stage_solutions[stage];

	unsigned int newton_iteration = 0;
	bool newton_converged = false;
	bool jacobian_retabulated = false;
	const std::size_t maxiter = newton_parameters["maximum_iterations"];
	const bool reuse_jacobian = newton_parameters["reuse_jacobian"];
	const std::size_t iterations_to_retabulate_jacobian
          = newton_parameters["iterations_to_retabulate_jacobian"];
	const double relaxation = newton_parameters["relaxation_parameter"];
	const std::string convergence_criterion
          = newton_parameters["convergence_criterion"];
	const double rtol = newton_parameters["relative_tolerance"];
	const double atol = newton_parameters["absolute_tolerance"];
	const bool report = newton_parameters["report"];
	//const int num_threads = 0;

	/// Most recent residual and intitial residual
	double residual = 1.0;
	double residual0 = 1.0;
	double relative_residual = 1.0;

	//const double relaxation = 1.0;

	// Initialize la structures
        Eigen::VectorXd F(N), dx(N);

	// Get point integrals
	const ufc::point_integral& F_integral
          = *_ufcs[stage][0]->default_point_integral;
	const ufc::point_integral& J_integral
          = *_ufcs[stage][1]->default_point_integral;

	// Update to current cell. This only need to be done once for
	// each stage and vertex
	Timer t_impl_update("Implicit stage: update_cell");
	_ufcs[stage][0]->update(cell, vertex_coordinates, ufc_cell);
	_ufcs[stage][1]->update(cell, vertex_coordinates, ufc_cell);
	t_impl_update.stop();

	// Tabulate an initial residual solution
	Timer t_impl_tt_F("Implicit stage: tabulate_tensor (F)");
	F_integral.tabulate_tensor(_ufcs[stage][0]->A.data(),
                                   _ufcs[stage][0]->w(),
				   vertex_coordinates.data(),
				   local_vert);
	t_impl_tt_F.stop();

	// Extract vertex dofs from tabulated tensor, together with
	// the old stage solution
	Timer t_impl_update_F("Implicit stage: update_F");
	for (unsigned int row = 0; row < N; row++)
	{
	  F(row) = _ufcs[stage][0]->A[local_to_local_dofs[row]];

	  // Grab old value of stage solution as an initial start
	  // value. This value was also used to tabulate the initial
	  // value of the F_integral above and we therefore just grab
	  // it from the restricted coeffcients
	  u(row) = _ufcs[stage][0]->w()[_coefficient_index[stage][0]][local_to_local_dofs[row]];
	}
	t_impl_update_F.stop();

	// Start iterations
	while (!newton_converged && newton_iteration < maxiter)
	{
	  if (_retabulate_J || !reuse_jacobian)
	  {
	    // Tabulate Jacobian
	    Timer t_impl_tt_J("Implicit stage: tabulate_tensor (J)");
	    J_integral.tabulate_tensor(_ufcs[stage][1]->A.data(),
                                       _ufcs[stage][1]->w(),
				       vertex_coordinates.data(),
				       local_vert);
	    t_impl_tt_J.stop();

	    // Extract vertex dofs from tabulated tensor
	    Timer t_impl_update_J("Implicit stage: update_J");
	    for (unsigned int row = 0; row < N; row++)
            {
	      for (unsigned int col=0; col < N; col++)
              {
		_J(row, col)
                  = _ufcs[stage][1]->A[local_to_local_dofs[row]*dof_offset*N
                                       + local_to_local_dofs[col]];
              }
            }
	    t_impl_update_J.stop();

	    // LU factorize Jacobian
	    Timer lu_factorize("Implicit stage: LU factorize");
            _J_LU.compute(_J);
	    _retabulate_J = false;
	  }

	  // Perform linear solve By forward backward substitution
	  Timer forward_backward_substitution("Implicit stage: fb substitution");
          dx = _J_LU.solve(F);

	  forward_backward_substitution.stop();

	  // Compute resdiual
	  if (convergence_criterion == "residual")
	    residual = F.norm();
	  else if (convergence_criterion == "incremental")
	    residual = dx.norm();
	  else
	    error("Unknown Newton convergence criterion");

          // If initial residual
          if (newton_iteration == 0)
	    residual0 = residual;

	  // Relative residual
	  relative_residual = residual / residual0;

	  // Update solution
          if (std::abs(1.0 - relaxation) < DOLFIN_EPS)
            u -= dx;
          else
            u -= relaxation*dx;

	  // Update number of iterations
	  ++newton_iteration;

	  // Put solution back into restricted coefficients before
	  // tabulate new residual
	  for (unsigned int row = 0; row < N; row++)
          {
	    _ufcs[stage][0]->w()[_coefficient_index[stage][0]][local_to_local_dofs[row]]
              = u(row);
          }
	  // Tabulate new residual
	  t_impl_tt_F.start();
	  F_integral.tabulate_tensor(_ufcs[stage][0]->A.data(),
                                     _ufcs[stage][0]->w(),
                                     vertex_coordinates.data(),
                                     local_vert);
	  t_impl_tt_F.stop();

	  t_impl_update_F.start();
	  // Extract vertex dofs from tabulated tensor
	  for (unsigned int row = 0; row < N; row++)
	    F(row) = _ufcs[stage][0]->A[local_to_local_dofs[row]];
	  t_impl_update_F.stop();

	  // Output iteration number and residual (only first vertex)
	  if (report && (newton_iteration > 0) && (vert_ind == 0))
	  {
	    info("Point solver newton iteration %d: r (abs) = %.3e (tol = %.3e) "\
		 "r (rel) = %.3e (tol = %.3e)",
                 newton_iteration, residual, atol, relative_residual, rtol);
	  }

	  // Check for retabulation of Jacobian
	  if (reuse_jacobian
              && newton_iteration > iterations_to_retabulate_jacobian
              &&  !jacobian_retabulated)
	  {
	    jacobian_retabulated = true;
	    _retabulate_J = true;
>>>>>>> 20613203

    // Update global solution with last stage
    _scheme->solution()->vector()->set(&_y[0], _local_to_global_dofs.size(), 
				       &_local_to_global_dofs[0]);
    //t_last_stage.stop();
    
    //p++;
  }

<<<<<<< HEAD
  // Update time
  *_scheme->t() = t0 + dt;
  
}
//-----------------------------------------------------------------------------
void PointIntegralSolver::_solve_explicit_stage(std::size_t vert_ind, 
						unsigned int stage)
{
  //Timer t_expl("Explicit stage");
=======
	    // If there is a solution coefficient in the jacobian form
	    if (_coefficient_index[stage].size()==2)
	    {
	      // Put solution back into restricted coefficients before
	      // tabulate new jacobian
	      for (unsigned int row=0; row < N; row++)
		_ufcs[stage][1]->w()[_coefficient_index[stage][1]][local_to_local_dofs[row]] = u(row);
	    }
>>>>>>> 20613203

  // Local vertex ind
  const unsigned int local_vert = _vertex_map[vert_ind].second;

<<<<<<< HEAD
  // Point integral
  const ufc::point_integral& integral = *_ufcs[stage][0]->default_point_integral;

  // Update to current cell
  //Timer t_expl_update("Explicit stage: update_cell");
  //t_expl_update.stop();

  // Tabulate cell tensor
  //Timer t_expl_tt("Explicit stage: tabulate_tensor");
  integral.tabulate_tensor(&_ufcs[stage][0]->A[0], _ufcs[stage][0]->w(), 
			   &_ufcs[stage][0]->cell.vertex_coordinates[0], 
			   local_vert);
  //t_expl_tt.stop();

  // Extract vertex dofs from tabulated tensor and put them into the local 
  // stage solution vector
  // Extract vertex dofs from tabulated tensor
  for (unsigned int row=0; row < _system_size; row++)
  {
    _local_stage_solutions[stage][row] = _ufcs[stage][0]->A[_local_to_local_dofs[row]];
  }

  // Put solution back into global stage solution vector
  // NOTE: This so an update (coefficient restriction) would just work
  _scheme->stage_solutions()[stage]->vector()->set(
		 &_local_stage_solutions[stage][0], _system_size, 
		 &_local_to_global_dofs[0]);

}
//-----------------------------------------------------------------------------
void PointIntegralSolver::_solve_implicit_stage(std::size_t vert_ind,
						unsigned int stage,
						const Cell& cell)
{
	
  //Timer t_impl("Implicit stage");
	
  _recompute_jacobian = _recompute_jacobian || \
    (parameters("newton_solver")["recompute_jacobian_for_linear_problems"] && \
     _coefficient_index[stage].size() == 1);

  // Local vertex ind
  const unsigned int local_vert = _vertex_map[vert_ind].second;

  // Set initial convergence
  convergence_criteria_t convergence = diverge;

  // Local counter for jacobian calculations
  unsigned int jacobian_calculations = 0;

  std::size_t max_jacobian_computations = parameters("newton_solver")\
    ["maximum_jacobian_computations"];

  // Local solution
  std::vector<double>& u = _local_stage_solutions[stage];
  
  // Update with previous local solution
  for (unsigned int row=0; row < _system_size; row++)
    u[row] = _ufcs[stage][0]->w()[_coefficient_index[stage][0]][_local_to_local_dofs[row]];
	
  // Do until not converged
  while (convergence != converged)
  {
    
    // Recompute jacobian if convergence is too slow
    if (_recompute_jacobian)
    {
      
      _compute_jacobian(_jac, u, local_vert, *_ufcs[stage][1], cell,
			_coefficient_index[stage].size()==2 ?	\
			_coefficient_index[stage][1] : -1);
      jacobian_calculations += 1;
      
    }
    
    // Do a simplified newton solve
    convergence = _simplified_newton_solve(u, vert_ind, *_ufcs[stage][0], \
					   _coefficient_index[stage][0], cell);
    
    // First time we do not converge and it is the second time around
    if (convergence != converged && jacobian_calculations > max_jacobian_computations)
    {

      if (convergence == too_slow)
	error("Newton solver converged too slowly, after jacobian "\
	      "has been re-computed %d times.", jacobian_calculations);
      
      // If we diverge
      if (convergence == diverge)
	error("Newton solver in PointIntegralSolver diverged, after jacobian "\
	      "has been re-computed %d times.", jacobian_calculations);

      // If we exceed max iterations
      if (jacobian_calculations > 1 && convergence == exceeds_max_iter)
	error("Newton solver in PointIntegralSolver exeeded maximal iterations, "\
	      "after jacobian has been re-computed %d times.", jacobian_calculations);

    }

  }

  //Timer t_impl_set("Implicit stage: set");

  // Put solution back into global stage solution vector
  _scheme->stage_solutions()[stage]->vector()->set(&u[0], u.size(), 
						   &_local_to_global_dofs[0]);


=======
	  // Return true if convergence criterion is met
	  if (relative_residual < rtol || residual < atol)
	    newton_converged = true;
	}

        if (newton_converged)
        {
	  Timer t_impl_set("Implicit stage: set");
          // Put solution back into global stage solution vector
          _scheme->stage_solutions()[stage]->vector()->set(u.data(), u.size(),
							   &local_to_global_dofs[0]);
	}
        else
        {
          info("Last iteration before error %d: r (abs) = %.3e (tol = %.3e) "
	       "r (rel) = %.3e (tol = %.3e)", newton_iteration, residual, atol,
	       relative_residual, rtol);
	  error("Newton solver in PointIntegralSolver did not converge.");
        }
      }
    }


    Timer t_vert_axpy("Step: AXPY solution");

    // Get local u0 solution and add the stage derivatives
    _scheme->solution()->vector()->get_local(u0.data(), u0.size(),
					     &local_to_global_dofs[0]);

    // Do the last stage and put back into solution vector
    FunctionAXPY last_stage = _scheme->last_stage()*dt;

    // Axpy local solution vectors
    for (unsigned int stage=0; stage < num_stages; stage++)
      u0 += last_stage.pairs()[stage].first*local_stage_solutions[stage];

    // Update global solution with last stage
    _scheme->solution()->vector()->set(u0.data(), local_to_global_dofs.size(),
				       &local_to_global_dofs[0]);

    // FIXME: This should not be inside a loop - very expensive
    // Apply changes to vector
    _scheme->solution()->vector()->apply("insert");

    //p++;
  }

  // Apply changes to vector
  for (unsigned int stage = 0; stage < num_stages; stage++)
    _scheme->stage_solutions()[stage]->vector()->apply("insert");

  // Update time
  *_scheme->t() = t0 + dt;
>>>>>>> 20613203
}
//-----------------------------------------------------------------------------
void PointIntegralSolver::step_interval(double t0, double t1, double dt)
{
  if (dt <= 0.0)
  {
    dolfin_error("PointIntegralSolver.cpp",
		 "stepping PointIntegralSolver",
		 "Expecting a positive dt");
  }

  if (t0 >= t1)
  {
    dolfin_error("PointIntegralSolver.cpp",
		 "stepping PointIntegralSolver",
		 "Expecting t0 to be smaller than t1");
  }

  // Set start time
  *_scheme->t() = t0;
  double t = t0;
  double next_dt = std::min(t1-t, dt);

  // Step interval
  while (t + next_dt <= t1)
  {
    if (next_dt < DOLFIN_EPS)
      break;
    step(next_dt);
    t = *_scheme->t();
    next_dt = std::min(t1-t, dt);
  }
}
//-----------------------------------------------------------------------------
void PointIntegralSolver::_compute_jacobian(std::vector<double>& jac, 
					    const std::vector<double>& u, 
					    unsigned int local_vert,
					    UFC& loc_ufc, 
					    const Cell& cell, int coefficient_index)
{
  //Timer _timer_compute_jac("Implicit stage: Compute jacobian");
  //Timer t_impl_update("Update_cell");
  loc_ufc.update(cell);
  //t_impl_update.stop();

  const ufc::point_integral& J_integral = *loc_ufc.default_point_integral;

  // If there is a solution coefficient in the jacobian form
  if (coefficient_index>0)
  {
    // Put solution back into restricted coefficients before tabulate new jacobian
    for (unsigned int row=0; row < _system_size; row++)
    {
      loc_ufc.w()[coefficient_index][_local_to_local_dofs[row]] = u[row];
    }
  }

  // Tabulate Jacobian
  //Timer t_impl_tt_jac("Implicit stage: tabulate_tensor (J)");
  J_integral.tabulate_tensor(&loc_ufc.A[0], loc_ufc.w(), 
			     &loc_ufc.cell.vertex_coordinates[0], 
			     local_vert);
  //t_impl_tt_jac.stop();

  // Extract vertex dofs from tabulated tensor
  //Timer t_impl_update_jac("Implicit stage: update_jac");
  for (unsigned int row=0; row < _system_size; row++)
    for (unsigned int col=0; col < _system_size; col++)
      jac[row*_system_size + col] = loc_ufc.A[_local_to_local_dofs[row]*
					      _dof_offset*_system_size +
					      _local_to_local_dofs[col]];
  //t_impl_update_jac.stop();

  // LU factorize Jacobian
  //Timer lu_factorize("Implicit stage: LU factorize");
  _lu_factorize(jac);
  _recompute_jacobian = false;
  _num_jacobian_computations += 1;
}
//-----------------------------------------------------------------------------
void PointIntegralSolver::_lu_factorize(std::vector<double>& A)
{

  // Local variables
  double sum;
  const int system_size = _system_size;

  for (int k = 1; k < system_size; k++)
  {

    for (int i = 0; i <= k-1; ++i)
    {
      
      sum = 0.0;
      for (int r = 0; r <= i-1; r++)
      {
        sum += A[i*_system_size+r]*A[r*_system_size+k];
      }

      A[i*_system_size+k] -=sum;
      
      sum = 0.0;
      for (int r = 0; r <= i-1; r++)
      {
        sum += A[k*_system_size+r]*A[r*_system_size+i];
      }
    
      A[k*_system_size+i] = (A[k*_system_size+i]-sum)/A[i*_system_size+i];

    }

    sum = 0.0;
    for (int r = 0; r <= k-1; r++)
    {
      sum += A[k*_system_size+r]*A[r*_system_size+k];
    }

    A[k*_system_size+k] -= sum;

  }
}
//-----------------------------------------------------------------------------
void PointIntegralSolver::_forward_backward_subst(const std::vector<double>& A, 
						  const std::vector<double>& b, 
						  std::vector<double>& x) const
{
  // solves Ax = b with forward backward substitution, provided that 
  // A is already LU factorized

  double sum;

  x[0] = b[0];

  // Forward
  for (unsigned int i=1; i < _system_size; ++i)
  {
    sum = 0.0;
    for (unsigned int j=0; j <= i-1; ++j)
    {
      sum = sum + A[i*_system_size+j]*x[j];
    }

    x[i] = b[i] -sum;
  }

  const unsigned int _system_size_m_1 = _system_size-1;
  x[_system_size_m_1] = x[_system_size_m_1]/\
    A[_system_size_m_1*_system_size+_system_size_m_1];

  // Backward
  for (int i = _system_size-2; i >= 0; i--)
  {
    sum = 0;
    for (unsigned int j=i+1; j < _system_size; ++j)
    {
      sum = sum +A[i*_system_size+j]*x[j];
    }
  
    x[i] = (x[i]-sum)/A[i*_system_size+i];
  }
}
//-----------------------------------------------------------------------------
double PointIntegralSolver::_norm(const std::vector<double>& vec) const
{
  double l2_norm = 0;

  for (unsigned int i = 0; i < vec.size(); ++i)
    l2_norm += vec[i]*vec[i];

  l2_norm = std::sqrt(l2_norm);
  return l2_norm;
}
//-----------------------------------------------------------------------------
void PointIntegralSolver::_update_ghost_values()
{
  // Update off-process coefficients
  for (unsigned int i=0; i < _num_stages; i++)
  {
    for (unsigned int j=0; j < _scheme->stage_forms()[i].size(); j++)
    {
      const std::vector<boost::shared_ptr<const GenericFunction> >
	coefficients = _scheme->stage_forms()[i][j]->coefficients();
      
      for (unsigned int k = 0; k < coefficients.size(); ++k)
      {
	coefficients[k]->update();
      }
    }
  }
}
//-----------------------------------------------------------------------------
void PointIntegralSolver::_check_forms()
{
  // Iterate over stage forms and check they include point integrals
  std::vector<std::vector<boost::shared_ptr<const Form> > >& stage_forms
    = _scheme->stage_forms();
  for (unsigned int i=0; i < stage_forms.size(); i++)
  {
    for (unsigned int j=0; j < stage_forms[i].size(); j++)
    {
      // Check form includes at least PointIntegral
      if (!stage_forms[i][j]->ufc_form()->has_point_integrals())
      {
	dolfin_error("PointIntegralSolver.cpp",
		     "constructing PointIntegralSolver",
		     "Expecting form to have at least 1 PointIntegral");
      }

      // Num dofs per vertex
<<<<<<< HEAD
      const GenericDofMap& dofmap = *stage_forms[i][j]->function_space(0)->dofmap();
      const unsigned int dofs_per_vertex = dofmap.num_entity_dofs(0);
      const unsigned int vert_per_cell = _mesh.topology()(_mesh.topology().dim(), 0).size(0);
      
=======
      const Mesh& mesh = *stage_forms[i][j]->function_space(0)->mesh();
      const GenericDofMap& dofmap
        = *stage_forms[i][j]->function_space(0)->dofmap();
      const unsigned int dofs_per_vertex = dofmap.num_entity_dofs(0);
      const unsigned int vert_per_cell
        = mesh.topology()(mesh.topology().dim(), 0).size(0);

>>>>>>> 20613203
      if (vert_per_cell*dofs_per_vertex != dofmap.max_cell_dimension())
      {
      	dolfin_error("PointIntegralSolver.cpp",
      		     "constructing PointIntegralSolver",
      		     "Expecting test space to only have dofs on vertices");
      }
    }
  }
}
//-----------------------------------------------------------------------------
void PointIntegralSolver::_init()
{
  // Get stage forms
  std::vector<std::vector<boost::shared_ptr<const Form> > >& stage_forms
    = _scheme->stage_forms();

  // Init local stage solutions
  for (unsigned int stage=0; stage < _num_stages; stage++)
    _local_stage_solutions[stage].resize(_system_size);

  // Init coefficient index and ufcs
  _coefficient_index.resize(stage_forms.size());
  _ufcs.resize(stage_forms.size());

  // Initiate jacobian matrices
  if (_scheme->implicit())
  {
<<<<<<< HEAD
    _jac.resize(_system_size*_system_size);
=======
    const unsigned int N
      = stage_forms[0][0]->function_space(0)->dofmap()->num_entity_dofs(0);
    _J.resize(N, N);
>>>>>>> 20613203
  }

  // Create last stage UFC form
  _last_stage_ufc = boost::make_shared<UFC>(*_scheme->last_stage());

  // Iterate over stages and collect information
  for (unsigned int stage = 0; stage < stage_forms.size(); stage++)
  {
    // Create a UFC object for first form
    _ufcs[stage].push_back(boost::make_shared<UFC>(*stage_forms[stage][0]));

    //  If implicit stage
    if (stage_forms[stage].size()==2)
    {
      // Create a UFC object for second form
      _ufcs[stage].push_back(boost::make_shared<UFC>(*stage_forms[stage][1]));

      // Find coefficient index for each of the two implicit forms
<<<<<<< HEAD
      for (unsigned int i=0; i < 2; i++)
=======
      for (unsigned int i = 0; i < 2; i++)
>>>>>>> 20613203
      {
	for (unsigned int j = 0;  j < stage_forms[stage][i]->num_coefficients();
             j++)
	{

	  // Check if stage solution is the same as coefficient j
	  if (stage_forms[stage][i]->coefficients()[j]->id()
              == _scheme->stage_solutions()[stage]->id())
	  {
	    _coefficient_index[stage].push_back(j);
	    break;
	  }
	}
      }
      
      // Check that nonlinear form includes a coefficient index 
      // (otherwise it might be some error in the form)
      if (_coefficient_index[stage].size() == 0)
      {
	dolfin_error("PointIntegralSolver.cpp",
		     "constructing PointIntegralSolver",
		     "Expecting nonlinear form of stage: %d to be dependent "\
		     "on the stage solution.", stage);
      }
      
    }
  }
<<<<<<< HEAD
  
  // Build vertex map
  _vertex_map.resize(_mesh.num_vertices());
  
=======

  // Extract mesh
  const Mesh& mesh = stage_forms[0][0]->mesh();
  _vertex_map.resize(mesh.num_vertices());

>>>>>>> 20613203
  // Init mesh connections
  _mesh.init(0);
  const unsigned int dim_t = _mesh.topology().dim();

  // Iterate over vertices and collect cell and local vertex information
  for (VertexIterator vert(_mesh); !vert.end(); ++vert)
  {
    // First look for cell where the vert is local vert 0
    bool local_vert_found = false;
    for (CellIterator cell(*vert); !cell.end(); ++cell )
    {
      // If the first local vertex is the same as the global vertex
      if (cell->entities(0)[0]==vert->index())
      {
	_vertex_map[vert->index()].first = cell->index();
	_vertex_map[vert->index()].second = 0;
	local_vert_found = true;
	break;
      }
    }

    // If no cell exist where vert corresponds to local vert 0 just grab
    // local cell 0 and find what local vert the global vert corresponds to
    if (!local_vert_found)
    {
      const Cell cell0(_mesh, vert->entities(dim_t)[0]);
      _vertex_map[vert->index()].first = cell0.index();

      unsigned int local_vert_index = 0;
      for (VertexIterator local_vert(cell0); !local_vert.end(); ++local_vert)
      {
	// If local vert is found
	if (vert->index()==local_vert->index())
	{
	  // Store local vertex index
	  _vertex_map[vert->index()].second = local_vert_index;
	  break;
	}

	// Bump index
	local_vert_index++;
      }
    }
  }
}
//-----------------------------------------------------------------------------
PointIntegralSolver::convergence_criteria_t \
PointIntegralSolver::_simplified_newton_solve(std::vector<double>& u, 
					      std::size_t vert_ind, 
					      UFC& loc_ufc,
					      int coefficient_index, 
					      const Cell& cell)
{
  
  //Timer _timer_newton_solve("Implicit stage: Newton solve");

  const Parameters& newton_solver_params = parameters("newton_solver");
  const std::string convergence_criterion = newton_solver_params["convergence_criterion"];
  const double kappa = newton_solver_params["kappa"];
  const double atol = newton_solver_params["absolute_tolerance"];
  const std::size_t max_iterations = newton_solver_params["maximum_iterations"];
  const double max_relative_residual = newton_solver_params["max_relative_residual"];
  const double relaxation = newton_solver_params["relaxation_parameter"];
  const bool report = newton_solver_params["report"];
  const unsigned int local_vert = _vertex_map[vert_ind].second;


  unsigned int newton_iterations = 0;
  double relative_residual = 1.0, residual, prev_residual = 1.0;

  // Get point integrals
  const ufc::point_integral& F_integral = *loc_ufc.default_point_integral;
        
  do
  {

    // Tabulate residual 
    //Timer t_impl_tt_F("Implicit stage: tabulate_tensor (F)");
    F_integral.tabulate_tensor(&loc_ufc.A[0], loc_ufc.w(), 
			       &loc_ufc.cell.vertex_coordinates[0], 
			       local_vert);
    //t_impl_tt_F.stop();
  
    // Extract vertex dofs from tabulated tensor, together with the old stage 
    // solution
    for (unsigned int row=0; row < _system_size; row++)
      _F[row] = loc_ufc.A[_local_to_local_dofs[row]];

    // Perform linear solve By forward backward substitution
    //Timer forward_backward_substitution("Implicit stage: fb substituion");
    _forward_backward_subst(_jac, _F, _dx);
    //forward_backward_substitution.stop();

    // Residual (residual or incremental)
    if (convergence_criterion == "residual")
      residual = _norm(_F);
    else 
      residual = _norm(_dx);

    // Check for residual convergence
    if (residual < atol)
      break;
    //return converged;

    // Newton_Iterations == 0
    if (newton_iterations == 0) 
    {
      // On first iteration we need an approximation of eta. We take
      // the one from previous step and increase it slightly. This is
      // important for linear problems which only should recquire 1
      // iteration to converge.
      _eta = _eta > DOLFIN_EPS ? _eta : DOLFIN_EPS;
      _eta = std::pow(_eta, 0.8);
    }

    // 2nd time around
    else
    {
      // How fast are we converging?
      relative_residual = residual/prev_residual;

      // If we are not converging fast enough we flag the jacobian to be recomputed
      _recompute_jacobian = relative_residual >= max_relative_residual;
      
      // If we diverge
      if (relative_residual > 1)
      {
	if (report && vert_ind == 0)
	  info("Newton solver diverges with relative_residual: %.3f, residual " \
	       "%.3e, after %d iterations. Recomputing jacobian.", 
	       relative_residual, residual, newton_iterations);
	_recompute_jacobian = true;
        return diverge;
      }
      
      // We converge too slow 
      // NOTE: This code only works if we have the possibility to reduce time 
      // NOTE: step. For now this is not implemented and we therefore 
      // NOTE: out-comment it.
      /*if (residual > (kappa*atol*(1 - relative_residual)		\
		      /std::pow(relative_residual, max_iterations - newton_iterations)))
      {
	
	if (report && vert_ind == 0)
	  info("Newton solver converges too slow with relative_residual: " \
	       "%.3e at iteration %d, residual: %.2e.", relative_residual, 
	       newton_iterations, residual);
	_recompute_jacobian = true;
	return too_slow;
	}*/
      
      // Update eta 
      _eta = relative_residual/(1.0 - relative_residual);
    }
    
    // No convergence
    if (newton_iterations > max_iterations)
    {
      if (report && vert_ind == 0)
	info("Newton solver did not converged after %d iterations. "  \
	     "relative_residual: %.3f, residual: %.3e. Recomputing jacobian.", \
	     max_iterations, relative_residual, residual);
      _recompute_jacobian = true;
      return exceeds_max_iter;
    }
    
    // Update solution
    if (std::abs(1.0 - relaxation) < DOLFIN_EPS)
      for (unsigned int i=0; i < u.size(); i++)
	u[i] -= _dx[i];
    else
      for (unsigned int i=0; i < u.size(); i++)
	u[i] -= relaxation*_dx[i];
     
    // Put solution back into restricted coefficients before tabulate new residual
    for (unsigned int row=0; row < _system_size; row++)
      loc_ufc.w()[coefficient_index][_local_to_local_dofs[row]] = u[row];

    prev_residual = residual;
    newton_iterations++;

  } while(_eta*residual >= kappa*atol);
  
  if (report && vert_ind == 0)
    info("Newton solver converged after %d iterations. relative_residual: %.3f, "\
	 "residual: %.3e.", newton_iterations, relative_residual, residual);
  
  return converged;
}
//-----------------------------------------------------------------------------<|MERGE_RESOLUTION|>--- conflicted
+++ resolved
@@ -16,11 +16,10 @@
 // along with DOLFIN. If not, see <http://www.gnu.org/licenses/>.
 //
 // First added:  2013-02-15
-// Last changed: 2013-07-10
+// Last changed: 2014-01-30
 
 #include <cmath>
 #include <boost/make_shared.hpp>
-#include <Eigen/Dense>
 
 #include <dolfin/log/log.h>
 #include <dolfin/common/Timer.h>
@@ -43,7 +42,6 @@
 using namespace dolfin;
 
 //-----------------------------------------------------------------------------
-<<<<<<< HEAD
 PointIntegralSolver::PointIntegralSolver(boost::shared_ptr<MultiStageScheme> scheme) : 
   Variable("PointIntegralSolver", "unnamed"), _scheme(scheme), 
   _mesh(_scheme->stage_forms()[0][0]->mesh()),
@@ -55,12 +53,6 @@
   _F(_system_size), _y(_system_size), _dx(_system_size), 
   _ufcs(), _coefficient_index(), _recompute_jacobian(true), 
   _jac(), _eta(1e-10), _num_jacobian_computations(0)
-=======
-PointIntegralSolver::PointIntegralSolver(boost::shared_ptr<MultiStageScheme> scheme) :
-  Variable("PointIntegralSolver", "unamed"),
-  _scheme(scheme), _vertex_map(), _ufcs(), _coefficient_index(),
-  _retabulate_J(true)
->>>>>>> 20613203
 {
   Timer construct_pis("Construct PointIntegralSolver");
 
@@ -100,7 +92,6 @@
 //-----------------------------------------------------------------------------
 void PointIntegralSolver::step(double dt)
 {
-<<<<<<< HEAD
   
   const bool reset_stage_solutions_ = parameters["reset_stage_solutions"];
   const bool reset_newton_solver_ = parameters("newton_solver")["reset_each_step"];
@@ -116,8 +107,6 @@
 
   Timer t_step("PointIntegralSolver::step");
   
-=======
->>>>>>> 20613203
   dolfin_assert(dt > 0.0);
 
   Timer t_step_stage("Step: set the stage");
@@ -128,7 +117,6 @@
   // Time at start of timestep
   const double t0 = *_scheme->t();
 
-<<<<<<< HEAD
   // Update ghost values
   _update_ghost_values();
 
@@ -138,6 +126,8 @@
   //Progress p("Solving local point integral problems", _mesh.num_vertices());
   
   //#pragma omp parallel for schedule(guided, 20) private(_jac_L, _jac_U, _jac, _local_to_global_dofs, _local_to_local_dofs, _ufcs)
+  ufc::cell ufc_cell;
+  std::vector<double> vertex_coordinates;
   for (std::size_t vert_ind=0; vert_ind < _mesh.num_vertices(); ++vert_ind)
   {
 
@@ -149,105 +139,34 @@
 
     // Cell containing vertex
     const Cell cell(_mesh, _vertex_map[vert_ind].first);
+    cell.get_vertex_coordinates(vertex_coordinates);
+    cell.get_cell_data(ufc_cell);
 
     // Get all dofs for cell
     // FIXME: Shold we include logics about empty dofmaps?
-    const std::vector<dolfin::la_index>& cell_dofs = _dofmap.cell_dofs(cell.index());
+    const std::vector<dolfin::la_index>& cell_dofs 
+      = _dofmap.cell_dofs(cell.index());
 
     // Tabulate local-local dofmap
-    _dofmap.tabulate_entity_dofs(_local_to_local_dofs, 0, _vertex_map[vert_ind].second);
+    _dofmap.tabulate_entity_dofs(_local_to_local_dofs, 0, 
+				 _vertex_map[vert_ind].second);
     
     // Fill local to global dof map
     for (unsigned int row=0; row < _system_size; row++)
       _local_to_global_dofs[row] = cell_dofs[_local_to_local_dofs[row]];
-=======
-  // Extract mesh
-  const Mesh& mesh = _scheme->stage_forms()[0][0]->mesh();
-
-  // Collect ref to dof map only need one as we require same trial and
-  // test space for all forms
-  const GenericDofMap& dofmap
-    = *_scheme->stage_forms()[0][0]->function_space(0)->dofmap();
-
-  // Get size of system (num dofs per vertex)
-  const unsigned int N = dofmap.num_entity_dofs(0);
-  const unsigned int dof_offset = mesh.type().num_entities(0);
-  const unsigned int num_stages = _scheme->stage_forms().size();
-
-  // Local solution vector at start of time step
-
-  Eigen::VectorXd u0(N);
-
-  // Local stage solutions
-  std::vector<Eigen::VectorXd >
-    local_stage_solutions(_scheme->stage_solutions().size());
-  for (unsigned int stage = 0; stage < num_stages; stage++)
-    local_stage_solutions[stage].resize(N);
-
-  // Update off-process coefficients
-  for (unsigned int i = 0; i < num_stages; i++)
-  {
-    for (unsigned int j = 0; j < _scheme->stage_forms()[i].size(); j++)
-    {
-      const std::vector<boost::shared_ptr<const GenericFunction> >
-	coefficients = _scheme->stage_forms()[i][j]->coefficients();
-
-      for (unsigned int k = 0; k < coefficients.size(); ++k)
-	coefficients[k]->update();
-    }
-  }
-
-  // Local to local dofs to be used in tabulate entity dofs
-  std::vector<std::size_t> local_to_local_dofs(N);
-
-  // Local to global dofs used when solution is fanned out to global vector
-  std::vector<dolfin::la_index> local_to_global_dofs(N);
-
-  // Iterate over vertices
-  //Progress p("Solving local point integral problems", mesh.num_vertices());
-
-  t_step_stage.stop();
-
-  ufc::cell ufc_cell;
-  std::vector<double> vertex_coordinates;
-  for (std::size_t vert_ind = 0; vert_ind < mesh.num_vertices(); ++vert_ind)
-  {
-    Timer t_vert("Step: update vert");
-
-    // Cell containing vertex
-    const Cell cell(mesh, _vertex_map[vert_ind].first);
-    cell.get_vertex_coordinates(vertex_coordinates);
-    cell.get_cell_data(ufc_cell);
-
-    // Get all dofs for cell
-    // FIXME: Shold we include logics about empty dofmaps?
-    const std::vector<dolfin::la_index>& cell_dofs
-      = dofmap.cell_dofs(cell.index());
-
-    // Local vertex ind
-    const unsigned int local_vert = _vertex_map[vert_ind].second;
-
-    // Tabulate local-local dofmap
-    dofmap.tabulate_entity_dofs(local_to_local_dofs, 0, local_vert);
-
-    // Fill local to global dof map
-    for (unsigned int row = 0; row < N; row++)
-      local_to_global_dofs[row] = cell_dofs[local_to_local_dofs[row]];
->>>>>>> 20613203
 
     //t_vert.stop();
 
     // Iterate over stage forms
-<<<<<<< HEAD
     for (unsigned int stage=0; stage<_num_stages; stage++)
     {
 
       // FIXME: Debug:
       if (enable_debug)
       {
-	_scheme->stage_solutions()[stage]->vector()->get_local(&_y[0], 
-							     _local_to_global_dofs.size(), 
-							     &_local_to_global_dofs[0]);
+	_scheme->stage_solutions()[stage]->vector()->get_local(
+			_y.data(), _local_to_global_dofs.size(), 
+			_local_to_global_dofs.data());
       
 	// FIXME: Some debug output
 	std::cout << "Stage solution before solve[" << stage << "]: ";
@@ -268,71 +187,27 @@
       // Update cell
       //Timer t_impl_update("Update_cell");
       //for (unsigned int i=0; i < _ufcs[stage].size(); i++)
-      _ufcs[stage][0]->update(cell);
+      _ufcs[stage][0]->update(cell, vertex_coordinates, ufc_cell);
 
       //t_impl_update.stop();
-=======
-    for (unsigned int stage = 0; stage < num_stages; stage++)
-    {
-      // Update time
-      *_scheme->t() = t0 + dt*_scheme->dt_stage_offset()[stage];
->>>>>>> 20613203
 
       // Check if we have an explicit stage (only 1 form)
       if (_ufcs[stage].size() == 1)
       {
-<<<<<<< HEAD
-	_solve_explicit_stage(vert_ind, stage);
-=======
-	Timer t_expl("Explicit stage");
-
-	// Point integral
-	const ufc::point_integral& integral
-          = *_ufcs[stage][0]->default_point_integral;
-
-	// Update to current cell
-	Timer t_expl_update("Explicit stage: update_cell");
-	_ufcs[stage][0]->update(cell, vertex_coordinates, ufc_cell);
-	t_expl_update.stop();
-
-	// Tabulate cell tensor
-	Timer t_expl_tt("Explicit stage: tabulate_tensor");
-	integral.tabulate_tensor(_ufcs[stage][0]->A.data(),
-                                 _ufcs[stage][0]->w(),
-				 vertex_coordinates.data(),
-				 local_vert);
-	t_expl_tt.stop();
-
-	// Extract vertex dofs from tabulated tensor and put them into the local
-	// stage solution vector
-	// Extract vertex dofs from tabulated tensor
-	for (unsigned int row=0; row < N; row++)
-        {
-	  local_stage_solutions[stage](row)
-            = _ufcs[stage][0]->A[local_to_local_dofs[row]];
-        }
-
-	// Put solution back into global stage solution vector
-	Timer t_expl_set("Explicit stage: set");
-	_scheme->stage_solutions()[stage]->vector()->set(
-          local_stage_solutions[stage].data(), N,
-          local_to_global_dofs.data());
->>>>>>> 20613203
+	_solve_explicit_stage(vert_ind, stage, vertex_coordinates);
       }
 
       // or an implicit stage (2 forms)
       else
       {
-<<<<<<< HEAD
-	_solve_implicit_stage(vert_ind, stage, cell);
+	_solve_implicit_stage(vert_ind, stage, cell, ufc_cell, vertex_coordinates);
       }
 
       // FIXME: Debug:
       if (enable_debug)
       {
-	_scheme->stage_solutions()[stage]->vector()->get_local(&_y[0], 
-							       _local_to_global_dofs.size(), 
-							       &_local_to_global_dofs[0]);
+	_scheme->stage_solutions()[stage]->vector()->get_local(
+	     _y.data(), _local_to_global_dofs.size(), _local_to_global_dofs.data());
       
 	// FIXME: Some debug output
 	std::cout << "Stage solution after solve[" << stage << "]: ";
@@ -355,221 +230,46 @@
     //Timer t_last_stage("Last stage: tabulate_tensor");
 
     // Update coeffcients for last stage
-    _last_stage_ufc->update(cell);
+    _last_stage_ufc->update(cell, vertex_coordinates, ufc_cell);
 
     // Last stage point integral
     const ufc::point_integral& integral = *_last_stage_ufc->default_point_integral;
 
     // Tabulate cell tensor
-    integral.tabulate_tensor(&_last_stage_ufc->A[0], _last_stage_ufc->w(), 
-			     &_last_stage_ufc->cell.vertex_coordinates[0], 
+    integral.tabulate_tensor(_last_stage_ufc->A.data(), _last_stage_ufc->w(), 
+			     vertex_coordinates.data(), 
 			     _vertex_map[vert_ind].second);
     
     // Update solution with a tabulation of the last stage
     for (unsigned int row=0; row < _system_size; row++)
       _y[row] = _last_stage_ufc->A[_local_to_local_dofs[row]];
-=======
-	Timer t_impl("Implicit stage");
-
-	const Parameters& newton_parameters = parameters("newton_solver");
-
-	// Local solution
-        Eigen::VectorXd& u = local_stage_solutions[stage];
-
-	unsigned int newton_iteration = 0;
-	bool newton_converged = false;
-	bool jacobian_retabulated = false;
-	const std::size_t maxiter = newton_parameters["maximum_iterations"];
-	const bool reuse_jacobian = newton_parameters["reuse_jacobian"];
-	const std::size_t iterations_to_retabulate_jacobian
-          = newton_parameters["iterations_to_retabulate_jacobian"];
-	const double relaxation = newton_parameters["relaxation_parameter"];
-	const std::string convergence_criterion
-          = newton_parameters["convergence_criterion"];
-	const double rtol = newton_parameters["relative_tolerance"];
-	const double atol = newton_parameters["absolute_tolerance"];
-	const bool report = newton_parameters["report"];
-	//const int num_threads = 0;
-
-	/// Most recent residual and intitial residual
-	double residual = 1.0;
-	double residual0 = 1.0;
-	double relative_residual = 1.0;
-
-	//const double relaxation = 1.0;
-
-	// Initialize la structures
-        Eigen::VectorXd F(N), dx(N);
-
-	// Get point integrals
-	const ufc::point_integral& F_integral
-          = *_ufcs[stage][0]->default_point_integral;
-	const ufc::point_integral& J_integral
-          = *_ufcs[stage][1]->default_point_integral;
-
-	// Update to current cell. This only need to be done once for
-	// each stage and vertex
-	Timer t_impl_update("Implicit stage: update_cell");
-	_ufcs[stage][0]->update(cell, vertex_coordinates, ufc_cell);
-	_ufcs[stage][1]->update(cell, vertex_coordinates, ufc_cell);
-	t_impl_update.stop();
-
-	// Tabulate an initial residual solution
-	Timer t_impl_tt_F("Implicit stage: tabulate_tensor (F)");
-	F_integral.tabulate_tensor(_ufcs[stage][0]->A.data(),
-                                   _ufcs[stage][0]->w(),
-				   vertex_coordinates.data(),
-				   local_vert);
-	t_impl_tt_F.stop();
-
-	// Extract vertex dofs from tabulated tensor, together with
-	// the old stage solution
-	Timer t_impl_update_F("Implicit stage: update_F");
-	for (unsigned int row = 0; row < N; row++)
-	{
-	  F(row) = _ufcs[stage][0]->A[local_to_local_dofs[row]];
-
-	  // Grab old value of stage solution as an initial start
-	  // value. This value was also used to tabulate the initial
-	  // value of the F_integral above and we therefore just grab
-	  // it from the restricted coeffcients
-	  u(row) = _ufcs[stage][0]->w()[_coefficient_index[stage][0]][local_to_local_dofs[row]];
-	}
-	t_impl_update_F.stop();
-
-	// Start iterations
-	while (!newton_converged && newton_iteration < maxiter)
-	{
-	  if (_retabulate_J || !reuse_jacobian)
-	  {
-	    // Tabulate Jacobian
-	    Timer t_impl_tt_J("Implicit stage: tabulate_tensor (J)");
-	    J_integral.tabulate_tensor(_ufcs[stage][1]->A.data(),
-                                       _ufcs[stage][1]->w(),
-				       vertex_coordinates.data(),
-				       local_vert);
-	    t_impl_tt_J.stop();
-
-	    // Extract vertex dofs from tabulated tensor
-	    Timer t_impl_update_J("Implicit stage: update_J");
-	    for (unsigned int row = 0; row < N; row++)
-            {
-	      for (unsigned int col=0; col < N; col++)
-              {
-		_J(row, col)
-                  = _ufcs[stage][1]->A[local_to_local_dofs[row]*dof_offset*N
-                                       + local_to_local_dofs[col]];
-              }
-            }
-	    t_impl_update_J.stop();
-
-	    // LU factorize Jacobian
-	    Timer lu_factorize("Implicit stage: LU factorize");
-            _J_LU.compute(_J);
-	    _retabulate_J = false;
-	  }
-
-	  // Perform linear solve By forward backward substitution
-	  Timer forward_backward_substitution("Implicit stage: fb substitution");
-          dx = _J_LU.solve(F);
-
-	  forward_backward_substitution.stop();
-
-	  // Compute resdiual
-	  if (convergence_criterion == "residual")
-	    residual = F.norm();
-	  else if (convergence_criterion == "incremental")
-	    residual = dx.norm();
-	  else
-	    error("Unknown Newton convergence criterion");
-
-          // If initial residual
-          if (newton_iteration == 0)
-	    residual0 = residual;
-
-	  // Relative residual
-	  relative_residual = residual / residual0;
-
-	  // Update solution
-          if (std::abs(1.0 - relaxation) < DOLFIN_EPS)
-            u -= dx;
-          else
-            u -= relaxation*dx;
-
-	  // Update number of iterations
-	  ++newton_iteration;
-
-	  // Put solution back into restricted coefficients before
-	  // tabulate new residual
-	  for (unsigned int row = 0; row < N; row++)
-          {
-	    _ufcs[stage][0]->w()[_coefficient_index[stage][0]][local_to_local_dofs[row]]
-              = u(row);
-          }
-	  // Tabulate new residual
-	  t_impl_tt_F.start();
-	  F_integral.tabulate_tensor(_ufcs[stage][0]->A.data(),
-                                     _ufcs[stage][0]->w(),
-                                     vertex_coordinates.data(),
-                                     local_vert);
-	  t_impl_tt_F.stop();
-
-	  t_impl_update_F.start();
-	  // Extract vertex dofs from tabulated tensor
-	  for (unsigned int row = 0; row < N; row++)
-	    F(row) = _ufcs[stage][0]->A[local_to_local_dofs[row]];
-	  t_impl_update_F.stop();
-
-	  // Output iteration number and residual (only first vertex)
-	  if (report && (newton_iteration > 0) && (vert_ind == 0))
-	  {
-	    info("Point solver newton iteration %d: r (abs) = %.3e (tol = %.3e) "\
-		 "r (rel) = %.3e (tol = %.3e)",
-                 newton_iteration, residual, atol, relative_residual, rtol);
-	  }
-
-	  // Check for retabulation of Jacobian
-	  if (reuse_jacobian
-              && newton_iteration > iterations_to_retabulate_jacobian
-              &&  !jacobian_retabulated)
-	  {
-	    jacobian_retabulated = true;
-	    _retabulate_J = true;
->>>>>>> 20613203
 
     // Update global solution with last stage
-    _scheme->solution()->vector()->set(&_y[0], _local_to_global_dofs.size(), 
-				       &_local_to_global_dofs[0]);
+    _scheme->solution()->vector()->set(_y.data(), _local_to_global_dofs.size(), 
+				       _local_to_global_dofs.data());
     //t_last_stage.stop();
     
     //p++;
   }
-
-<<<<<<< HEAD
+  
+  for (unsigned int stage=0; stage<_num_stages; stage++)
+    _scheme->stage_solutions()[stage]->vector()->apply("insert");
+  
+  _scheme->solution()->vector()->apply("insert");
+
   // Update time
   *_scheme->t() = t0 + dt;
   
 }
 //-----------------------------------------------------------------------------
 void PointIntegralSolver::_solve_explicit_stage(std::size_t vert_ind, 
-						unsigned int stage)
+		unsigned int stage, const std::vector<double>& vertex_coordinates)
 {
   //Timer t_expl("Explicit stage");
-=======
-	    // If there is a solution coefficient in the jacobian form
-	    if (_coefficient_index[stage].size()==2)
-	    {
-	      // Put solution back into restricted coefficients before
-	      // tabulate new jacobian
-	      for (unsigned int row=0; row < N; row++)
-		_ufcs[stage][1]->w()[_coefficient_index[stage][1]][local_to_local_dofs[row]] = u(row);
-	    }
->>>>>>> 20613203
 
   // Local vertex ind
   const unsigned int local_vert = _vertex_map[vert_ind].second;
 
-<<<<<<< HEAD
   // Point integral
   const ufc::point_integral& integral = *_ufcs[stage][0]->default_point_integral;
 
@@ -579,9 +279,8 @@
 
   // Tabulate cell tensor
   //Timer t_expl_tt("Explicit stage: tabulate_tensor");
-  integral.tabulate_tensor(&_ufcs[stage][0]->A[0], _ufcs[stage][0]->w(), 
-			   &_ufcs[stage][0]->cell.vertex_coordinates[0], 
-			   local_vert);
+  integral.tabulate_tensor(_ufcs[stage][0]->A.data(), _ufcs[stage][0]->w(), 
+			   vertex_coordinates.data(), local_vert);
   //t_expl_tt.stop();
 
   // Extract vertex dofs from tabulated tensor and put them into the local 
@@ -593,16 +292,17 @@
   }
 
   // Put solution back into global stage solution vector
-  // NOTE: This so an update (coefficient restriction) would just work
+  // NOTE: This so an UFC.update (coefficient restriction) would just work
   _scheme->stage_solutions()[stage]->vector()->set(
-		 &_local_stage_solutions[stage][0], _system_size, 
-		 &_local_to_global_dofs[0]);
+		 _local_stage_solutions[stage].data(), _system_size, 
+		 _local_to_global_dofs.data());
 
 }
 //-----------------------------------------------------------------------------
 void PointIntegralSolver::_solve_implicit_stage(std::size_t vert_ind,
-						unsigned int stage,
-						const Cell& cell)
+	                     unsigned int stage, const Cell& cell, 
+			     const ufc::cell& ufc_cell,
+			     const std::vector<double>& vertex_coordinates)
 {
 	
   //Timer t_impl("Implicit stage");
@@ -638,16 +338,18 @@
     if (_recompute_jacobian)
     {
       
-      _compute_jacobian(_jac, u, local_vert, *_ufcs[stage][1], cell,
-			_coefficient_index[stage].size()==2 ?	\
-			_coefficient_index[stage][1] : -1);
+      _compute_jacobian(_jac, u, local_vert, *_ufcs[stage][1], cell, ufc_cell,
+			_coefficient_index[stage].size()==2 ? 
+			_coefficient_index[stage][1] : -1, 
+			vertex_coordinates);
       jacobian_calculations += 1;
       
     }
     
     // Do a simplified newton solve
-    convergence = _simplified_newton_solve(u, vert_ind, *_ufcs[stage][0], \
-					   _coefficient_index[stage][0], cell);
+    convergence = _simplified_newton_solve(u, vert_ind, *_ufcs[stage][0], 
+					   _coefficient_index[stage][0], cell, 
+					   vertex_coordinates);
     
     // First time we do not converge and it is the second time around
     if (convergence != converged && jacobian_calculations > max_jacobian_computations)
@@ -674,65 +376,9 @@
   //Timer t_impl_set("Implicit stage: set");
 
   // Put solution back into global stage solution vector
-  _scheme->stage_solutions()[stage]->vector()->set(&u[0], u.size(), 
-						   &_local_to_global_dofs[0]);
-
-
-=======
-	  // Return true if convergence criterion is met
-	  if (relative_residual < rtol || residual < atol)
-	    newton_converged = true;
-	}
-
-        if (newton_converged)
-        {
-	  Timer t_impl_set("Implicit stage: set");
-          // Put solution back into global stage solution vector
-          _scheme->stage_solutions()[stage]->vector()->set(u.data(), u.size(),
-							   &local_to_global_dofs[0]);
-	}
-        else
-        {
-          info("Last iteration before error %d: r (abs) = %.3e (tol = %.3e) "
-	       "r (rel) = %.3e (tol = %.3e)", newton_iteration, residual, atol,
-	       relative_residual, rtol);
-	  error("Newton solver in PointIntegralSolver did not converge.");
-        }
-      }
-    }
-
-
-    Timer t_vert_axpy("Step: AXPY solution");
-
-    // Get local u0 solution and add the stage derivatives
-    _scheme->solution()->vector()->get_local(u0.data(), u0.size(),
-					     &local_to_global_dofs[0]);
-
-    // Do the last stage and put back into solution vector
-    FunctionAXPY last_stage = _scheme->last_stage()*dt;
-
-    // Axpy local solution vectors
-    for (unsigned int stage=0; stage < num_stages; stage++)
-      u0 += last_stage.pairs()[stage].first*local_stage_solutions[stage];
-
-    // Update global solution with last stage
-    _scheme->solution()->vector()->set(u0.data(), local_to_global_dofs.size(),
-				       &local_to_global_dofs[0]);
-
-    // FIXME: This should not be inside a loop - very expensive
-    // Apply changes to vector
-    _scheme->solution()->vector()->apply("insert");
-
-    //p++;
-  }
-
-  // Apply changes to vector
-  for (unsigned int stage = 0; stage < num_stages; stage++)
-    _scheme->stage_solutions()[stage]->vector()->apply("insert");
-
-  // Update time
-  *_scheme->t() = t0 + dt;
->>>>>>> 20613203
+  _scheme->stage_solutions()[stage]->vector()->set(u.data(), u.size(), 
+						   _local_to_global_dofs.data());
+
 }
 //-----------------------------------------------------------------------------
 void PointIntegralSolver::step_interval(double t0, double t1, double dt)
@@ -770,12 +416,14 @@
 void PointIntegralSolver::_compute_jacobian(std::vector<double>& jac, 
 					    const std::vector<double>& u, 
 					    unsigned int local_vert,
-					    UFC& loc_ufc, 
-					    const Cell& cell, int coefficient_index)
+					    UFC& loc_ufc, const Cell& cell, 
+					    const ufc::cell& ufc_cell,
+					    int coefficient_index, 
+					    const std::vector<double>& vertex_coordinates)
 {
   //Timer _timer_compute_jac("Implicit stage: Compute jacobian");
   //Timer t_impl_update("Update_cell");
-  loc_ufc.update(cell);
+  loc_ufc.update(cell, vertex_coordinates, ufc_cell);
   //t_impl_update.stop();
 
   const ufc::point_integral& J_integral = *loc_ufc.default_point_integral;
@@ -792,8 +440,8 @@
 
   // Tabulate Jacobian
   //Timer t_impl_tt_jac("Implicit stage: tabulate_tensor (J)");
-  J_integral.tabulate_tensor(&loc_ufc.A[0], loc_ufc.w(), 
-			     &loc_ufc.cell.vertex_coordinates[0], 
+  J_integral.tabulate_tensor(loc_ufc.A.data(), loc_ufc.w(), 
+			     vertex_coordinates.data(), 
 			     local_vert);
   //t_impl_tt_jac.stop();
 
@@ -942,20 +590,10 @@
       }
 
       // Num dofs per vertex
-<<<<<<< HEAD
       const GenericDofMap& dofmap = *stage_forms[i][j]->function_space(0)->dofmap();
       const unsigned int dofs_per_vertex = dofmap.num_entity_dofs(0);
       const unsigned int vert_per_cell = _mesh.topology()(_mesh.topology().dim(), 0).size(0);
       
-=======
-      const Mesh& mesh = *stage_forms[i][j]->function_space(0)->mesh();
-      const GenericDofMap& dofmap
-        = *stage_forms[i][j]->function_space(0)->dofmap();
-      const unsigned int dofs_per_vertex = dofmap.num_entity_dofs(0);
-      const unsigned int vert_per_cell
-        = mesh.topology()(mesh.topology().dim(), 0).size(0);
-
->>>>>>> 20613203
       if (vert_per_cell*dofs_per_vertex != dofmap.max_cell_dimension())
       {
       	dolfin_error("PointIntegralSolver.cpp",
@@ -983,13 +621,7 @@
   // Initiate jacobian matrices
   if (_scheme->implicit())
   {
-<<<<<<< HEAD
     _jac.resize(_system_size*_system_size);
-=======
-    const unsigned int N
-      = stage_forms[0][0]->function_space(0)->dofmap()->num_entity_dofs(0);
-    _J.resize(N, N);
->>>>>>> 20613203
   }
 
   // Create last stage UFC form
@@ -1008,11 +640,7 @@
       _ufcs[stage].push_back(boost::make_shared<UFC>(*stage_forms[stage][1]));
 
       // Find coefficient index for each of the two implicit forms
-<<<<<<< HEAD
-      for (unsigned int i=0; i < 2; i++)
-=======
       for (unsigned int i = 0; i < 2; i++)
->>>>>>> 20613203
       {
 	for (unsigned int j = 0;  j < stage_forms[stage][i]->num_coefficients();
              j++)
@@ -1040,18 +668,10 @@
       
     }
   }
-<<<<<<< HEAD
   
   // Build vertex map
   _vertex_map.resize(_mesh.num_vertices());
   
-=======
-
-  // Extract mesh
-  const Mesh& mesh = stage_forms[0][0]->mesh();
-  _vertex_map.resize(mesh.num_vertices());
-
->>>>>>> 20613203
   // Init mesh connections
   _mesh.init(0);
   const unsigned int dim_t = _mesh.topology().dim();
@@ -1098,12 +718,11 @@
   }
 }
 //-----------------------------------------------------------------------------
-PointIntegralSolver::convergence_criteria_t \
+PointIntegralSolver::convergence_criteria_t 
 PointIntegralSolver::_simplified_newton_solve(std::vector<double>& u, 
-					      std::size_t vert_ind, 
-					      UFC& loc_ufc,
-					      int coefficient_index, 
-					      const Cell& cell)
+			     std::size_t vert_ind, UFC& loc_ufc, 
+			     int coefficient_index, const Cell& cell,
+			     const std::vector<double>& vertex_coordinates)
 {
   
   //Timer _timer_newton_solve("Implicit stage: Newton solve");
@@ -1130,8 +749,8 @@
 
     // Tabulate residual 
     //Timer t_impl_tt_F("Implicit stage: tabulate_tensor (F)");
-    F_integral.tabulate_tensor(&loc_ufc.A[0], loc_ufc.w(), 
-			       &loc_ufc.cell.vertex_coordinates[0], 
+    F_integral.tabulate_tensor(loc_ufc.A.data(), loc_ufc.w(), 
+			       vertex_coordinates.data(), 
 			       local_vert);
     //t_impl_tt_F.stop();
   

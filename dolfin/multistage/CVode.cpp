--- conflicted
+++ resolved
@@ -39,10 +39,6 @@
 {
   dolfin_assert(cvode_mem);
 
-<<<<<<< HEAD
-=======
-  //  long int N, mu, ml;
->>>>>>> 162e52e2
   auto fu = std::shared_ptr<GenericVector>();
 
   // Make a sundials n_vector sharing data with u0

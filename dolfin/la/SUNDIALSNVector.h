// Copyright (C) 2017
//
// This file is part of DOLFIN.
//
// DOLFIN is free software: you can redistribute it and/or modify
// it under the terms of the GNU Lesser General Public License as published by
// the Free Software Foundation, either version 3 of the License, or
// (at your option) any later version.
//
// DOLFIN is distributed in the hope that it will be useful,
// but WITHOUT ANY WARRANTY; without even the implied warranty of
// MERCHANTABILITY or FITNESS FOR A PARTICULAR PURPOSE. See the
// GNU Lesser General Public License for more details.
//
// You should have received a copy of the GNU Lesser General Public License
// along with DOLFIN. If not, see <http://www.gnu.org/licenses/>.
//
// Modified by Chris Hadjigeorgiou: 2017.
//
// First added:  2017-01-31
// Last changed: 2011-02-07

#ifndef __DOLFIN_N_VECTOR_H
#define __DOLFIN_N_VECTOR_H

#ifdef HAS_SUNDIALS

#include <string>
#include <utility>
#include <memory>
#include <dolfin/common/types.h>
#include <sundials/sundials_nvector.h>
#include "DefaultFactory.h"
#include "GenericVector.h"
#include "Vector.h"

namespace dolfin
{

  template<typename T> class Array;

  class SUNDIALSNVector
  {
  public:

    /// Create empty vector
    SUNDIALSNVector(MPI_Comm comm=MPI_COMM_WORLD)
    {
      DefaultFactory factory;
      vector = factory.create_vector(comm);
    }

    /// Create vector of size N
    SUNDIALSNVector(MPI_Comm comm, std::size_t N)
    {
      DefaultFactory factory;
      vector = factory.create_vector(comm);
      vector->init(N);
      N_V = std::make_shared<_generic_N_Vector>();
      N_V->ops = &ops;
      N_V->content = (void *)(vector.get());
    }

    /// Copy constructor
    SUNDIALSNVector(const SUNDIALSNVector& x) : vector(x.vector->copy()) {}

    /// Create an SUNDIALSNVector from a GenericVector
    SUNDIALSNVector(const GenericVector& x) : vector(x.copy())
    {
      N_V = std::make_shared<_generic_N_Vector>();
      N_V->ops = &ops;
      N_V->content = (void *)(vector.get());
    }

    //--- Implementation of N_Vector ops

    static N_Vector_ID N_VGetVectorID(N_Vector nv)
    {
      std::cout << "GetVectorID\n";
      // ID for custom SUNDIALSNVector implementation
      return SUNDIALS_NVEC_CUSTOM;
    }

    static void N_VConst(double c, N_Vector z)
    {
      std::cout << "Const\n";
      auto v = static_cast<GenericVector *>(z->content);
      *v = c;
    }

    static N_Vector N_VClone(N_Vector z)
    {
      std::cout << "Clone\n";
      auto vz = static_cast<GenericVector *>(z->content);

      GenericVector *new_vector = new Vector(MPI_COMM_WORLD);
      new_vector->init(vz->local_range());

      std::cout << "New vector size = " << new_vector->size() << "\n";
      std::cout << "New vector at " << new_vector << "\n";

      _generic_N_Vector *V = new _generic_N_Vector;
      std::cout << "New object at " << V << "\n";
      V->ops = z->ops;
      V->content = (void *)(new_vector);

      return V;
    }

    static void N_VDestroy(N_Vector z)
    {
      std::cout << "Delete vector at " << z->content << "\n";
      delete (GenericVector*)(z->content);
      std::cout << "Delete object at " << z << "\n";
      delete z;
    }

    static void N_VProd(N_Vector x, N_Vector y, N_Vector z)
    {
      std::cout << "Prod\n";
      auto vx = static_cast<GenericVector*>(x->content);
      auto vy = static_cast<GenericVector*>(y->content);

      // FIXME: should we check that z->content is actually pointing
      // to a GenericVector? e.g. dynamic_cast with try/catch?
      auto vz = static_cast<GenericVector*>(z->content);

      // Copy x to z
      *vz = *vx;
      // Multiply by y
      *vz *= *vy;
    }

    static void N_VDiv(N_Vector x, N_Vector y, N_Vector z)
    {
      std::cout << "Div\n";
      // z = 1/y
      N_VInv(y, z);

      // z = z*x
      auto vx = static_cast<GenericVector *>(x->content);
      auto vz = static_cast<GenericVector *>(z->content);
      *vz *= *vx;
    }

    static void N_VScale(double c, N_Vector x, N_Vector z)
    {
      std::cout << "Scale vector at " << x->content << " into " << z->content << "\n";

      auto vx = static_cast<GenericVector *>(x->content);
      auto vz = static_cast<GenericVector *>(z->content);

      // z = c*x
      *vz = *vx;
      *vz *= c;
    }

    static void N_VAbs(N_Vector x, N_Vector z)
    {
      std::cout << "Abs\n";
      auto vx = static_cast<GenericVector *>(x->content);
      auto vz = static_cast<GenericVector *>(z->content);

      *vz = *vx;
      vz->abs();
    }

    static void N_VInv(N_Vector x, N_Vector z)
    {
      std::cout << "Inv\n";
      auto vx = static_cast<GenericVector *>(x->content);
      auto vz = static_cast<GenericVector *>(z->content);

      // z = 1/x
      std::vector<double> xvals;
      vx->get_local(xvals);
      for (auto &val : xvals)
        val = 1.0/val;
      vz->set_local(xvals);
    }

    static void N_VAddConst(N_Vector x, double c, N_Vector z)
    {
      std::cout << "AddConst\n";
      auto vx = static_cast<GenericVector *>(x->content);
      auto vz = static_cast<GenericVector *>(z->content);

      *vz = *vx;
      *vz += c;

    }

    static double N_VDotProd(N_Vector x, N_Vector z)
    {
      std::cout << "Dot\n";
      auto vx = static_cast<GenericVector *>(x->content);
      auto vz = static_cast<GenericVector *>(z->content);

      //*vz *= *vx;
      return vx->inner(*vz);

    }

    static double N_VMaxNorm(N_Vector x)
    {
      std::cout << "MaxNorm\n";
<<<<<<< HEAD

      N_Vector y = N_VClone(x);
=======
>>>>>>> d6bbaa2e
      auto vx = static_cast<GenericVector *>(x->content);
      Vector vy = Vector(*vx);
      vy = *vx;
      vy.abs();
      return vy.max();
    }

    static double N_VMin(N_Vector x)
    {
      std::cout << "Min\n";
      return (static_cast<GenericVector *>(x->content))->min();
    }

    static void N_VLinearSum(double a, N_Vector x, double b, N_Vector y, N_Vector z)
    {
      auto vx = static_cast<GenericVector *>(x->content);
      auto vy = static_cast<GenericVector *>(y->content);
      auto vz = static_cast<GenericVector *>(z->content);

      *vx *= a;
      *vy *= b;

      *vx += *vy;

      *vz = *vx;

    }

    static double N_VWrmsNorm(N_Vector x, N_Vector z)
    {
      double c;
      auto vx = static_cast<GenericVector *>(x->content);
      auto vz = static_cast<GenericVector *>(z->content);

      *vz *= *vx;
      *vz *= *vz;
      c = std::sqrt(vz->sum()/vz->size());
      std::cout << "WrmsNorm" << std::endl;
      return c;
    }

    static void N_VCompare(double c, N_Vector x, N_Vector z)
    {

      auto vx = static_cast<GenericVector *>(x->content);
      auto vz = static_cast<GenericVector *>(z->content);
      std::vector<double> xvals;
      vx->get_local(xvals);
      for (auto &val : xvals)
        val = (std::abs(val) >= c) ? 1.0 : 0.0;
      vz->set_local(xvals);
      std::cout << "Compare" << std::endl;

    }

    static int N_VInvTest(N_Vector x, N_Vector z)
    {
      int no_zero_found = true;
      auto vx = static_cast<GenericVector *>(x->content);
      auto vz = static_cast<GenericVector *>(z->content);

      std::vector<double> xvals;
      vx->get_local(xvals);
      for (auto &val : xvals)
        if(val != 0)
	  val = 1.0/val;
	else
	  no_zero_found = false;
      vz->set_local(xvals);
      std::cout << "InvTest" << std::endl;
      return no_zero_found;
    }

    //-----------------------------------------------------------------------------

    /// Get underlying raw SUNDIALS N_Vector struct
    N_Vector nvector() const
    {
      N_V->content = (void *)(vector.get());
      return N_V.get();
    }

    /// Get underlying GenericVector
    std::shared_ptr<GenericVector> vec() const
    {
      return vector;
    }

    /// Assignment operator
    const SUNDIALSNVector& operator= (const SUNDIALSNVector& x)
    { *vector = *x.vector; return *this; }

  private:

    // Pointer to concrete implementation
    std::shared_ptr<GenericVector> vector;

    // Pointer to SUNDIALS struct
    std::shared_ptr<_generic_N_Vector> N_V;


/* Structure containing function pointers to vector operations  */
    struct _generic_N_Vector_Ops ops = {N_VGetVectorID,    //   N_Vector_ID (*N_VGetVectorID)(SUNDIALSNVector);
                                        N_VClone,    //   NVector    (*N_VClone)(NVector);
                                        NULL,    //   NVector    (*N_VCloneEmpty)(NVector);
                                        N_VDestroy,    //   void        (*N_VDestroy)(NVector);
                                        NULL,    //   void        (*N_VSpace)(NVector, long int *, long int *);
                                        NULL,    //   realtype*   (*N_VGetArrayPointer)(NVector);
                                        NULL,    //   void        (*N_VSetArrayPointer)(realtype *, NVector);
                                        N_VLinearSum,    //   void        (*N_VLinearSum)(realtype, NVector, realtype, NVector, NVector);
                                        N_VConst,          //   void        (*N_VConst)(realtype, NVector);
                                        N_VProd,    //   void        (*N_VProd)(NVector, NVector, NVector);
                                        N_VDiv,    //   void        (*N_VDiv)(NVector, NVector, NVector);
                                        N_VScale,    //   void        (*N_VScale)(realtype, NVector, NVector);
                                        N_VAbs,    //   void        (*N_VAbs)(NVector, NVector);
                                        N_VInv,    //   void        (*N_VInv)(NVector, NVector);
                                        N_VAddConst,    //   void        (*N_VAddConst)(NVector, realtype, NVector);
                                        N_VDotProd,    //   realtype    (*N_VDotProd)(NVector, NVector);
                                        N_VMaxNorm,    //   realtype    (*N_VMaxNorm)(NVector);
                                        N_VWrmsNorm,    //   realtype    (*N_VWrmsNorm)(NVector, NVector);
                                        NULL,    //   realtype    (*N_VWrmsNormMask)(NVector, NVector, NVector);
                                        N_VMin,    //   realtype    (*N_VMin)(NVector);
                                        NULL,    //   realtype    (*N_VWl2Norm)(NVector, NVector);
                                        NULL,    //   realtype    (*N_VL1Norm)(NVector);
                                        N_VCompare,    //   void        (*N_VCompare)(realtype, NVector, NVector);
                                        N_VInvTest,    //   booleantype (*N_VInvtest)(NVector, NVector);
                                        NULL,    //   booleantype (*N_VConstrMask)(NVector, NVector, NVector);
                                        NULL};    //   realtype    (*N_VMinQuotient)(NVector, NVector);
  };


}

#endif

#endif<|MERGE_RESOLUTION|>--- conflicted
+++ resolved
@@ -204,14 +204,9 @@
     static double N_VMaxNorm(N_Vector x)
     {
       std::cout << "MaxNorm\n";
-<<<<<<< HEAD
-
-      N_Vector y = N_VClone(x);
-=======
->>>>>>> d6bbaa2e
+
       auto vx = static_cast<GenericVector *>(x->content);
       Vector vy = Vector(*vx);
-      vy = *vx;
       vy.abs();
       return vy.max();
     }

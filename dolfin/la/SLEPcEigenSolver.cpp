// Copyright (C) 2005-2014 Garth N. Wells
//
// This file is part of DOLFIN.
//
// DOLFIN is free software: you can redistribute it and/or modify
// it under the terms of the GNU Lesser General Public License as published by
// the Free Software Foundation, either version 3 of the License, or
// (at your option) any later version.
//
// DOLFIN is distributed in the hope that it will be useful,
// but WITHOUT ANY WARRANTY; without even the implied warranty of
// MERCHANTABILITY or FITNESS FOR A PARTICULAR PURPOSE. See the
// GNU Lesser General Public License for more details.
//
// You should have received a copy of the GNU Lesser General Public License
// along with DOLFIN. If not, see <http://www.gnu.org/licenses/>.
//
// Modified by Ola Skavhaug 2008
// Modified by Anders Logg 2008-2012
// Modified by Marie Rognes 2009
// Modified by Fredrik Valdmanis 2011

#ifdef HAS_SLEPC

#include <slepcversion.h>
#include <dolfin/log/log.h>
#include <dolfin/common/MPI.h>
#include <dolfin/common/NoDeleter.h>
#include "PETScMatrix.h"
#include "PETScVector.h"
#include "SLEPcEigenSolver.h"

using namespace dolfin;

//-----------------------------------------------------------------------------
SLEPcEigenSolver::SLEPcEigenSolver(MPI_Comm comm)
{
  // Set up solver environment
  EPSCreate(comm, &_eps);

  // Set default parameter values
  parameters = default_parameters();
}
//-----------------------------------------------------------------------------
SLEPcEigenSolver::SLEPcEigenSolver(EPS eps) : _eps(eps)
{
  PetscErrorCode ierr;
  if (_eps)
  {
    // Increment reference count since we holding a pointer to it
    ierr = PetscObjectReference((PetscObject)_eps);
    if (ierr != 0) petsc_error(ierr, __FILE__, "PetscObjectReference");
  }
  else
  {
    dolfin_error("SLEPcEigenSolver.cpp",
                 "intialise SLEPcEigenSolver with SLEPc EPS object",
                 "SLEPc EPS must be initialised (EPSCreate) before wrapping");
  }

  // Set default parameter values
  parameters = default_parameters();
}
//-----------------------------------------------------------------------------
SLEPcEigenSolver::SLEPcEigenSolver(std::shared_ptr<const PETScMatrix> A)
  : SLEPcEigenSolver(A,  nullptr)
{
  // TODO: deprecate

  // Do nothing (handled by other constructor)
}
//-----------------------------------------------------------------------------
SLEPcEigenSolver::SLEPcEigenSolver(MPI_Comm comm,
                                   std::shared_ptr<const PETScMatrix> A)
  : SLEPcEigenSolver(comm, A, nullptr)
{
  // TODO: deprecate

  // Do nothing (handled by other constructor)
}
//-----------------------------------------------------------------------------
SLEPcEigenSolver::SLEPcEigenSolver(std::shared_ptr<const PETScMatrix> A,
                                   std::shared_ptr<const PETScMatrix> B)
  : _matA(A), _matB(B), _eps(nullptr)

{
  // TODO: deprecate

  dolfin_assert(A);
  dolfin_assert(A->size(0) == A->size(1));
  if (B)
  {
    dolfin_assert(B->size(0) == A->size(0));
    dolfin_assert(B->size(1) == A->size(1));
  }

  // Set up solver environment
  EPSCreate(A->mpi_comm(), &_eps);

  // Set operators
  dolfin_assert(_eps);
  if (B)
    EPSSetOperators(_eps, _matA->mat(), _matB->mat());
  else
    EPSSetOperators(_eps, _matA->mat(), NULL);

  // Set default parameter values
  parameters = default_parameters();
}
//-----------------------------------------------------------------------------
SLEPcEigenSolver::SLEPcEigenSolver(MPI_Comm comm,
                                   std::shared_ptr<const PETScMatrix> A,
                                   std::shared_ptr<const PETScMatrix> B)
  : _matA(A), _matB(B), _eps(nullptr)
{
  // TODO: deprecate

  dolfin_assert(A);
  dolfin_assert(A->size(0) == A->size(1));
  if (B)
  {
    dolfin_assert(B->size(0) == A->size(0));
    dolfin_assert(B->size(1) == A->size(1));
  }

  // Set default parameter values
  parameters = default_parameters();

  // Set up solver environment
  EPSCreate(comm, &_eps);

  // Set operators
  if (B)
    EPSSetOperators(_eps, _matA->mat(), _matB->mat());
  else
    EPSSetOperators(_eps, _matA->mat(), NULL);
}
//-----------------------------------------------------------------------------
SLEPcEigenSolver::~SLEPcEigenSolver()
{
  // Destroy solver environment
  if (_eps)
    EPSDestroy(&_eps);
}
//-----------------------------------------------------------------------------
void SLEPcEigenSolver::set_operators(std::shared_ptr<const PETScMatrix> A,
                                     std::shared_ptr<const PETScMatrix> B)
{
  // Set operators
  dolfin_assert(_eps);
  if (B)
     EPSSetOperators(_eps, _matA->mat(), _matB->mat());
  else
    EPSSetOperators(_eps, _matA->mat(), NULL);
}
//-----------------------------------------------------------------------------
void SLEPcEigenSolver::solve()
{
  // Get operators
  Mat A, B;
  dolfin_assert(_eps);
  EPSGetOperators(_eps, &A, &B);

  // Wrap operator as short-cut to get size
  PETScMatrix A_wrapped(A);
  solve(A_wrapped.size(0));
}
//-----------------------------------------------------------------------------
void SLEPcEigenSolver::solve(std::size_t n)
{
  // Set number of eigenpairs to compute
  dolfin_assert(_matA);
  dolfin_assert(n <= _matA->size(0));
  dolfin_assert(_eps);
  EPSSetDimensions(_eps, n, PETSC_DECIDE, PETSC_DECIDE);

  // Set parameters set on SLEPcEigenSolver object
  read_parameters();

  // Set any options from the PETSc database
  EPSSetFromOptions(_eps);

  // FIXME: need to be able to turn the monitor off
  if (parameters["verbose"].is_set())
  {
    if (parameters["verbose"])
    {
      #if PETSC_VERSION_MAJOR == 3 && PETSC_VERSION_MINOR <= 6 && PETSC_VERSION_RELEASE == 1
      KSP ksp;
      ST st;
      EPSMonitorSet(_eps, EPSMonitorAll,
                    PETSC_VIEWER_STDOUT_(PetscObjectComm((PetscObject)_eps)),
                    NULL);
      EPSGetST(_eps, &st);
      STGetKSP(st, &ksp);
      KSPMonitorSet(ksp, KSPMonitorDefault,
                    PETSC_VIEWER_STDOUT_(PetscObjectComm((PetscObject)ksp)),
                    NULL);
      EPSView(_eps, PETSC_VIEWER_STDOUT_SELF);
      #else
      PetscViewerAndFormat *vf;
      PetscViewerAndFormatCreate(PETSC_VIEWER_STDOUT_WORLD, PETSC_VIEWER_DEFAULT, &vf);
      EPSMonitorSet(_eps,(PetscErrorCode (*)(EPS,PetscInt,PetscInt,PetscScalar*,PetscScalar*,
                                             PetscReal*,PetscInt,void*))EPSMonitorAll,vf,
                    (PetscErrorCode (*)(void**))PetscViewerAndFormatDestroy);
      #endif
    }
  }

  // Solve eigenvalue problem
  EPSSolve(_eps);

  // Check for convergence
  EPSConvergedReason reason;
  EPSGetConvergedReason(_eps, &reason);
  if (reason < 0)
    warning("Eigenvalue solver did not converge");

  // Report solver status
  PetscInt num_iterations = 0;
  EPSGetIterationNumber(_eps, &num_iterations);

  EPSType eps_type = NULL;
  EPSGetType(_eps, &eps_type);
  log(PROGRESS, "Eigenvalue solver (%s) converged in %d iterations.",
      eps_type, num_iterations);
}
//-----------------------------------------------------------------------------
void SLEPcEigenSolver::get_eigenvalue(double& lr, double& lc) const
{
  get_eigenvalue(lr, lc, 0);
}
//-----------------------------------------------------------------------------
void SLEPcEigenSolver::get_eigenpair(double& lr, double& lc,
                                     GenericVector& r, GenericVector& c) const
{
  PETScVector& _r = as_type<PETScVector>(r);
  PETScVector& _c = as_type<PETScVector>(c);
  get_eigenpair(lr, lc, _r, _c, 0);
}
//-----------------------------------------------------------------------------
void SLEPcEigenSolver::get_eigenpair(double& lr, double& lc,
                                     PETScVector& r, PETScVector& c) const
{
  get_eigenpair(lr, lc, r, c, 0);
}
//-----------------------------------------------------------------------------
void SLEPcEigenSolver::get_eigenvalue(double& lr, double& lc,
                                      std::size_t i) const
{
  dolfin_assert(_eps);
  const PetscInt ii = static_cast<PetscInt>(i);

  // Get number of computed values
  PetscInt num_computed_eigenvalues;
  EPSGetConverged(_eps, &num_computed_eigenvalues);

  if (ii < num_computed_eigenvalues)
#ifdef PETSC_USE_COMPLEX
    dolfin_error("SLEPcEigenSolver.cpp",
                 "calculate complex eigenvalues",
                 "Not yet supported");
#else
    EPSGetEigenvalue(_eps, ii, &lr, &lc);
#endif
  else
  {
    dolfin_error("SLEPcEigenSolver.cpp",
                 "extract eigenvalue from SLEPc eigenvalue solver",
                 "Requested eigenvalue (%d) has not been computed", i);
  }

}
//-----------------------------------------------------------------------------
void SLEPcEigenSolver::get_eigenpair(double& lr, double& lc,
                                     GenericVector& r, GenericVector& c,
                                     std::size_t i) const
{
  PETScVector& _r = as_type<PETScVector>(r);
  PETScVector& _c = as_type<PETScVector>(c);
  get_eigenpair(lr, lc, _r, _c, i);
}
//-----------------------------------------------------------------------------
void SLEPcEigenSolver::get_eigenpair(double& lr, double& lc,
                                     PETScVector& r, PETScVector& c,
                                     std::size_t i) const
{
  dolfin_assert(_eps);
  const PetscInt ii = static_cast<PetscInt>(i);

  // Get number of computed eigenvectors/values
  PetscInt num_computed_eigenvalues;
  EPSGetConverged(_eps, &num_computed_eigenvalues);

  if (ii < num_computed_eigenvalues)
  {
    dolfin_assert(_matA);
    _matA->init_vector(r, 0);
    _matA->init_vector(c, 0);

<<<<<<< HEAD
    dolfin_assert(r.vec());
    dolfin_assert(c.vec());
#ifdef PETSC_USE_COMPLEX
    dolfin_error("SLEPcEigenSolver.cpp",
                 "calculate complex eigenvalues",
                 "Not yet supported");
#else
=======
    // Get eigen pairs
>>>>>>> 34e96f7b
    EPSGetEigenpair(_eps, ii, &lr, &lc, r.vec(), c.vec());
#endif
  }
  else
  {
    dolfin_error("SLEPcEigenSolver.cpp",
                 "extract eigenpair from SLEPc eigenvalue solver",
                 "Requested eigenpair (%d) has not been computed", i);
  }
}
//-----------------------------------------------------------------------------
std::size_t SLEPcEigenSolver::get_number_converged() const
{
  PetscInt num_conv;
  dolfin_assert(_eps);
  EPSGetConverged(_eps, &num_conv);
  return num_conv;
}
//-----------------------------------------------------------------------------
void SLEPcEigenSolver::set_deflation_space(const PETScVector& deflation_space)
{
  dolfin_assert(_eps);
  dolfin_assert(deflation_space.vec());
  Vec x = deflation_space.vec();
  dolfin_assert(_eps);
  EPSSetDeflationSpace(_eps, 1, &x);
}
//-----------------------------------------------------------------------------
void SLEPcEigenSolver::set_options_prefix(std::string options_prefix)
{
  // Set options prefix
  dolfin_assert(_eps);
  PetscErrorCode ierr = EPSSetOptionsPrefix(_eps, options_prefix.c_str());
  if (ierr != 0) petsc_error(ierr, __FILE__, "EPSSetOptionsPrefix");
}
//-----------------------------------------------------------------------------
std::string SLEPcEigenSolver::get_options_prefix() const
{
  dolfin_assert(_eps);
  const char* prefix = NULL;
  PetscErrorCode ierr = EPSGetOptionsPrefix(_eps, &prefix);
  if (ierr != 0) petsc_error(ierr, __FILE__, "EPSGetOptionsPrefix");
  return std::string(prefix);
}
//-----------------------------------------------------------------------------
void SLEPcEigenSolver::read_parameters()
{
  if (parameters["problem_type"].is_set())
    set_problem_type(parameters["problem_type"]);

  if (parameters["spectrum"].is_set())
    set_spectrum(parameters["spectrum"]);

  if (parameters["solver"].is_set())
    set_solver(parameters["solver"]);

  if (parameters["tolerance"].is_set() or parameters["maximum_iterations"].is_set())
  {
    const double tol = parameters["tolerance"].is_set() ? (double)parameters["tolerance"] : PETSC_DEFAULT;
    const int max_it  = parameters["maximum_iterations"].is_set() ? (int)parameters["maximum_iterations"] : PETSC_DEFAULT;

    set_tolerance(tol, max_it);
  }

  if (parameters["spectral_transform"].is_set())
  {
    if (parameters["spectral_shift"].is_set())
    {
      set_spectral_transform(parameters["spectral_transform"],
                             parameters["spectral_shift"]);
    }
    else
    {
      dolfin_error("SLEPcEigenSolver.cpp",
                   "set spectral transform",
                   "For an spectral transform, the spectral shift parameter must be set");
    }
  }
}
//-----------------------------------------------------------------------------
void SLEPcEigenSolver::set_problem_type(std::string type)
{
  // Do nothing if default type is specified
  if (type == "default")
    return;

  dolfin_assert(_eps);
  if (type == "hermitian")
    EPSSetProblemType(_eps, EPS_HEP);
  else if (type == "non_hermitian")
    EPSSetProblemType(_eps, EPS_NHEP);
  else if (type == "gen_hermitian")
    EPSSetProblemType(_eps, EPS_GHEP);
  else if (type == "gen_non_hermitian")
    EPSSetProblemType(_eps, EPS_GNHEP);
  else if (type == "pos_gen_non_hermitian")
    EPSSetProblemType(_eps, EPS_PGNHEP);
  else
  {
    dolfin_error("SLEPcEigenSolver.cpp",
                 "set problem type for SLEPc eigensolver",
                 "Unknown problem type (\"%s\")", type.c_str());
  }
}
//-----------------------------------------------------------------------------
void SLEPcEigenSolver::set_spectral_transform(std::string transform,
                                              double shift)
{
  if (transform == "default")
    return;

  dolfin_assert(_eps);
  ST st;
  EPSGetST(_eps, &st);
  if (transform == "shift-and-invert")
  {
    STSetType(st, STSINVERT);
    STSetShift(st, shift);
  }
  else
  {
    dolfin_error("SLEPcEigenSolver.cpp",
                 "set spectral transform for SLEPc eigensolver",
                 "Unknown transform (\"%s\")", transform.c_str());
  }
}
//-----------------------------------------------------------------------------
void SLEPcEigenSolver::set_spectrum(std::string spectrum)
{
  // Do nothing if default type is specified
  if (spectrum == "default")
    return;

  // Choose spectrum
  dolfin_assert(_eps);
  if (spectrum == "largest magnitude")
    EPSSetWhichEigenpairs(_eps, EPS_LARGEST_MAGNITUDE);
  else if (spectrum == "smallest magnitude")
    EPSSetWhichEigenpairs(_eps, EPS_SMALLEST_MAGNITUDE);
  else if (spectrum == "largest real")
    EPSSetWhichEigenpairs(_eps, EPS_LARGEST_REAL);
  else if (spectrum == "smallest real")
    EPSSetWhichEigenpairs(_eps, EPS_SMALLEST_REAL);
  else if (spectrum == "largest imaginary")
    EPSSetWhichEigenpairs(_eps, EPS_LARGEST_IMAGINARY);
  else if (spectrum == "smallest imaginary")
    EPSSetWhichEigenpairs(_eps, EPS_SMALLEST_IMAGINARY);
  else if (spectrum == "target magnitude")
  {
    EPSSetWhichEigenpairs(_eps, EPS_TARGET_MAGNITUDE);
<<<<<<< HEAD
#ifdef PETSC_USE_COMPLEX
    dolfin_error("SLEPcEigenSolver.cpp",
                 "calculate complex eigenvalues",
                 "Not yet supported");
#else
    EPSSetTarget(_eps, parameters["spectral_shift"]);
#endif
=======
    if (parameters["spectral_shift"].is_set())
      EPSSetTarget(_eps, parameters["spectral_shift"]);
>>>>>>> 34e96f7b
  }
  else if (spectrum == "target real")
  {
#ifdef PETSC_USE_COMPLEX
    dolfin_error("SLEPcEigenSolver.cpp",
                 "calculate complex eigenvalues",
                 "Not yet supported");
#else
    EPSSetWhichEigenpairs(_eps, EPS_TARGET_REAL);
<<<<<<< HEAD
    EPSSetTarget(_eps, parameters["spectral_shift"]);
#endif
=======
    if (parameters["spectral_shift"].is_set())
      EPSSetTarget(_eps, parameters["spectral_shift"]);
>>>>>>> 34e96f7b
  }
  else if (spectrum == "target imaginary")
  {
#ifdef PETSC_USE_COMPLEX
    dolfin_error("SLEPcEigenSolver.cpp",
                 "calculate complex eigenvalues",
                 "Not yet supported");
#else
    EPSSetWhichEigenpairs(_eps, EPS_TARGET_IMAGINARY);
<<<<<<< HEAD
    EPSSetTarget(_eps, parameters["spectral_shift"]);
#endif
=======
    if (parameters["spectral_shift"].is_set())
      EPSSetTarget(_eps, parameters["spectral_shift"]);
>>>>>>> 34e96f7b
  }
  else
  {
    dolfin_error("SLEPcEigenSolver.cpp",
                 "set spectrum for SLEPc eigensolver",
                 "Unknown spectrum type (\"%s\")", spectrum.c_str());
  }

  // FIXME: Need to add some test here as most algorithms only compute
  // FIXME: largest eigenvalues. Asking for smallest leads to a PETSc error.
}
//-----------------------------------------------------------------------------
void SLEPcEigenSolver::set_solver(std::string solver)
{
  // Do nothing if default type is specified
  if (solver == "default")
    return;

  // Choose solver (Note that lanczos will give PETSc error unless
  // problem_type is set to 'hermitian' or 'gen_hermitian')
  dolfin_assert(_eps);
  if (solver == "power")
    EPSSetType(_eps, EPSPOWER);
  else if (solver == "subspace")
    EPSSetType(_eps, EPSSUBSPACE);
  else if (solver == "arnoldi")
    EPSSetType(_eps, EPSARNOLDI);
  else if (solver == "lanczos")
    EPSSetType(_eps, EPSLANCZOS);
  else if (solver == "krylov-schur")
    EPSSetType(_eps, EPSKRYLOVSCHUR);
  else if (solver == "lapack")
    EPSSetType(_eps, EPSLAPACK);
  else if (solver == "arpack")
    EPSSetType(_eps, EPSARPACK);
  else
  {
    dolfin_error("SLEPcEigenSolver.cpp",
                 "set solver for SLEPc eigensolver",
                 "Unknown solver type (\"%s\")", solver.c_str());
  }
}
//-----------------------------------------------------------------------------
void SLEPcEigenSolver::set_tolerance(double tolerance, int maxiter)
{
  dolfin_assert(tolerance > 0.0);
  dolfin_assert(_eps);
  EPSSetTolerances(_eps, tolerance, maxiter);
}
//-----------------------------------------------------------------------------
std::size_t SLEPcEigenSolver::get_iteration_number() const
{
  dolfin_assert(_eps);
  PetscInt num_iter;
  EPSGetIterationNumber(_eps, &num_iter);
  return num_iter;
}
//-----------------------------------------------------------------------------
EPS SLEPcEigenSolver::eps() const
{
  return _eps;
}
//-----------------------------------------------------------------------------

#endif<|MERGE_RESOLUTION|>--- conflicted
+++ resolved
@@ -298,7 +298,6 @@
     _matA->init_vector(r, 0);
     _matA->init_vector(c, 0);
 
-<<<<<<< HEAD
     dolfin_assert(r.vec());
     dolfin_assert(c.vec());
 #ifdef PETSC_USE_COMPLEX
@@ -306,9 +305,7 @@
                  "calculate complex eigenvalues",
                  "Not yet supported");
 #else
-=======
     // Get eigen pairs
->>>>>>> 34e96f7b
     EPSGetEigenpair(_eps, ii, &lr, &lc, r.vec(), c.vec());
 #endif
   }
@@ -459,18 +456,15 @@
   else if (spectrum == "target magnitude")
   {
     EPSSetWhichEigenpairs(_eps, EPS_TARGET_MAGNITUDE);
-<<<<<<< HEAD
+
 #ifdef PETSC_USE_COMPLEX
     dolfin_error("SLEPcEigenSolver.cpp",
                  "calculate complex eigenvalues",
                  "Not yet supported");
 #else
-    EPSSetTarget(_eps, parameters["spectral_shift"]);
-#endif
-=======
     if (parameters["spectral_shift"].is_set())
       EPSSetTarget(_eps, parameters["spectral_shift"]);
->>>>>>> 34e96f7b
+#endif
   }
   else if (spectrum == "target real")
   {
@@ -480,13 +474,9 @@
                  "Not yet supported");
 #else
     EPSSetWhichEigenpairs(_eps, EPS_TARGET_REAL);
-<<<<<<< HEAD
-    EPSSetTarget(_eps, parameters["spectral_shift"]);
-#endif
-=======
     if (parameters["spectral_shift"].is_set())
       EPSSetTarget(_eps, parameters["spectral_shift"]);
->>>>>>> 34e96f7b
+#endif
   }
   else if (spectrum == "target imaginary")
   {
@@ -496,13 +486,9 @@
                  "Not yet supported");
 #else
     EPSSetWhichEigenpairs(_eps, EPS_TARGET_IMAGINARY);
-<<<<<<< HEAD
-    EPSSetTarget(_eps, parameters["spectral_shift"]);
-#endif
-=======
     if (parameters["spectral_shift"].is_set())
       EPSSetTarget(_eps, parameters["spectral_shift"]);
->>>>>>> 34e96f7b
+#endif
   }
   else
   {

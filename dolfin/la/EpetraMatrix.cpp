--- conflicted
+++ resolved
@@ -112,20 +112,11 @@
 		       uint n, const uint* cols) const
 {
   dolfin_assert(A);
-<<<<<<< HEAD
-  
+
   int num_entities    = 0;
   int * indices;
   double * values;
-  
-=======
-
-  int max_num_indices = A->MaxNumEntries();
-  int num_entities    = 0;
-  int * indices       = new int[max_num_indices];
-  double * values     = new double[max_num_indices];
-
->>>>>>> f1d7f16c
+
   // For each row in rows
   for(uint i = 0; i < m; ++i)
   {

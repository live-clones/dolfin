--- conflicted
+++ resolved
@@ -251,11 +251,7 @@
     const PETScVector& operator= (const PETScVector& x);
 
     friend class PETScBaseMatrix;
-<<<<<<< HEAD
     friend class PETScNestMatrix;
-    friend class PETScMatrix;
-=======
->>>>>>> f8a70425
 
   private:
 

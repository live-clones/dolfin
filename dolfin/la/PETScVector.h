// Copyright (C) 2004-2016 Johan Hoffman, Johan Jansson, Anders Logg
// and Garth N. Wells
//
// This file is part of DOLFIN.
//
// DOLFIN is free software: you can redistribute it and/or modify
// it under the terms of the GNU Lesser General Public License as published by
// the Free Software Foundation, either version 3 of the License, or
// (at your option) any later version.
//
// DOLFIN is distributed in the hope that it will be useful,
// but WITHOUT ANY WARRANTY; without even the implied warranty of
// MERCHANTABILITY or FITNESS FOR A PARTICULAR PURPOSE. See the
// GNU Lesser General Public License for more details.
//
// You should have received a copy of the GNU Lesser General Public License
// along with DOLFIN. If not, see <http://www.gnu.org/licenses/>.
//
// Modified by Garth N. Wells, 2005-2010.
// Modified by Kent-Andre Mardal, 2008.
// Modified by Ola Skavhaug, 2008.
// Modified by Martin Alnæs, 2008.
// Modified by Fredrik Valdmanis, 2011.

#ifndef __DOLFIN_PETSC_VECTOR_H
#define __DOLFIN_PETSC_VECTOR_H

#ifdef HAS_PETSC

#include <cstdint>
#include <map>
#include <memory>
#include <string>
#include <unordered_map>
#include <utility>

#include <petscsys.h>
#include <petscvec.h>

#include <dolfin/log/log.h>
#include <dolfin/common/types.h>
#include "GenericVector.h"
#include "PETScObject.h"

namespace dolfin
{

  class SparsityPattern;
  template<typename T> class Array;

  /// This class provides a simple vector class based on PETSc.
  /// It is a simple wrapper for a PETSc vector pointer (Vec)
  /// implementing the GenericVector interface.
  ///
  /// The interface is intentionally simple. For advanced usage,
  /// access the PETSc Vec pointer using the function vec() and
  /// use the standard PETSc interface.

  class PETScVector : public GenericVector, public PETScObject
  {
  public:

    /// Create empty vector (on MPI_COMM_WORLD)
    PETScVector();

    /// Create empty vector on an MPI communicator
    explicit PETScVector(MPI_Comm comm);

    /// Create vector of size N
    PETScVector(MPI_Comm comm, std::size_t N);

    /// Create vector
    explicit PETScVector(const SparsityPattern& sparsity_pattern);

    /// Copy constructor
    PETScVector(const PETScVector& x);

    /// Create vector wrapper of PETSc Vec pointer. The reference
    /// counter of the Vec will be increased, and decreased upon
    /// destruction of this object.
    explicit PETScVector(Vec x);

    /// Destructor
    virtual ~PETScVector();

    //--- Implementation of the GenericTensor interface ---

    /// Set all entries to zero and keep any sparse structure
    virtual void zero();

    /// Finalize assembly of tensor
    virtual void apply(std::string mode);

    /// Return MPI communicator
    virtual MPI_Comm mpi_comm() const;

    /// Return informal string representation (pretty-print)
    virtual std::string str(bool verbose) const;

    //--- Implementation of the GenericVector interface ---

    /// Return copy of vector
    virtual std::shared_ptr<GenericVector> copy() const;

    /// Initialize vector to global size N
    virtual void init(MPI_Comm comm, std::size_t N);

    /// Initialize vector with given ownership range
    virtual void init(MPI_Comm comm,
                      std::pair<std::size_t, std::size_t> range);

    /// Initialize vector with given ownership range and with ghost
    /// values
    virtual void init(MPI_Comm comm,
                      std::pair<std::size_t, std::size_t> range,
                      const std::vector<std::size_t>& local_to_global_map,
                      const std::vector<la_index>& ghost_indices);

    // Bring init function from GenericVector into scope
    using GenericVector::init;

    /// Return true if vector is empty
    virtual bool empty() const;

    /// Return size of vector
    virtual std::size_t size() const;

    /// Return local size of vector
    virtual std::size_t local_size() const;

    /// Return ownership range of a vector
    virtual std::pair<std::int64_t, std::int64_t> local_range() const;

    /// Determine whether global vector index is owned by this process
    virtual bool owns_index(std::size_t i) const;

    /// Get block of values using global indices (all values must be
    /// owned by local process, ghosts cannot be accessed)
    virtual void get(double* block, std::size_t m,
                     const dolfin::la_index* rows) const;

    /// Get block of values using local indices
    virtual void get_local(double* block, std::size_t m,
                           const dolfin::la_index* rows) const;

    /// Set block of values using global indices
    virtual void set(const double* block, std::size_t m,
                     const dolfin::la_index* rows);

    /// Set block of values using local indices
    virtual void set_local(const double* block, std::size_t m,
                           const dolfin::la_index* rows);

    /// Add block of values using global indices
    virtual void add(const double* block, std::size_t m,
                     const dolfin::la_index* rows);

    /// Add block of values using local indices
    virtual void add_local(const double* block, std::size_t m,
                           const dolfin::la_index* rows);

    /// Get all values on local process
    virtual void get_local(std::vector<double>& values) const;

    /// Set all values on local process
    virtual void set_local(const std::vector<double>& values);

    /// Add values to each entry on local process
    virtual void add_local(const Array<double>& values);

    /// Gather vector entries into a local vector
    virtual void gather(GenericVector& y,
                        const std::vector<dolfin::la_index>& indices) const;

    /// Gather entries into x
    virtual void gather(std::vector<double>& x,
                        const std::vector<dolfin::la_index>& indices) const;

    /// Gather all entries into x on process 0
    virtual void gather_on_zero(std::vector<double>& x) const;

    /// Add multiple of given vector (AXPY operation)
    virtual void axpy(double a, const GenericVector& x);

    /// Replace all entries in the vector by their absolute values
    virtual void abs();

    /// Return inner product with given vector
    virtual double inner(const GenericVector& v) const;

    /// Return norm of vector
    virtual double norm(std::string norm_type) const;

    /// Return minimum value of vector
    virtual double min() const;

    /// Return maximum value of vector
    virtual double max() const;

    /// Return sum of values of vector
    virtual double sum() const;

    /// Return sum of selected rows in vector
    virtual double sum(const Array<std::size_t>& rows) const;

    /// Multiply vector by given number
    virtual const PETScVector& operator*= (double a);

    /// Multiply vector by another vector pointwise
    virtual const PETScVector& operator*= (const GenericVector& x);

    /// Divide vector by given number
    virtual const PETScVector& operator/= (double a);

    /// Add given vector
    virtual const PETScVector& operator+= (const GenericVector& x);

    /// Add number to all components of a vector
    virtual const PETScVector& operator+= (double a);

    /// Subtract given vector
    virtual const PETScVector& operator-= (const GenericVector& x);

    /// Subtract number from all components of a vector
    virtual const PETScVector& operator-= (double a);

    /// Assignment operator
    virtual const GenericVector& operator= (const GenericVector& x);

    /// Assignment operator
    virtual const PETScVector& operator= (double a);

    virtual void update_ghost_values();

    //--- Special functions ---

    /// Return linear algebra backend factory
    virtual GenericLinearAlgebraFactory& factory() const;

    //--- Special PETSc functions ---

    /// Sets the prefix used by PETSc when searching the options
    /// database
    void set_options_prefix(std::string options_prefix);

    /// Returns the prefix used by PETSc when searching the options
    /// database
    std::string get_options_prefix() const;

    /// Call PETSc function VecSetFromOptions on the underlying Vec
    /// object
    void set_from_options();

    /// Return pointer to PETSc Vec object
    Vec vec() const;

    /// Assignment operator
    const PETScVector& operator= (const PETScVector& x);

<<<<<<< HEAD
    friend class PETScBaseMatrix;
    friend class PETScNestMatrix;
=======
    /// Switch underlying PETSc object. Intended for internal library
    /// usage.
    void reset(Vec vec);
>>>>>>> 79dbadfb

  private:

    // Initialise PETSc vector
    void _init(std::pair<std::size_t, std::size_t> range,
               const std::vector<std::size_t>& local_to_global_map,
               const std::vector<la_index>& ghost_indices);

    // PETSc Vec pointer
    Vec _x;

    // PETSc norm types
    static const std::map<std::string, NormType> norm_types;

  };

}

#endif

#endif<|MERGE_RESOLUTION|>--- conflicted
+++ resolved
@@ -257,14 +257,11 @@
     /// Assignment operator
     const PETScVector& operator= (const PETScVector& x);
 
-<<<<<<< HEAD
-    friend class PETScBaseMatrix;
-    friend class PETScNestMatrix;
-=======
     /// Switch underlying PETSc object. Intended for internal library
     /// usage.
     void reset(Vec vec);
->>>>>>> 79dbadfb
+
+    friend class PETScNestMatrix;
 
   private:
 

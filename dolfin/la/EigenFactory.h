// Copyright (C) 2015 Chris Richardson and Garth Wells
//
// This file is part of DOLFIN.
//
// DOLFIN is free software: you can redistribute it and/or modify
// it under the terms of the GNU Lesser General Public License as published by
// the Free Software Foundation, either version 3 of the License, or
// (at your option) any later version.
//
// DOLFIN is distributed in the hope that it will be useful,
// but WITHOUT ANY WARRANTY; without even the implied warranty of
// MERCHANTABILITY or FITNESS FOR A PARTICULAR PURPOSE. See the
// GNU Lesser General Public License for more details.
//
// You should have received a copy of the GNU Lesser General Public License
// along with DOLFIN. If not, see <http://www.gnu.org/licenses/>.
//
// First added:  2015-02-01

#ifndef __EIGEN_FACTORY_H
#define __EIGEN_FACTORY_H

#include <map>
#include <memory>
#include <string>

#include <dolfin/common/MPI.h>
#include <dolfin/log/log.h>
#include "EigenKrylovSolver.h"
#include "EigenLUSolver.h"
#include "EigenMatrix.h"
#include "EigenVector.h"
#include "TensorLayout.h"
#include "GenericLinearAlgebraFactory.h"

namespace dolfin
{
  // Forward declaration
  class GenericLinearSolver;

  /// Eigen linear algebra factory

  class EigenFactory : public GenericLinearAlgebraFactory
  {
  public:

    /// Destructor
    virtual ~EigenFactory() {}

    /// Create empty matrix
    std::shared_ptr<GenericMatrix> create_matrix(MPI_Comm comm) const
    { return std::make_shared<EigenMatrix>(); }

    /// Create empty vector
    std::shared_ptr<GenericVector> create_vector(MPI_Comm comm) const
    { return std::make_shared<EigenVector>(comm); }

    /// Create empty tensor layout
    std::shared_ptr<TensorLayout> create_layout(MPI_Comm comm,
                                                std::size_t rank) const
    {
      TensorLayout::Sparsity sparsity = TensorLayout::Sparsity::DENSE;
      if (rank > 1)
        sparsity = TensorLayout::Sparsity::SPARSE;
<<<<<<< HEAD
      return std::make_shared<TensorLayout>(0, sparsity);
=======
      return std::make_shared<TensorLayout>(comm, 0, sparsity);
>>>>>>> a963f165
    }

    /// Create empty linear operator
    std::shared_ptr<GenericLinearOperator> create_linear_operator(MPI_Comm comm) const
    {
      dolfin_not_implemented();
      std::shared_ptr<GenericLinearOperator> A;
      return A;
    }

    /// Create LU solver
    std::shared_ptr<GenericLinearSolver>
    create_lu_solver(MPI_Comm comm, std::string method) const
    {
      return std::make_shared<EigenLUSolver>(method);
    }

    /// Create Krylov solver
    std::shared_ptr<GenericLinearSolver>
    create_krylov_solver(MPI_Comm comm,
                         std::string method,
                         std::string preconditioner) const
    {
      return std::make_shared<EigenKrylovSolver>(method, preconditioner);
    }

    /// Return a list of available LU solver methods
    std::map<std::string, std::string> lu_solver_methods() const
    { return EigenLUSolver::methods(); }

    /// Return a list of available Krylov solver methods
    std::map<std::string, std::string> krylov_solver_methods() const
    { return EigenKrylovSolver::methods(); }

    /// Return a list of available preconditioners
    std::map<std::string, std::string> krylov_solver_preconditioners() const
    { return EigenKrylovSolver::preconditioners(); }

    /// Return singleton instance
    static EigenFactory& instance()
    { return factory; }

  private:

    // Private Constructor
    EigenFactory() {}

    // Singleton instance
    static EigenFactory factory;
  };

}
#endif<|MERGE_RESOLUTION|>--- conflicted
+++ resolved
@@ -62,11 +62,7 @@
       TensorLayout::Sparsity sparsity = TensorLayout::Sparsity::DENSE;
       if (rank > 1)
         sparsity = TensorLayout::Sparsity::SPARSE;
-<<<<<<< HEAD
-      return std::make_shared<TensorLayout>(0, sparsity);
-=======
       return std::make_shared<TensorLayout>(comm, 0, sparsity);
->>>>>>> a963f165
     }
 
     /// Create empty linear operator

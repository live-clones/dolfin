// Copyright (C) 2004-2016 Johan Hoffman, Johan Jansson, Anders Logg
// and Garth N. Wells
//
// This file is part of DOLFIN.
//
// DOLFIN is free software: you can redistribute it and/or modify
// it under the terms of the GNU Lesser General Public License as published by
// the Free Software Foundation, either version 3 of the License, or
// (at your option) any later version.
//
// DOLFIN is distributed in the hope that it will be useful,
// but WITHOUT ANY WARRANTY; without even the implied warranty of
// MERCHANTABILITY or FITNESS FOR A PARTICULAR PURPOSE. See the
// GNU Lesser General Public License for more details.
//
// You should have received a copy of the GNU Lesser General Public License
// along with DOLFIN. If not, see <http://www.gnu.org/licenses/>.
//
// Modified by Garth N. Wells 2005-2010
// Modified by Martin Sandve Alnes 2008
// Modified by Johannes Ring 2011.
// Modified by Fredrik Valdmanis 2011-2012

#ifdef HAS_PETSC

#include <cmath>
#include <cstddef>
#include <cstring>
#include <numeric>
#include <dolfin/common/Timer.h>
#include <dolfin/common/Array.h>
#include <dolfin/common/MPI.h>
#include <dolfin/log/log.h>
#include "SparsityPattern.h"
#include "PETScVector.h"
#include "PETScFactory.h"

using namespace dolfin;

const std::map<std::string, NormType> PETScVector::norm_types
= { {"l1",   NORM_1}, {"l2",   NORM_2},  {"linf", NORM_INFINITY} };

//-----------------------------------------------------------------------------
PETScVector::PETScVector() : PETScVector(MPI_COMM_WORLD)
{
  // Do nothing
}
//-----------------------------------------------------------------------------
PETScVector::PETScVector(MPI_Comm comm) : _x(nullptr)
{
  PetscErrorCode ierr = VecCreate(comm, &_x);
  if (ierr != 0) petsc_error(ierr, __FILE__, "VecCreate");
}
//-----------------------------------------------------------------------------
PETScVector::PETScVector(MPI_Comm comm, std::size_t N) : PETScVector(comm)
{
  // Compute a local range and initialise vector
  const auto range = dolfin::MPI::local_range(comm, N);
  _init(range, {}, {});
}
//-----------------------------------------------------------------------------
PETScVector::PETScVector(const SparsityPattern& sparsity_pattern)
  : PETScVector(sparsity_pattern.mpi_comm())
{
  _init(sparsity_pattern.local_range(0), {}, {});
}
//-----------------------------------------------------------------------------
PETScVector::PETScVector(Vec x) : _x(x)
{
  // Increase reference count to PETSc object
  PetscObjectReference((PetscObject)_x);
}
//-----------------------------------------------------------------------------
PETScVector::PETScVector(const PETScVector& v) : _x(nullptr)
{
  dolfin_assert(v._x);

  // Create new vector
  PetscErrorCode ierr;
  ierr = VecDuplicate(v._x, &_x);
  if (ierr != 0) petsc_error(ierr, __FILE__, "VecDuplicate");

  // Copy data
  ierr = VecCopy(v._x, _x);
  if (ierr != 0) petsc_error(ierr, __FILE__, "VecCopy");

  // Update ghost values
  update_ghost_values();
}
//-----------------------------------------------------------------------------
PETScVector::~PETScVector()
{
  if (_x)
    VecDestroy(&_x);
}
//-----------------------------------------------------------------------------
std::shared_ptr<GenericVector> PETScVector::copy() const
{
  return std::make_shared<PETScVector>(*this);
}
//-----------------------------------------------------------------------------
void PETScVector::init(MPI_Comm comm, std::size_t N)
{
  const auto range = dolfin::MPI::local_range(comm, N);
  _init(range, {}, {});
}
//-----------------------------------------------------------------------------
void PETScVector::init(MPI_Comm comm,
                       std::pair<std::size_t, std::size_t> range)
{
  _init(range, {}, {});
}
//-----------------------------------------------------------------------------
void PETScVector::init(MPI_Comm comm,
                       std::pair<std::size_t, std::size_t> range,
                       const std::vector<std::size_t>& local_to_global_map,
                       const std::vector<la_index>& ghost_indices)
{
  // Initialise vector
  _init(range, local_to_global_map, ghost_indices);
}
//-----------------------------------------------------------------------------
void PETScVector::get_local(std::vector<double>& values) const
{
  dolfin_assert(_x);
  const auto _local_range = local_range();
  const std::size_t local_size = _local_range.second - _local_range.first;
  values.resize(local_size);

  if (local_size == 0)
    return;

  // Get pointer to PETSc vector data
  const PetscScalar* data;
  PetscErrorCode ierr = VecGetArrayRead(_x, &data);
  if (ierr != 0) petsc_error(ierr, __FILE__, "VecGetArrayRead");

  // Copy data into vector
#ifdef PETSC_USE_COMPLEX
  // Just get the real part
  for (unsigned int i = 0; i != local_size; ++i)
    values[i] = data[i].real();
#else
  std::copy(data, data + local_size, values.begin());
#endif

  // Restore array
  ierr = VecRestoreArrayRead(_x, &data);
  if (ierr != 0) petsc_error(ierr, __FILE__, "VecRestoreArrayRead");
}
//-----------------------------------------------------------------------------
void PETScVector::set_local(const std::vector<double>& values)
{
  dolfin_assert(_x);
  const auto _local_range = local_range();
  const std::size_t local_size = _local_range.second - _local_range.first;
  if (values.size() != local_size)
  {
    dolfin_error("PETScVector.cpp",
                 "set local values of PETSc vector",
                 "Size of values array is not equal to local vector size");
  }

  if (local_size == 0)
    return;

  // Build array of local indices
  std::vector<PetscInt> rows(local_size, 0);
  std::iota(rows.begin(), rows.end(), 0);

#ifdef PETSC_USE_COMPLEX
  std::vector<std::complex<double>>
    complex_values(values.begin(), values.end());
  PetscErrorCode ierr = VecSetValuesLocal(_x, local_size, rows.data(),
                                          complex_values.data(),
                                          INSERT_VALUES);
#else
  PetscErrorCode ierr = VecSetValuesLocal(_x, local_size, rows.data(),
                                          values.data(), INSERT_VALUES);
#endif

  if (ierr != 0) petsc_error(ierr, __FILE__, "VecSetValues");
}
//-----------------------------------------------------------------------------
void PETScVector::add_local(const Array<double>& values)
{
  dolfin_assert(_x);
  const auto _local_range = local_range();
  const std::size_t local_size = _local_range.second - _local_range.first;
  if (values.size() != local_size)
  {
    dolfin_error("PETScVector.cpp",
                 "add local values to PETSc vector",
                 "Size of values array is not equal to local vector size");
  }

  if (local_size == 0)
    return;

  // Build array of local indices
  std::vector<PetscInt> rows(local_size);
  std::iota(rows.begin(), rows.end(), 0);

#ifdef PETSC_USE_COMPLEX
  std::vector<std::complex<double>>
    complex_values(values.data(), values.data() + local_size);
  PetscErrorCode ierr = VecSetValuesLocal(_x, local_size, rows.data(),
                                          complex_values.data(), ADD_VALUES);
#else
  PetscErrorCode ierr = VecSetValuesLocal(_x, local_size, rows.data(),
                                          values.data(), ADD_VALUES);
#endif
  if (ierr != 0) petsc_error(ierr, __FILE__, "VecSetValuesLocal");
}
//-----------------------------------------------------------------------------
void PETScVector::get_local(double* block, std::size_t m,
			    const dolfin::la_index* rows) const
{
  if (m == 0)
    return;

  dolfin_assert(_x);
  PetscErrorCode ierr;

  // Get ghost vector
  Vec xg = NULL;
  ierr = VecGhostGetLocalForm(_x, &xg);
  if (ierr != 0) petsc_error(ierr, __FILE__, "VecGhostGetLocalForm");

  // Use array access if no ghost points, otherwise use VecGetValues
  // on local ghosted form of vector
  if (!xg)
  {
    // Get pointer to PETSc vector data
    const PetscScalar* data;
    PetscErrorCode ierr = VecGetArrayRead(_x, &data);
    if (ierr != 0) petsc_error(ierr, __FILE__, "VecGetArrayRead");

#ifdef PETSC_USE_COMPLEX
    for (std::size_t i = 0; i < m; ++i)
      block[i] = data[rows[i]].real();
#else
    for (std::size_t i = 0; i < m; ++i)
      block[i] = data[rows[i]];
#endif

    // Restore array
    ierr = VecRestoreArrayRead(_x, &data);
    if (ierr != 0) petsc_error(ierr, __FILE__, "VecRestoreArrayRead");
  }
  else
  {
    dolfin_assert(xg);
#ifdef PETSC_USE_COMPLEX
    std::vector<std::complex<double>> values(m);
    ierr = VecGetValues(xg, m, rows, values.data());
    for (unsigned int i = 0; i != m; ++i)
      block[i] = values[i].real();
#else
    ierr = VecGetValues(xg, m, rows, block);
#endif
    if (ierr != 0) petsc_error(ierr, __FILE__, "VecGetValues");

    ierr = VecGhostRestoreLocalForm(_x, &xg);
    if (ierr != 0) petsc_error(ierr, __FILE__, "VecGhostRestoreLocalForm");
  }
}
//-----------------------------------------------------------------------------
void PETScVector::get(double* block, std::size_t m,
                      const dolfin::la_index* rows) const
{
  if (m == 0)
    return;

  dolfin_assert(_x);
  PetscErrorCode ierr;
#ifdef PETSC_USE_COMPLEX
  std::vector<std::complex<double>> values(m);
  ierr = VecGetValues(_x, m, rows, values.data());
  for (unsigned i = 0; i != m; ++i)
    block[i] = values[i].real();
#else
  ierr = VecGetValues(_x, m, rows, block);
#endif
  if (ierr != 0) petsc_error(ierr, __FILE__, "VecGetValues");
}
//-----------------------------------------------------------------------------
void PETScVector::set(const double* block, std::size_t m,
                      const dolfin::la_index* rows)
{
  dolfin_assert(_x);
<<<<<<< HEAD
  if (m == 0)
    return;
#ifdef PETSC_USE_COMPLEX
  std::vector<std::complex<double>> complex_block(block, block + m);
  PetscErrorCode ierr = VecSetValues(_x, m, rows,
                                     complex_block.data(), INSERT_VALUES);
#else
=======
>>>>>>> 34e96f7b
  PetscErrorCode ierr = VecSetValues(_x, m, rows, block, INSERT_VALUES);
#endif
  if (ierr != 0) petsc_error(ierr, __FILE__, "VecSetValues");
}
//-----------------------------------------------------------------------------
void PETScVector::set_local(const double* block, std::size_t m,
                            const dolfin::la_index* rows)
{
  dolfin_assert(_x);
<<<<<<< HEAD
  if (m == 0)
    return;
#ifdef PETSC_USE_COMPLEX
  std::vector<std::complex<double>> complex_block(block, block + m);
  PetscErrorCode ierr = VecSetValuesLocal(_x, m, rows, complex_block.data(),
                                          INSERT_VALUES);
#else
=======
>>>>>>> 34e96f7b
  PetscErrorCode ierr = VecSetValuesLocal(_x, m, rows, block, INSERT_VALUES);
#endif
  if (ierr != 0) petsc_error(ierr, __FILE__, "VecSetValuesLocal");
}
//-----------------------------------------------------------------------------
void PETScVector::add(const double* block, std::size_t m,
                      const dolfin::la_index* rows)
{
  dolfin_assert(_x);
<<<<<<< HEAD
  if (m == 0)
    return;
#ifdef PETSC_USE_COMPLEX
  std::vector<std::complex<double>> complex_block(block, block + m);
  PetscErrorCode ierr = VecSetValues(_x, m, rows, complex_block.data(),
                                          ADD_VALUES);
#else
=======
>>>>>>> 34e96f7b
  PetscErrorCode ierr = VecSetValues(_x, m, rows, block, ADD_VALUES);
#endif
  if (ierr != 0) petsc_error(ierr, __FILE__, "VecSetValues");
}
//-----------------------------------------------------------------------------
void PETScVector::add_local(const double* block, std::size_t m,
                            const dolfin::la_index* rows)
{
  dolfin_assert(_x);
<<<<<<< HEAD
  if (m == 0)
    return;
#ifdef PETSC_USE_COMPLEX
  std::vector<std::complex<double>> complex_block(block, block + m);
  PetscErrorCode ierr = VecSetValuesLocal(_x, m, rows, complex_block.data(),
                                          ADD_VALUES);
#else
=======
>>>>>>> 34e96f7b
  PetscErrorCode ierr = VecSetValuesLocal(_x, m, rows, block, ADD_VALUES);
#endif
  if (ierr != 0) petsc_error(ierr, __FILE__, "VecSetValuesLocal");
}
//-----------------------------------------------------------------------------
void PETScVector::apply(std::string mode)
{
  Timer timer("Apply (PETScVector)");
  dolfin_assert(_x);
  PetscErrorCode ierr;
  ierr = VecAssemblyBegin(_x);
  if (ierr != 0) petsc_error(ierr, __FILE__, "VecAssemblyBegin");
  ierr = VecAssemblyEnd(_x);
  if (ierr != 0) petsc_error(ierr, __FILE__, "VecAssemblyEnd");

  // Update any ghost values
  update_ghost_values();
}
//-----------------------------------------------------------------------------
MPI_Comm PETScVector::mpi_comm() const
{
  dolfin_assert(_x);
  MPI_Comm mpi_comm = MPI_COMM_NULL;
  PetscObjectGetComm((PetscObject)(_x), &mpi_comm);
  return mpi_comm;
}
//-----------------------------------------------------------------------------
void PETScVector::zero()
{
  dolfin_assert(_x);
  double a = 0.0;
  PetscErrorCode ierr = VecSet(_x, a);
  if (ierr != 0) petsc_error(ierr, __FILE__, "VecSet");
  this->apply("insert");
}
//-----------------------------------------------------------------------------
bool PETScVector::empty() const
{
  return this->size() == 0;
}
//-----------------------------------------------------------------------------
std::size_t PETScVector::size() const
{
  dolfin_assert(_x);

  // Return zero if vector type has not been set (Vec has not been
  // intialised)
  VecType vec_type = nullptr;
  VecGetType(_x, &vec_type);
  if (vec_type == nullptr)
    return 0;

  PetscInt n = 0;
  dolfin_assert(_x);
  PetscErrorCode ierr = VecGetSize(_x, &n);
  if (ierr != 0) petsc_error(ierr, __FILE__, "VecGetSize");

  return n > 0 ? n : 0;
}
//-----------------------------------------------------------------------------
std::size_t PETScVector::local_size() const
{
  dolfin_assert(_x);

  // Return zero if vector type has not been set
  VecType vec_type;
  VecGetType(_x, &vec_type);
  if (vec_type == NULL)
    return 0;

  PetscInt n = 0;
  PetscErrorCode ierr = VecGetLocalSize(_x, &n);
  if (ierr != 0) petsc_error(ierr, __FILE__, "VecGetLocalSize");

  return n;
}
//-----------------------------------------------------------------------------
std::pair<std::int64_t, std::int64_t> PETScVector::local_range() const
{
  dolfin_assert(_x);

  PetscInt n0, n1;
  PetscErrorCode ierr = VecGetOwnershipRange(_x, &n0, &n1);
  if (ierr != 0) petsc_error(ierr, __FILE__, "VecGetOwnershipRange");
  dolfin_assert(n0 <= n1);
  return {n0, n1};
}
//-----------------------------------------------------------------------------
bool PETScVector::owns_index(std::size_t i) const
{
  const auto _local_range = local_range();
  const std::int64_t _i = i;
  return _i >= _local_range.first && _i < _local_range.second;
}
//-----------------------------------------------------------------------------
const GenericVector& PETScVector::operator= (const GenericVector& v)
{
  *this = as_type<const PETScVector>(v);
  return *this;
}
//-----------------------------------------------------------------------------
const PETScVector& PETScVector::operator= (const PETScVector& v)
{
  // Check that vector lengths are equal
  if (size() != v.size())
  {
    dolfin_error("PETScVector.cpp",
                 "assign one vector to another",
                 "Vectors must be of the same length when assigning. "
                 "Consider using the copy constructor instead");
  }

  // Check that vector local ranges are equal (relevant in parallel)
  if (local_range() != v.local_range())
  {
    dolfin_error("PETScVector.cpp",
                 "assign one vector to another",
                 "Vectors must have the same parallel layout when assigning. "
                 "Consider using the copy constructor instead");
  }

  // Check for self-assignment
  if (this != &v)
  {
    // Copy data (local operation)
    dolfin_assert(v._x);
    dolfin_assert(_x);
    PetscErrorCode ierr = VecCopy(v._x, _x);
    if (ierr != 0) petsc_error(ierr, __FILE__, "VecCopy");

    // Update ghost values
    update_ghost_values();
  }
  return *this;
}
//-----------------------------------------------------------------------------
const PETScVector& PETScVector::operator= (double a)
{
  dolfin_assert(_x);
  PetscErrorCode ierr = VecSet(_x, a);
  if (ierr != 0) petsc_error(ierr, __FILE__, "VecSet");
  apply("insert");
  return *this;
}
//-----------------------------------------------------------------------------
void PETScVector::update_ghost_values()
{
  dolfin_assert(_x);
  PetscErrorCode ierr;

  // Check of vector is ghosted
  Vec xg;
  ierr = VecGhostGetLocalForm(_x, &xg);
  if (ierr != 0) petsc_error(ierr, __FILE__, "VecGhostGetLocalForm");

  // If ghosted, update
  if (xg)
  {
    ierr = VecGhostUpdateBegin(_x, INSERT_VALUES, SCATTER_FORWARD);
    if (ierr != 0) petsc_error(ierr, __FILE__, "VecGhostUpdateBegin");
    ierr = VecGhostUpdateEnd(_x, INSERT_VALUES, SCATTER_FORWARD);
    if (ierr != 0) petsc_error(ierr, __FILE__, "VecGhostUpdateEnd");
  }

  ierr = VecGhostRestoreLocalForm(_x, &xg);
  if (ierr != 0) petsc_error(ierr, __FILE__, "VecGhostRestoreLocalForm");
}
//-----------------------------------------------------------------------------
const PETScVector& PETScVector::operator+= (const GenericVector& x)
{
  axpy(1.0, x);
  return *this;
}
//-----------------------------------------------------------------------------
const PETScVector& PETScVector::operator+= (double a)
{
  dolfin_assert(_x);
  PetscErrorCode ierr = VecShift(_x, a);
  if (ierr != 0) petsc_error(ierr, __FILE__, "VecShift");

  // Update any ghost values
  update_ghost_values();

  return *this;
}
//-----------------------------------------------------------------------------
const PETScVector& PETScVector::operator-= (const GenericVector& x)
{
  axpy(-1.0, x);
  return *this;
}
//-----------------------------------------------------------------------------
const PETScVector& PETScVector::operator-= (double a)
{
  dolfin_assert(_x);
  (*this) += -a;
  return *this;
}
//-----------------------------------------------------------------------------
const PETScVector& PETScVector::operator*= (const double a)
{
  dolfin_assert(_x);
  PetscErrorCode ierr = VecScale(_x, a);
  if (ierr != 0) petsc_error(ierr, __FILE__, "VecScale");

  // Update ghost values
  update_ghost_values();

  return *this;
}
//-----------------------------------------------------------------------------
const PETScVector& PETScVector::operator*= (const GenericVector& y)
{
  dolfin_assert(_x);
  const PETScVector& v = as_type<const PETScVector>(y);
  dolfin_assert(v._x);
  if (size() != v.size())
  {
    dolfin_error("PETScVector.cpp",
                 "perform point-wise multiplication with PETSc vector",
                 "Vectors are not of the same size");
  }

  PetscErrorCode ierr = VecPointwiseMult(_x, _x, v._x);
  if (ierr != 0) petsc_error(ierr, __FILE__, "VecPointwiseMult");

  // Update ghost values
  update_ghost_values();

  return *this;
}
//-----------------------------------------------------------------------------
const PETScVector& PETScVector::operator/= (const double a)
{
  dolfin_assert(_x);
  dolfin_assert(a != 0.0);
  const double b = 1.0/a;
  (*this) *= b;
  return *this;
}
//-----------------------------------------------------------------------------
double PETScVector::inner(const GenericVector& y) const
{
  dolfin_assert(_x);
  const PETScVector& _y = as_type<const PETScVector>(y);
  dolfin_assert(_y._x);
  PetscScalar a;
  PetscErrorCode ierr = VecDot(_y._x, _x, &a);
  if (ierr != 0) petsc_error(ierr, __FILE__, "VecDot");
#ifdef PETSC_USE_COMPLEX
  return a.real();
#else
  return a;
#endif
}
//-----------------------------------------------------------------------------
void PETScVector::axpy(double a, const GenericVector& y)
{
  dolfin_assert(_x);

  const PETScVector& _y = as_type<const PETScVector>(y);
  dolfin_assert(_y._x);
  if (size() != _y.size())
  {
    dolfin_error("PETScVector.cpp",
                 "perform axpy operation with PETSc vector",
                 "Vectors are not of the same size");
  }

  PetscErrorCode ierr = VecAXPY(_x, a, _y._x);
  if (ierr != 0) petsc_error(ierr, __FILE__, "VecAXPY");

  // Update ghost values
  update_ghost_values();
}
//-----------------------------------------------------------------------------
void PETScVector::abs()
{
  dolfin_assert(_x);
  VecAbs(_x);

  // Update ghost values
  update_ghost_values();
}
//-----------------------------------------------------------------------------
double PETScVector::norm(std::string norm_type) const
{
  dolfin_assert(_x);
  if (norm_types.count(norm_type) == 0)
  {
    dolfin_error("PETScVector.cpp",
                 "compute norm of PETSc vector",
                 "Unknown norm type (\"%s\")", norm_type.c_str());
  }

  double value = 0.0;
  PetscErrorCode ierr = VecNorm(_x, norm_types.find(norm_type)->second,
                                &value);
  if (ierr != 0) petsc_error(ierr, __FILE__, "VecNorm");
  return value;
}
//-----------------------------------------------------------------------------
double PETScVector::min() const
{
  dolfin_assert(_x);
  double value = 0.0;
  PetscInt position = 0;
  PetscErrorCode ierr = VecMin(_x, &position, &value);
  if (ierr != 0) petsc_error(ierr, __FILE__, "VecMin");
  return value;
}
//-----------------------------------------------------------------------------
double PETScVector::max() const
{
  dolfin_assert(_x);
  double value = 0.0;
  PetscInt position = 0;
  PetscErrorCode ierr = VecMax(_x, &position, &value);
  if (ierr != 0) petsc_error(ierr, __FILE__, "VecMax");
  return value;
}
//-----------------------------------------------------------------------------
double PETScVector::sum() const
{
  dolfin_assert(_x);
  PetscScalar value = 0.0;
  PetscErrorCode ierr = VecSum(_x, &value);
  if (ierr != 0) petsc_error(ierr, __FILE__, "VecSum");
#ifdef PETSC_USE_COMPLEX
  return value.real();
#else
  return value;
#endif
}
//-----------------------------------------------------------------------------
double PETScVector::sum(const Array<std::size_t>& rows) const
{
  dolfin_assert(_x);
  const auto _local_range = local_range();
  const std::size_t n0 = _local_range.first;
  const std::size_t n1 = _local_range.second;

  // Build sets of local and nonlocal entries
  Set<PetscInt> local_rows;
  Set<std::size_t> send_nonlocal_rows;
  for (std::size_t i = 0; i < rows.size(); ++i)
  {
    if (rows[i] >= n0 && rows[i] < n1)
      local_rows.insert(rows[i]);
    else
      send_nonlocal_rows.insert(rows[i]);
  }

  // Send nonlocal rows indices to other processes
  const std::size_t num_processes  = dolfin::MPI::size(mpi_comm());
  const std::size_t process_number = dolfin::MPI::rank(mpi_comm());
  for (std::size_t i = 1; i < num_processes; ++i)
  {
    // Receive data from process p - i (i steps to the left), send
    // data to process p + i (i steps to the right)
    const std::size_t source
      = (process_number - i + num_processes) % num_processes;
    const std::size_t dest = (process_number + i) % num_processes;

    // Send and receive data
    std::vector<std::size_t> received_nonlocal_rows;
    dolfin::MPI::send_recv(mpi_comm(), send_nonlocal_rows.set(), dest,
                           received_nonlocal_rows, source);

    // Add rows which reside on this process
    for (std::size_t j = 0; j < received_nonlocal_rows.size(); ++j)
    {
      if (received_nonlocal_rows[j] >= n0 && received_nonlocal_rows[j] < n1)
        local_rows.insert(received_nonlocal_rows[j]);
    }
  }

  // Get local values (using global indices)
  std::vector<double> local_values(local_rows.size());
  get(local_values.data(), local_rows.size(), &local_rows.set()[0]);

  // Compute local sum
  const double local_sum = std::accumulate(local_values.begin(),
                                           local_values.end(), 0.0);

  return dolfin::MPI::sum(mpi_comm(), local_sum);
}
//-----------------------------------------------------------------------------
std::string PETScVector::str(bool verbose) const
{
  dolfin_assert(_x);

  // Check if vector type has not been set
  VecType vec_type = NULL;
  VecGetType(_x, &vec_type);
  if (vec_type == NULL)
    return "<Uninitialized PETScVector>";

  PetscErrorCode ierr;
  std::stringstream s;
  if (verbose)
  {
    // Get vector type
    VecType petsc_type;
    dolfin_assert(_x);
    ierr = VecGetType(_x, &petsc_type);
    if (ierr != 0) petsc_error(ierr, __FILE__, "VecGet");

    if (strcmp(petsc_type, VECSEQ) == 0)
    {
      ierr = VecView(_x, PETSC_VIEWER_STDOUT_SELF);
      if (ierr != 0) petsc_error(ierr, __FILE__, "VecView");
    }
    else if (strcmp(petsc_type, VECMPI) == 0)
    {
      ierr = VecView(_x, PETSC_VIEWER_STDOUT_WORLD);
      if (ierr != 0) petsc_error(ierr, __FILE__, "VecView");
    }
  }
  else
    s << "<PETScVector of size " << size() << ">";

  return s.str();
}
//-----------------------------------------------------------------------------
void PETScVector::gather(GenericVector& y,
                         const std::vector<dolfin::la_index>& indices) const
{
  dolfin_assert(_x);
  PetscErrorCode ierr;

  // Down cast to a PETScVector
  PETScVector& _y = as_type<PETScVector>(y);

  // Prepare data for index sets (global indices)
  std::vector<PetscInt> global_indices(indices.begin(), indices.end());

  // Prepare data for index sets (local indices)
  const std::size_t n = indices.size();

  if (_y.empty())
  {
    // Initialise vector and make local
    y.init(MPI_COMM_SELF, n);
  }
  else if (y.size() != n || dolfin::MPI::size(y.mpi_comm()))
  {
    dolfin_error("PETScVector.cpp",
                 "gather vector entries",
                 "Cannot re-initialize gather vector. Must be empty, or have correct size and be a local vector");
  }


  // PETSc will bail out if it receives a NULL pointer even though m
  // == 0.  Can't return from function since function calls are
  // collective.
  if (n == 0)
    global_indices.resize(1);

  // Create local index sets
  IS from, to;
  ierr = ISCreateGeneral(PETSC_COMM_SELF, n, global_indices.data(),
                         PETSC_COPY_VALUES, &from);
  if (ierr != 0) petsc_error(ierr, __FILE__, "ISCreateGeneral");
  ierr = ISCreateStride(PETSC_COMM_SELF, n, 0 , 1, &to);
  if (ierr != 0) petsc_error(ierr, __FILE__, "ISCreateStride");


  // Perform scatter
  VecScatter scatter;
  ierr = VecScatterCreate(_x, from, _y.vec(), to, &scatter);
  if (ierr != 0) petsc_error(ierr, __FILE__, "VecScatterCreate");
  ierr = VecScatterBegin(scatter, _x, _y.vec(), INSERT_VALUES,
                         SCATTER_FORWARD);
  if (ierr != 0) petsc_error(ierr, __FILE__, "VecScatterBegin");
  ierr = VecScatterEnd(scatter, _x, _y.vec(), INSERT_VALUES,
                       SCATTER_FORWARD);
  if (ierr != 0) petsc_error(ierr, __FILE__, "VecScatterEnd");

  // Clean up
  ierr = VecScatterDestroy(&scatter);
  if (ierr != 0) petsc_error(ierr, __FILE__, "VecScatterDestroy");
  ierr = ISDestroy(&from);
  if (ierr != 0) petsc_error(ierr, __FILE__, "ISDestroy");
  ierr = ISDestroy(&to);
  if (ierr != 0) petsc_error(ierr, __FILE__, "ISDestroy");
}
//-----------------------------------------------------------------------------
void PETScVector::gather(std::vector<double>& x,
                         const std::vector<dolfin::la_index>& indices) const
{
  x.resize(indices.size());
  PETScVector y(PETSC_COMM_SELF);
  gather(y, indices);
  dolfin_assert(y.local_size() == x.size());
  y.get_local(x);
}
//-----------------------------------------------------------------------------
void PETScVector::gather_on_zero(std::vector<double>& x) const
{
  PetscErrorCode ierr;

  if (dolfin::MPI::rank(mpi_comm()) == 0)
    x.resize(size());
  else
    x.resize(0);

  dolfin_assert(_x);
  Vec vout;
  VecScatter scatter;
  ierr = VecScatterCreateToZero(_x, &scatter, &vout);
  if (ierr != 0) petsc_error(ierr, __FILE__, "VecScatterCreateToZero");
  ierr = VecScatterBegin(scatter, _x, vout, INSERT_VALUES, SCATTER_FORWARD);
  if (ierr != 0) petsc_error(ierr, __FILE__, "VecScatterBegin");
  ierr = VecScatterEnd(scatter, _x, vout, INSERT_VALUES, SCATTER_FORWARD);
  if (ierr != 0) petsc_error(ierr, __FILE__, "VecScatterEnd");
  ierr = VecScatterDestroy(&scatter);
  if (ierr != 0) petsc_error(ierr, __FILE__, "VecScatterDestroy");

  // Wrap PETSc vector
  if (dolfin::MPI::rank(mpi_comm()) == 0)
  {
    PETScVector _vout(vout);
    _vout.get_local(x);
  }
}
//-----------------------------------------------------------------------------
GenericLinearAlgebraFactory& PETScVector::factory() const
{
  return PETScFactory::instance();
}
//-----------------------------------------------------------------------------
void PETScVector::set_options_prefix(std::string options_prefix)
{
  if (!_x)
  {
    dolfin_error("PETScVector.cpp",
                 "setting PETSc options prefix",
                 "Cannot set options prefix since PETSc Vec has not been initialized");
  }

  // Set PETSc options prefix
  PetscErrorCode ierr = VecSetOptionsPrefix(_x, options_prefix.c_str());
  if (ierr != 0) petsc_error(ierr, __FILE__, "VecSetOptionsPrefix");
}
//-----------------------------------------------------------------------------
std::string PETScVector::get_options_prefix() const
{
  if (!_x)
  {
    dolfin_error("PETScVector.cpp",
                 "get PETSc options prefix",
                 "Cannot get options prefix since PETSc Vec has not been initialized");
  }

  const char* prefix = NULL;
  VecGetOptionsPrefix(_x, &prefix);
  return std::string(prefix);
}
//-----------------------------------------------------------------------------
void PETScVector::set_from_options()
{
  if (!_x)
  {
    dolfin_error("PETScVector.cpp",
                 "call VecSetFromOptions on PETSc Vec object",
                 "Vec object has not been intialised");
  }

  VecSetFromOptions(_x);
}
//-----------------------------------------------------------------------------
Vec PETScVector::vec() const
{
  return _x;
}
//-----------------------------------------------------------------------------
void PETScVector::reset(Vec vec)
{
  dolfin_assert(_x);

  // Decrease reference count to old Vec object
  VecDestroy(&_x);

  // Store new Vec object and increment reference count
  _x = vec;
  PetscObjectReference((PetscObject)_x);
}
//-----------------------------------------------------------------------------
void PETScVector::_init(std::pair<std::size_t, std::size_t> range,
                        const std::vector<std::size_t>& local_to_global_map,
                        const std::vector<la_index>& ghost_indices)
{
  if (!_x)
  {
    dolfin_error("PETScVector.h",
                 "initialize vector",
                 "Underlying PETSc Vec has not been intialised");
  }

  PetscErrorCode ierr;

  // Set from PETSc options. This will set the vector type.
  VecSetFromOptions(_x);

  // Get local size
  const std::size_t local_size = range.second - range.first;
  dolfin_assert(range.second >= range.first);

  // Set vector size
  VecSetSizes(_x, local_size, PETSC_DECIDE);

  // Get PETSc Vec type
  VecType vec_type;
  VecGetType(_x, &vec_type);

  // Add ghost points if Vec type is MPI (throw an error if Vec is not
  // VECMPI and ghost entry vector is not empty)
  if (strcmp(vec_type, VECMPI) == 0)
  {
    ierr = VecMPISetGhost(_x, ghost_indices.size(), ghost_indices.data());
    if (ierr != 0) petsc_error(ierr, __FILE__, "VecCreateGhost");
  }
  else if (!ghost_indices.empty())
  {
    dolfin_error("PETScVector.cpp",
                 "initialize vector",
                 "Sequential PETSc Vec objects cannot have ghost entries");
  }

  // Build local-to-global map
  std::vector<PetscInt> _map;
  if (!local_to_global_map.empty())
  {
    // Copy data to get correct PETSc integer type
    _map = std::vector<PetscInt>(local_to_global_map.begin(),
                                 local_to_global_map.end());
  }
  else
  {
    // Fill vector with [i0 + 0, i0 + 1, i0 +2, . . .]
    const std::size_t size = range.second - range.first;
    _map.assign(size, range.first);
    std::iota(_map.begin(), _map.end(), range.first);
  }

  // Create PETSc local-to-global map
  ISLocalToGlobalMapping petsc_local_to_global;
  ISLocalToGlobalMappingCreate(PETSC_COMM_SELF, 1, _map.size(), _map.data(),
                               PETSC_COPY_VALUES, &petsc_local_to_global);

  // Apply local-to-global map to vector
  VecSetLocalToGlobalMapping(_x, petsc_local_to_global);

  // Clean-up PETSc local-to-global map
  ISLocalToGlobalMappingDestroy(&petsc_local_to_global);
}
//-----------------------------------------------------------------------------

#endif<|MERGE_RESOLUTION|>--- conflicted
+++ resolved
@@ -289,7 +289,7 @@
                       const dolfin::la_index* rows)
 {
   dolfin_assert(_x);
-<<<<<<< HEAD
+
   if (m == 0)
     return;
 #ifdef PETSC_USE_COMPLEX
@@ -297,8 +297,6 @@
   PetscErrorCode ierr = VecSetValues(_x, m, rows,
                                      complex_block.data(), INSERT_VALUES);
 #else
-=======
->>>>>>> 34e96f7b
   PetscErrorCode ierr = VecSetValues(_x, m, rows, block, INSERT_VALUES);
 #endif
   if (ierr != 0) petsc_error(ierr, __FILE__, "VecSetValues");
@@ -308,7 +306,7 @@
                             const dolfin::la_index* rows)
 {
   dolfin_assert(_x);
-<<<<<<< HEAD
+
   if (m == 0)
     return;
 #ifdef PETSC_USE_COMPLEX
@@ -316,8 +314,6 @@
   PetscErrorCode ierr = VecSetValuesLocal(_x, m, rows, complex_block.data(),
                                           INSERT_VALUES);
 #else
-=======
->>>>>>> 34e96f7b
   PetscErrorCode ierr = VecSetValuesLocal(_x, m, rows, block, INSERT_VALUES);
 #endif
   if (ierr != 0) petsc_error(ierr, __FILE__, "VecSetValuesLocal");
@@ -327,7 +323,6 @@
                       const dolfin::la_index* rows)
 {
   dolfin_assert(_x);
-<<<<<<< HEAD
   if (m == 0)
     return;
 #ifdef PETSC_USE_COMPLEX
@@ -335,8 +330,6 @@
   PetscErrorCode ierr = VecSetValues(_x, m, rows, complex_block.data(),
                                           ADD_VALUES);
 #else
-=======
->>>>>>> 34e96f7b
   PetscErrorCode ierr = VecSetValues(_x, m, rows, block, ADD_VALUES);
 #endif
   if (ierr != 0) petsc_error(ierr, __FILE__, "VecSetValues");
@@ -346,7 +339,6 @@
                             const dolfin::la_index* rows)
 {
   dolfin_assert(_x);
-<<<<<<< HEAD
   if (m == 0)
     return;
 #ifdef PETSC_USE_COMPLEX
@@ -354,8 +346,6 @@
   PetscErrorCode ierr = VecSetValuesLocal(_x, m, rows, complex_block.data(),
                                           ADD_VALUES);
 #else
-=======
->>>>>>> 34e96f7b
   PetscErrorCode ierr = VecSetValuesLocal(_x, m, rows, block, ADD_VALUES);
 #endif
   if (ierr != 0) petsc_error(ierr, __FILE__, "VecSetValuesLocal");

--- conflicted
+++ resolved
@@ -42,11 +42,6 @@
   class PETScBaseMatrix;
   class PETScMatrix;
   class PETScVector;
-<<<<<<< HEAD
-  class PETScUserPreconditioner;
-=======
-  class PETScPreconditioner;
->>>>>>> bd4d60be
   class PETScSNESSolver;
   class VectorSpaceBasis;
 
@@ -76,25 +71,6 @@
     PETScKrylovSolver(std::string method="default",
                       std::string preconditioner="default");
 
-    /// Create Krylov solver for a particular method and
-    /// PETScPreconditioner (shared_ptr version)
-    PETScKrylovSolver(MPI_Comm comm,
-                      std::string method,
-<<<<<<< HEAD
-                      std::shared_ptr<PETScUserPreconditioner> preconditioner);
-=======
-                      std::shared_ptr<PETScPreconditioner> preconditioner);
->>>>>>> bd4d60be
-
-    /// Create Krylov solver for a particular method and
-    /// PETScPreconditioner (shared_ptr version)
-    PETScKrylovSolver(std::string method,
-<<<<<<< HEAD
-                      std::shared_ptr<PETScUserPreconditioner> preconditioner);
-=======
-                      std::shared_ptr<PETScPreconditioner> preconditioner);
->>>>>>> bd4d60be
-
     /// Create solver wrapper of a PETSc KSP object
     explicit PETScKrylovSolver(KSP ksp);
 
@@ -225,14 +201,6 @@
     // PETSc solver pointer
     KSP _ksp;
 
-<<<<<<< HEAD
-    // DOLFIN-defined PETScUserPreconditioner
-    PETScUserPreconditioner* pc_dolfin;
-=======
-    // Preconditioner
-    std::shared_ptr<PETScPreconditioner> _preconditioner;
->>>>>>> bd4d60be
-
     bool preconditioner_set;
 
   };

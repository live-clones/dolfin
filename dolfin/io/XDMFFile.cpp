// Copyright (C) 2012-2016 Chris N. Richardson and Garth N. Wells
//
// This file is part of DOLFIN.
//
// DOLFIN is free software: you can redistribute it and/or modify
// it under the terms of the GNU Lesser General Public License as published by
// the Free Software Foundation, either version 3 of the License, or
// (at your option) any later version.
//
// DOLFIN is distributed in the hope that it will be useful,
// but WITHOUT ANY WARRANTY; without even the implied warranty of
// MERCHANTABILITY or FITNESS FOR A PARTICULAR PURPOSE. See the
// GNU Lesser General Public License for more details.
//
// You should have received a copy of the GNU Lesser General Public License
// along with DOLFIN. If not, see <http://www.gnu.org/licenses/>.
//
// Modified by Garth N. Wells, 2012

#include <iomanip>
#include <memory>
#include <ostream>
#include <sstream>
#include <string>
#include <vector>
#include <boost/algorithm/string.hpp>
#include <boost/container/vector.hpp>
#include <boost/filesystem.hpp>
#include <boost/format.hpp>
#include <boost/lexical_cast.hpp>
#include "pugixml.hpp"

#include <dolfin/common/MPI.h>
#include <dolfin/common/defines.h>
#include <dolfin/common/utils.h>
#include <dolfin/function/Function.h>
#include <dolfin/function/FunctionSpace.h>
#include <dolfin/fem/GenericDofMap.h>
#include <dolfin/la/GenericVector.h>
#include <dolfin/mesh/Cell.h>
#include <dolfin/mesh/DistributedMeshTools.h>
#include <dolfin/mesh/Edge.h>
#include <dolfin/mesh/LocalMeshData.h>
#include <dolfin/mesh/MeshEntityIterator.h>
#include <dolfin/mesh/Mesh.h>
#include <dolfin/mesh/MeshEditor.h>
#include <dolfin/mesh/MeshPartitioning.h>
#include <dolfin/mesh/MeshValueCollection.h>
#include <dolfin/mesh/Vertex.h>
#include <dolfin/parameter/GlobalParameters.h>
#include "HDF5File.h"
#include "HDF5Utility.h"
#include "XDMFFile.h"
#include "xmlutils.h"

using namespace dolfin;

//-----------------------------------------------------------------------------
XDMFFile::XDMFFile(MPI_Comm comm, const std::string filename)
  : _mpi_comm(comm), _filename(filename),
    _counter(0), _xml_doc(new pugi::xml_document)
{
  // Rewrite the mesh at every time step in a time series. Should be
  // turned off if the mesh remains constant.
  parameters.add("rewrite_function_mesh", true);

  // Functions share the same mesh for the same time step. The files
  // produced are smaller and work better in Paraview
  parameters.add("functions_share_mesh", false);

  // FIXME: This is only relevant to HDF5
  // Flush datasets to disk at each timestep. Allows inspection of the
  // HDF5 file whilst running, at some performance cost.
  parameters.add("flush_output", false);

}
//-----------------------------------------------------------------------------
XDMFFile::~XDMFFile()
{
  close();
}
//-----------------------------------------------------------------------------
void XDMFFile::close()
{
#ifdef HAS_HDF5
  // Close the HDF5 file
  _hdf5_file.reset();
#endif
}
//-----------------------------------------------------------------------------
void XDMFFile::write(const Mesh& mesh, const Encoding encoding)
{
  // Check that encoding is supported
  check_encoding(encoding);

  // Open a HDF5 file if using HDF5 encoding (truncate)
  hid_t h5_id = -1;
#ifdef HAS_HDF5
  std::unique_ptr<HDF5File> h5_file;
  if (encoding == Encoding::HDF5)
  {
    // Open file
    h5_file.reset(new HDF5File(mesh.mpi_comm(), get_hdf5_filename(_filename), "w"));
    dolfin_assert(h5_file);

    // Get file handle
    h5_id = h5_file->h5_id();
  }
#endif

  // Reset pugi doc
  _xml_doc->reset();

  // Add XDMF node and version attribute
  _xml_doc->append_child(pugi::node_doctype).set_value("Xdmf SYSTEM \"Xdmf.dtd\" []");
  pugi::xml_node xdmf_node = _xml_doc->append_child("Xdmf");
  dolfin_assert(xdmf_node);
  xdmf_node.append_attribute("Version") = "3.0";
  xdmf_node.append_attribute("xmlns:xi") = "http://www.w3.org/2001/XInclude";

  // Add domain node and add name attribute
  pugi::xml_node domain_node = xdmf_node.append_child("Domain");
  dolfin_assert(domain_node);

  // Add the mesh Grid to the domain
  add_mesh(_mpi_comm.comm(), domain_node, h5_id, mesh, "/Mesh");

  // Save XML file (on process 0 only)
  if (_mpi_comm.rank() == 0)
    _xml_doc->save_file(_filename.c_str(), "  ");
}
//-----------------------------------------------------------------------------
void XDMFFile::write_checkpoint(const Function& u,
                                std::string function_name,
                                double time_step,
                                const Encoding encoding)
{
  check_encoding(encoding);
  check_function_name(function_name);

  log(PROGRESS, "Writing function \"%s\" to XDMF file \"%s\" with "
      "time step %f.", function_name.c_str(), _filename.c_str(), time_step);

  // If XML file exists load it to member _xml_doc
  if (boost::filesystem::exists(_filename))
  {
    log(WARNING, "Appending to an existing XDMF XML file \"%s\".",
        _filename.c_str());

    pugi::xml_parse_result result = _xml_doc->load_file(_filename.c_str());
    dolfin_assert(result);

    if (_xml_doc->select_node("/Xdmf/Domain").node().empty())
    {
      log(WARNING, "File \"%s\" contains invalid XDMF. Writing new XDMF.",
          _filename.c_str());
    }
  }

  bool truncate_hdf = false;

  // If the XML file doesn't have expected structure (domain) reset the file
  // and create empty structure
  if (_xml_doc->select_node("/Xdmf/Domain").node().empty())
  {
    _xml_doc->reset();

    // Prepare new XML structure
    pugi::xml_node xdmf_node = _xml_doc->append_child("Xdmf");
    dolfin_assert(xdmf_node);
    xdmf_node.append_attribute("Version") = "3.0";

    pugi::xml_node domain_node = xdmf_node.append_child("Domain");
    dolfin_assert(domain_node);

    truncate_hdf = true;
  }

  if (truncate_hdf and boost::filesystem::exists(get_hdf5_filename(_filename)))
  {
    log(WARNING, "HDF file \"%s\" will be overwritten.",
        get_hdf5_filename(_filename).c_str());
  }

  // Open the HDF5 file if using HDF5 encoding (truncate)
  hid_t h5_id = -1;
#ifdef HAS_HDF5
  if (encoding == Encoding::HDF5)
  {
    if (truncate_hdf)
    {
      // We are writing for the first time, any HDF file must be overwritten
      _hdf5_file.reset(new HDF5File(_mpi_comm.comm(),
                                    get_hdf5_filename(_filename),
                                    "w"));
    }
    else if (_hdf5_file)
    {
      // Pointer to HDF file is active, we are writing time series
      // or adding function with flush_output=false
    }
    else
    {
      // Pointer is empty, we are writing time series
      // or adding function to already flushed file
      _hdf5_file
        = std::unique_ptr<HDF5File>(new HDF5File(_mpi_comm.comm(),
                                                 get_hdf5_filename(_filename),
                                                 "a"));
    }
    dolfin_assert(_hdf5_file);
    h5_id = _hdf5_file->h5_id();
  }
#endif
  // From this point _xml_doc points to a valid XDMF XML document
  // with expected structure

  // Find temporal grid with name equal to the name of function we're about
  // to save
  pugi::xml_node func_temporal_grid_node =
    _xml_doc->select_node(
      ("/Xdmf/Domain/Grid[@CollectionType='Temporal' and "
       "@Name='" + function_name + "']").c_str()
    ).node();

  // If there is no such temporal grid then create one
  if (func_temporal_grid_node.empty())
  {
    func_temporal_grid_node
      = _xml_doc->select_node("/Xdmf/Domain").node().append_child("Grid");
    func_temporal_grid_node.append_attribute("GridType") = "Collection";
    func_temporal_grid_node.append_attribute("CollectionType") = "Temporal";
    func_temporal_grid_node.append_attribute("Name") = function_name.c_str();
  }
  else
  {
    log(PROGRESS,
        "XDMF time series for function \"%s\" not empty. Appending.",
        function_name.c_str());
  }

  //
  // Write mesh
  //

  std::size_t counter = func_temporal_grid_node.select_nodes("Grid").size();
  std::string function_time_name = function_name + "_" + std::to_string(counter);

  const Mesh& mesh = *u.function_space()->mesh();
  add_mesh(_mpi_comm.comm(), func_temporal_grid_node, h5_id, mesh,
           function_name+"/"+function_time_name);

  // Get newly (by add_mesh) created Grid
  pugi::xml_node mesh_grid_node = func_temporal_grid_node.select_node(
      ("Grid[@Name='"+mesh.name()+"']").c_str()
    ).node();
  dolfin_assert(mesh_grid_node);

  // Change it's name to {function_name}_{counter}
  // where counter = number of children in temporal grid node
  mesh_grid_node.attribute("Name") = function_time_name.c_str();

  pugi::xml_node time_node = mesh_grid_node.append_child("Time");
  time_node.append_attribute("Value") = std::to_string(time_step).c_str();

  //
  // Write function
  //

  add_function(_mpi_comm.comm(), mesh_grid_node, h5_id,
               function_name+"/"+function_time_name,
               u, function_name, mesh);

  // Save XML file (on process 0 only)
  if (_mpi_comm.rank() == 0)
  {
    log(PROGRESS, "Saving XML file \"%s\" (only on rank = 0)",
        _filename.c_str());

    _xml_doc->save_file(_filename.c_str(), "  ");
  }

#ifdef HAS_HDF5
  // Close the HDF5 file if in "flush" mode
  if (encoding == Encoding::HDF5 and parameters["flush_output"])
  {
    log(PROGRESS, "Writing function in \"flush_output\" mode. HDF5 "
        "file will be flushed (closed).");

    dolfin_assert(_hdf5_file);
    _hdf5_file.reset();
  }
#endif
}
//-----------------------------------------------------------------------------
void XDMFFile::write(const Function& u, const Encoding encoding)
{
  check_encoding(encoding);

  // If counter is non-zero, a time series has been saved before
  if (_counter != 0)
  {
    dolfin_error("XDMFFile.cpp",
                 "write Function to XDMF",
                 "Not writing a time series");
  }

  const Mesh& mesh = *u.function_space()->mesh();

  // Clear pugi doc
  _xml_doc->reset();

  // Open the HDF5 file if using HDF5 encoding (truncate)
  hid_t h5_id = -1;
#ifdef HAS_HDF5
  std::unique_ptr<HDF5File> h5_file;
  if (encoding == Encoding::HDF5)
  {
    // Open file
    h5_file.reset(new HDF5File(mesh.mpi_comm(),
                               get_hdf5_filename(_filename), "w"));
    dolfin_assert(h5_file);

    // Get file handle
    h5_id = h5_file->h5_id();
  }
#endif

  // Add XDMF node and version attribute
  pugi::xml_node xdmf_node = _xml_doc->append_child("Xdmf");
  dolfin_assert(xdmf_node);
  xdmf_node.append_attribute("Version") = "3.0";

  // Add domain node and add name attribute
  pugi::xml_node domain_node = xdmf_node.append_child("Domain");
  dolfin_assert(domain_node);

  // Add the mesh Grid to the domain
  add_mesh(_mpi_comm.comm(), domain_node, h5_id, mesh, "/Mesh");

  pugi::xml_node grid_node = domain_node.child("Grid");
  dolfin_assert(grid_node);

  // Get Function data values and shape
  std::vector<double> data_values;
  bool cell_centred = has_cell_centred_data(u);

  const int degree = mesh.geometry().degree();
  if (cell_centred)
    data_values = get_cell_data_values(u);
  else
  {
    if (degree == 1)
      data_values = get_point_data_values(u);
    else
      data_values = get_p2_data_values(u);
  }

  // Add attribute node
  pugi::xml_node attribute_node = grid_node.append_child("Attribute");
  dolfin_assert(attribute_node);
  attribute_node.append_attribute("Name") = u.name().c_str();
  attribute_node.append_attribute("AttributeType")
    = rank_to_string(u.value_rank()).c_str();
  attribute_node.append_attribute("Center") = cell_centred ? "Cell" : "Node";

  // Add attribute DataItem node and write data
  std::int64_t width = get_padded_width(u);
  dolfin_assert(data_values.size()%width == 0);

  const std::int64_t num_points = (degree == 2) ?
    (mesh.size(0) + mesh.size(1)) : mesh.size_global(0);
  const std::int64_t num_values =  cell_centred ?
    mesh.size_global(mesh.topology().dim()) : num_points;

  add_data_item(_mpi_comm.comm(), attribute_node, h5_id,
                "/VisualisationVector/0", data_values, {num_values, width});

  // Save XML file (on process 0 only)
  if (_mpi_comm.rank() == 0)
    _xml_doc->save_file(_filename.c_str(), "  ");
}
//-----------------------------------------------------------------------------
void XDMFFile::write(const Function& u, double time_step,
                     const Encoding encoding)
{
  check_encoding(encoding);

  const Mesh& mesh = *u.function_space()->mesh();

  // Clear the pugi doc the first time
  if (_counter == 0)
  {
    _xml_doc->reset();

    // Create XDMF header
    _xml_doc->append_child(pugi::node_doctype).set_value("Xdmf SYSTEM \"Xdmf.dtd\" []");
    pugi::xml_node xdmf_node = _xml_doc->append_child("Xdmf");
    dolfin_assert(xdmf_node);
    xdmf_node.append_attribute("Version") = "3.0";
    xdmf_node.append_attribute("xmlns:xi") = "http://www.w3.org/2001/XInclude";
    pugi::xml_node domain_node = xdmf_node.append_child("Domain");
    dolfin_assert(domain_node);
  }

  hid_t h5_id = -1;
#ifdef HAS_HDF5
  // Open the HDF5 file for first time, if using HDF5 encoding
  if (encoding == Encoding::HDF5)
  {
    // Truncate the file the first time
    if (_counter == 0)
      _hdf5_file.reset(new HDF5File(mesh.mpi_comm(),
                                    get_hdf5_filename(_filename), "w"));
    else if (parameters["flush_output"])
    {
      // Append to existing HDF5 file
      dolfin_assert(!_hdf5_file);
      _hdf5_file.reset(new HDF5File(mesh.mpi_comm(),
                                    get_hdf5_filename(_filename), "a"));
    }
    dolfin_assert(_hdf5_file);
    h5_id = _hdf5_file->h5_id();
  }
#endif

  pugi::xml_node xdmf_node = _xml_doc->child("Xdmf");
  dolfin_assert(xdmf_node);
  pugi::xml_node domain_node = xdmf_node.child("Domain");
  dolfin_assert(domain_node);

  // Should functions share mesh or not? By default they do not
  std::string tg_name = "TimeSeries_" + u.name();
  if (parameters["functions_share_mesh"])
    tg_name = "TimeSeries";

  // Look for existing time series grid node with Name == tg_name
  bool new_timegrid = false;
  std::string time_step_str = boost::lexical_cast<std::string>(time_step);
  pugi::xml_node timegrid_node, mesh_node;
  timegrid_node = domain_node.find_child_by_attribute("Grid", "Name", tg_name.c_str());

  // Ensure that we have a time series grid node
  if (timegrid_node)
  {
    // Get existing mesh grid node with the correct time step if it exist (otherwise null)
    std::string xpath = std::string("Grid[Time/@Value=\"") + time_step_str + std::string("\"]");
    mesh_node = timegrid_node.select_node(xpath.c_str()).node();
    dolfin_assert(std::string(timegrid_node.attribute("CollectionType").value()) == "Temporal");
  }
  else
  {
    //  Create a new time series grid node with Name = tg_name
    timegrid_node = domain_node.append_child("Grid");
    dolfin_assert(timegrid_node);
    timegrid_node.append_attribute("Name") = tg_name.c_str();
    timegrid_node.append_attribute("GridType") = "Collection";
    timegrid_node.append_attribute("CollectionType") = "Temporal";
    new_timegrid = true;
  }

  // Only add mesh grid node at this time step if no other function has
  // previously added it (and parameters["functions_share_mesh"] == true)
  if (!mesh_node)
  {
    // Add the mesh grid node to to the time series grid node
    if (new_timegrid or parameters["rewrite_function_mesh"])
    {
      add_mesh(_mpi_comm.comm(), timegrid_node, h5_id, mesh,
        "/Mesh/" + std::to_string(_counter));
    }
    else
    {
      // Make a grid node that references back to first mesh grid node of the time series
      pugi::xml_node grid_node = timegrid_node.append_child("Grid");
      dolfin_assert(grid_node);

      // Reference to previous topology and geometry document nodes via XInclude
      std::string xpointer = std::string("xpointer(//Grid[@Name=\"") + tg_name +
      std::string("\"]/Grid[1]/*[self::Topology or self::Geometry])");
      pugi::xml_node reference = grid_node.append_child("xi:include");
      dolfin_assert(reference);
      reference.append_attribute("xpointer") = xpointer.c_str();
    }

    // Get the newly created mesh grid node
    mesh_node = timegrid_node.last_child();
    dolfin_assert(mesh_node);

    // Add time value to mesh grid node
    pugi::xml_node time_node = mesh_node.append_child("Time");
    time_node.append_attribute("Value") = time_step_str.c_str();
  }

  // Get Function data values and shape
  std::vector<double> data_values;
  bool cell_centred = has_cell_centred_data(u);

  if (cell_centred)
    data_values = get_cell_data_values(u);
  else
    data_values = get_point_data_values(u);

  // Add attribute node
  pugi::xml_node attribute_node = mesh_node.append_child("Attribute");
  dolfin_assert(attribute_node);
  attribute_node.append_attribute("Name") = u.name().c_str();
  attribute_node.append_attribute("AttributeType")
    = rank_to_string(u.value_rank()).c_str();
  attribute_node.append_attribute("Center") = cell_centred ? "Cell" : "Node";

  // Add attribute DataItem node and write data
  std::int64_t width = get_padded_width(u);
  dolfin_assert(data_values.size()%width == 0);
  std::int64_t num_values =  cell_centred ?
    mesh.size_global(mesh.topology().dim()) : mesh.size_global(0);

  const std::string dataset_name = "/VisualisationVector/"
                                   + std::to_string(_counter);

  add_data_item(_mpi_comm.comm(), attribute_node, h5_id,
                dataset_name, data_values, {num_values, width});

  // Save XML file (on process 0 only)
  if (_mpi_comm.rank() == 0)
    _xml_doc->save_file(_filename.c_str(), "  ");

#ifdef HAS_HDF5
  // Close the HDF5 file if in "flush" mode
  if (encoding == Encoding::HDF5 and parameters["flush_output"])
  {
    dolfin_assert(_hdf5_file);
    _hdf5_file.reset();
  }
#endif

  ++_counter;
}
//-----------------------------------------------------------------------------
void XDMFFile::write(const MeshFunction<bool>& meshfunction,
                     const Encoding encoding)
{
  write_mesh_function(meshfunction, encoding);
}
//-----------------------------------------------------------------------------
void XDMFFile::write(const MeshFunction<int>& meshfunction,
                     const Encoding encoding)
{
  write_mesh_function(meshfunction, encoding);
}
//-----------------------------------------------------------------------------
void XDMFFile::write(const MeshFunction<std::size_t>& meshfunction,
                     const Encoding encoding)
{
  write_mesh_function(meshfunction, encoding);
}
//-----------------------------------------------------------------------------
void XDMFFile::write(const MeshFunction<double>& meshfunction,
                     const Encoding encoding)
{
  write_mesh_function(meshfunction, encoding);
}
//-----------------------------------------------------------------------------
void XDMFFile::write(const MeshValueCollection<bool>& mvc,
                     const Encoding encoding)
{
  write_mesh_value_collection(mvc, encoding);
}
//-----------------------------------------------------------------------------
void XDMFFile::write(const MeshValueCollection<int>& mvc,
                     const Encoding encoding)
{
  write_mesh_value_collection(mvc, encoding);
}
//-----------------------------------------------------------------------------
void XDMFFile::write(const MeshValueCollection<std::size_t>& mvc,
                     const Encoding encoding)
{
  write_mesh_value_collection(mvc, encoding);
}
//-----------------------------------------------------------------------------
void XDMFFile::write(const MeshValueCollection<double>& mvc,
                     const Encoding encoding)
{
  write_mesh_value_collection(mvc, encoding);
}
//-----------------------------------------------------------------------------
template <typename T>
void XDMFFile::write_mesh_value_collection(const MeshValueCollection<T>& mvc,
                                           const Encoding encoding)
{
  check_encoding(encoding);

  // Provide some very basic functionality for saving
  // MeshValueCollections mainly for saving values on a boundary mesh

  dolfin_assert(mvc.mesh());
  std::shared_ptr<const Mesh> mesh = mvc.mesh();
  const std::size_t tdim = mesh->topology().dim();
  const std::size_t gdim = mesh->geometry().dim();

  if (MPI::sum(mesh->mpi_comm(), mvc.size()) == 0)
  {
    dolfin_error("XDMFFile.cpp",
                 "save empty MeshValueCollection",
                 "No values in MeshValueCollection");
  }

  pugi::xml_node domain_node;
  std::string hdf_filemode = "a";
  if (_xml_doc->child("Xdmf").empty())
  {
    // Reset pugi
    _xml_doc->reset();
    // Add XDMF node and version attribute
    _xml_doc->append_child(pugi::node_doctype).set_value("Xdmf SYSTEM \"Xdmf.dtd\" []");
    pugi::xml_node xdmf_node = _xml_doc->append_child("Xdmf");
    dolfin_assert(xdmf_node);
    xdmf_node.append_attribute("Version") = "3.0";
    xdmf_node.append_attribute("xmlns:xi") = "http://www.w3.org/2001/XInclude";

    // Add domain node and add name attribute
    domain_node = xdmf_node.append_child("Domain");
    hdf_filemode = "w";
  }
  else
    domain_node = _xml_doc->child("Xdmf").child("Domain");

  dolfin_assert(domain_node);

  // Open a HDF5 file if using HDF5 encoding
  hid_t h5_id = -1;
#ifdef HAS_HDF5
  std::unique_ptr<HDF5File> h5_file;
  if (encoding == Encoding::HDF5)
  {
    // Open file
    h5_file.reset(new HDF5File(mesh->mpi_comm(),
                               get_hdf5_filename(_filename), hdf_filemode));
    dolfin_assert(h5_file);

    // Get file handle
    h5_id = h5_file->h5_id();
  }
#endif

  // Check domain node for existing Mesh Grid and check it is compatible with
  // this MeshValueCollection, or if none, add Mesh

  pugi::xml_node grid_node = domain_node.child("Grid");
  if (grid_node.empty())
    add_mesh(_mpi_comm.comm(), domain_node, h5_id, *mesh, "/Mesh");
  else
  {
    // Check topology
    pugi::xml_node topology_node = grid_node.child("Topology");
    dolfin_assert(topology_node);
    const std::int64_t ncells = mesh->topology().size_global(tdim);
    pugi::xml_attribute num_cells_attr = topology_node.attribute("NumberOfElements");
    dolfin_assert(num_cells_attr);
    if (num_cells_attr.as_llong() != ncells)
    {
      dolfin_error("XDMFFile.cpp",
                   "add MeshValueCollection to file",
                   "Incompatible Mesh");
    }

    // Check geometry
    pugi::xml_node geometry_node = grid_node.child("Geometry");
    dolfin_assert(geometry_node);
    pugi::xml_node geometry_data_node = geometry_node.child("DataItem");
    dolfin_assert(geometry_data_node);
    const std::string dims_str = geometry_data_node.attribute("Dimensions").as_string();
    std::vector<std::string> dims_list;
    boost::split(dims_list, dims_str, boost::is_any_of(" "));
    const std::int64_t npoints = mesh->size_global(0);
    if (boost::lexical_cast<std::int64_t>(dims_list[0]) != npoints
        or boost::lexical_cast<std::int64_t>(dims_list[1]) != (int)gdim)
    {
      dolfin_error("XDMFFile.cpp",
                   "add MeshValueCollection to file",
                   "Incompatible Mesh");
    }
  }

  // Add new grid node, for MVC mesh
  pugi::xml_node mvc_grid_node = domain_node.append_child("Grid");
  dolfin_assert(mvc_grid_node);
  mvc_grid_node.append_attribute("Name") = mvc.name().c_str();
  mvc_grid_node.append_attribute("GridType") = "Uniform";

  // Add topology node and attributes
  const std::size_t cell_dim = mvc.dim();
  const std::string vtk_cell_str
    = vtk_cell_type_str(mesh->type().entity_type(cell_dim), mesh->geometry().degree());
  const std::int64_t num_vertices_per_cell = mesh->type().num_vertices(cell_dim);

  const std::map<std::pair<std::size_t, std::size_t>, T>& values
    = mvc.values();
  const std::int64_t num_cells = values.size();
  const std::int64_t num_cells_global = MPI::sum(mesh->mpi_comm(), num_cells);

  pugi::xml_node topology_node = mvc_grid_node.append_child("Topology");
  dolfin_assert(topology_node);
  topology_node.append_attribute("NumberOfElements")
    = std::to_string(num_cells_global).c_str();
  topology_node.append_attribute("TopologyType") = vtk_cell_str.c_str();
  topology_node.append_attribute("NodesPerElement")
    = std::to_string(num_vertices_per_cell).c_str();

  std::vector<std::int32_t> topology_data;
  std::vector<T> value_data;
  topology_data.reserve(num_cells*num_vertices_per_cell);
  value_data.reserve(num_cells);

  mesh->init(tdim, cell_dim);
  for (auto &p : values)
  {
    MeshEntity cell = Cell(*mesh, p.first.first);
    if (cell_dim != tdim)
    {
      const unsigned int entity_local_idx = cell.entities(cell_dim)[p.first.second];
      cell = MeshEntity(*mesh, cell_dim, entity_local_idx);
    }
    for (VertexIterator v(cell); !v.end(); ++v)
      topology_data.push_back(v->global_index());
    value_data.push_back(p.second);
  }

  const std::string mvc_dataset_name = "/MeshValueCollection/" + std::to_string(_counter);
  const std::int64_t num_values = MPI::sum(mesh->mpi_comm(), value_data.size());
  add_data_item(_mpi_comm.comm(), topology_node, h5_id, mvc_dataset_name + "/topology",
                topology_data, {num_values, num_vertices_per_cell}, "UInt");

  // Add geometry node (share with main Mesh)
  pugi::xml_node geometry_node = mvc_grid_node.append_child("Geometry");
  dolfin_assert(geometry_node);
  geometry_node.append_attribute("Reference") = "XML";
  geometry_node.append_child(pugi::node_pcdata)
    .set_value("/Xdmf/Domain/Grid/Geometry");

  // Add attribute node with values
  pugi::xml_node attribute_node = mvc_grid_node.append_child("Attribute");
  dolfin_assert(attribute_node);
  attribute_node.append_attribute("Name") = mvc.name().c_str();
  attribute_node.append_attribute("AttributeType") = "Scalar";
  attribute_node.append_attribute("Center") = "Cell";

  add_data_item(_mpi_comm.comm(), attribute_node, h5_id,
                mvc_dataset_name + "/values", value_data, {num_values, 1});

  // Save XML file (on process 0 only)
  if (_mpi_comm.rank() == 0)
    _xml_doc->save_file(_filename.c_str(), "  ");

  ++_counter;
}
//-----------------------------------------------------------------------------
void XDMFFile::read(MeshValueCollection<bool>& mvc, std::string name)
{
  // Bool is not really supported, so copy from int
  MeshValueCollection<int> mvc_int(mvc.mesh());
  read_mesh_value_collection(mvc_int, name);

  mvc.init(mvc.mesh(), mvc_int.dim());
  for (const auto &p : mvc_int.values())
    mvc.set_value(p.first.first, p.first.second, (bool)p.second);
}
//-----------------------------------------------------------------------------
void XDMFFile::read(MeshValueCollection<int>& mvc, std::string name)
{
  read_mesh_value_collection(mvc, name);
}
//-----------------------------------------------------------------------------
void XDMFFile::read(MeshValueCollection<std::size_t>& mvc, std::string name)
{
  read_mesh_value_collection(mvc, name);
}
//-----------------------------------------------------------------------------
void XDMFFile::read(MeshValueCollection<double>& mvc, std::string name)
{
  read_mesh_value_collection(mvc, name);
}
//-----------------------------------------------------------------------------
template <typename T>
void XDMFFile::read_mesh_value_collection
(MeshValueCollection<T>& mvc, std::string name)
{
  // Load XML doc from file
  pugi::xml_document xml_doc;
  pugi::xml_parse_result result = xml_doc.load_file(_filename.c_str());
  dolfin_assert(result);

  // Get XDMF node
  pugi::xml_node xdmf_node = xml_doc.child("Xdmf");
  dolfin_assert(xdmf_node);

  // Get domain node
  pugi::xml_node domain_node = xdmf_node.child("Domain");
  dolfin_assert(domain_node);

  // Check all Grid nodes for suitable dataset
  pugi::xml_node grid_node;
  for (pugi::xml_node node: domain_node.children("Grid"))
  {
    pugi::xml_node value_node = node.child("Attribute");
    if (value_node and (name == "" or name == value_node.attribute("Name").as_string()))
      {
        grid_node = node;
        break;
      }
  }

  // Get MVC topology node
  pugi::xml_node topology_node = grid_node.child("Topology");
  dolfin_assert(topology_node);

  // Get description of MVC cell type and dimension from topology node
  auto cell_type_str = get_cell_type(topology_node);
  dolfin_assert(cell_type_str.second == 1);
  std::unique_ptr<CellType> cell_type(CellType::create(cell_type_str.first));
  dolfin_assert(cell_type);
  const int cell_dim = cell_type->dim();
  const int num_verts_per_entity = cell_type->num_vertices();

  // Read MVC topology
  pugi::xml_node topology_data_node = topology_node.child("DataItem");
  dolfin_assert(topology_data_node);
  boost::filesystem::path xdmf_filename(_filename);
  const boost::filesystem::path parent_path = xdmf_filename.parent_path();
  std::vector<std::int32_t> topology_data
    = get_dataset<std::int32_t>(_mpi_comm.comm(), topology_data_node, parent_path);

  // Ensure MVC is clear, and initialised to correct cell dimension
  std::shared_ptr<const Mesh> mesh = mvc.mesh();
  dolfin_assert(mesh);
  mvc.clear();
  mvc.init(mesh, cell_dim);

  // Read values associated with each MeshEntity described by topology
  pugi::xml_node attribute_node = grid_node.child("Attribute");
  dolfin_assert(attribute_node);
  pugi::xml_node attribute_data_node = attribute_node.child("DataItem");
  dolfin_assert(attribute_data_node);
  std::vector<T> values_data
    = get_dataset<T>(_mpi_comm.comm(), attribute_data_node, parent_path);

  // Ensure the mesh dimension is initialised
  mesh->init(cell_dim);
  const std::size_t global_vertex_range = mesh->size_global(0);
  const std::int32_t num_processes = _mpi_comm.size();

  // Send entities to processes based on the lowest vertex index
  std::vector<std::vector<std::int32_t>> send_entities(num_processes);
  std::vector<std::vector<std::int32_t>> recv_entities(num_processes);

  std::vector<std::int32_t> v(num_verts_per_entity);
  for (MeshEntityIterator m(*mesh, cell_dim); !m.end(); ++m)
  {
    if (cell_dim == 0)
      v[0] = m->global_index();
    else
    {
      for (VertexIterator vtx(*m); !vtx.end(); ++vtx)
        v[vtx.pos()] = vtx->global_index();
      std::sort(v.begin(), v.end());
    }

    std::size_t dest = MPI::index_owner(_mpi_comm.comm(),
                                        v[0], global_vertex_range);
    send_entities[dest].push_back(m->index());
    send_entities[dest].insert(send_entities[dest].end(),
                               v.begin(), v.end());
  }
  MPI::all_to_all(_mpi_comm.comm(), send_entities, recv_entities);

  // Map from {entity vertex indices} to {process, local_index}
  std::map<std::vector<std::int32_t>,
           std::vector<std::int32_t>> entity_map;
  for (std::int32_t i = 0; i != num_processes; ++i)
  {
    for (auto it = recv_entities[i].begin(); it != recv_entities[i].end();
         it += (num_verts_per_entity + 1))
    {
      std::copy(it + 1, it + num_verts_per_entity + 1, v.begin());
      auto map_it = entity_map.insert({v, {i, *it}});
      if (!map_it.second)
      {
        // Entry already exists, add to it
        map_it.first->second.push_back(i);
        map_it.first->second.push_back(*it);
      }
    }
  }

  // Send data from MeshValueCollection to sorting process
  std::vector<std::vector<T>> send_data(num_processes);
  std::vector<std::vector<T>> recv_data(num_processes);
  // Reset send/recv arrays
  send_entities = std::vector<std::vector<std::int32_t>>(num_processes);
  recv_entities = std::vector<std::vector<std::int32_t>>(num_processes);

  std::int32_t i = 0;
  for (auto it = topology_data.begin(); it != topology_data.end();
       it += num_verts_per_entity)
  {
    std::partial_sort_copy(it, it + num_verts_per_entity,
                           v.begin(), v.end());
    std::size_t dest = MPI::index_owner(_mpi_comm.comm(),
                                        v[0], global_vertex_range);
    send_entities[dest].insert(send_entities[dest].end(),
                               v.begin(), v.end());
    send_data[dest].push_back(values_data[i]);
    ++i;
  }

  MPI::all_to_all(_mpi_comm.comm(), send_entities, recv_entities);
  MPI::all_to_all(_mpi_comm.comm(), send_data, recv_data);

  // Reset send arrays
  send_data = std::vector<std::vector<T>>(num_processes);
  send_entities = std::vector<std::vector<std::int32_t>>(num_processes);

  // Locate entity in map, and send back to data to owning processes
  for (std::int32_t i = 0; i != num_processes; ++i)
  {
    dolfin_assert(recv_data[i].size()*num_verts_per_entity
                  == recv_entities[i].size());

    for (std::size_t j = 0; j != recv_data[i].size(); ++j)
    {
      auto it = recv_entities[i].begin() + j*num_verts_per_entity;
      std::copy(it, it + num_verts_per_entity, v.begin());
      auto map_it = entity_map.find(v);

      if (map_it == entity_map.end())
      {
        dolfin_error("HDF5File.cpp",
                     "find entity in map",
                     "Error reading MeshValueCollection");
      }
      for (auto p = map_it->second.begin(); p != map_it->second.end(); p += 2)
      {
        const std::int32_t dest = *p;
        dolfin_assert(dest < num_processes);
        send_entities[dest].push_back(*(p + 1));
        send_data[dest].push_back(recv_data[i][j]);
      }
    }
  }

  // Send to owning processes and set in MeshValueCollection
  MPI::all_to_all(_mpi_comm.comm(), send_entities, recv_entities);
  MPI::all_to_all(_mpi_comm.comm(), send_data, recv_data);

  for (std::int32_t i = 0; i != num_processes; ++i)
  {
    dolfin_assert(recv_entities[i].size() == recv_data[i].size());
    for (std::size_t j = 0; j != recv_data[i].size(); ++j)
    {
      mvc.set_value(recv_entities[i][j], recv_data[i][j]);
    }
  }

}
//-----------------------------------------------------------------------------
void XDMFFile::write(const std::vector<Point>& points,
                     const Encoding encoding)
{
  // Check that encoding is supported
  check_encoding(encoding);

  // Open a HDF5 file if using HDF5 encoding (truncate)
  hid_t h5_id = -1;
#ifdef HAS_HDF5
  std::unique_ptr<HDF5File> h5_file;
  if (encoding == Encoding::HDF5)
  {
    // Open file
    h5_file.reset(new HDF5File(_mpi_comm.comm(), get_hdf5_filename(_filename), "w"));
    dolfin_assert(h5_file);

    // Get file handle
    h5_id = h5_file->h5_id();
  }
#endif

  // Create pugi doc
  _xml_doc->reset();
  // Add XDMF node and version attribute
  _xml_doc->append_child(pugi::node_doctype)
    .set_value("Xdmf SYSTEM \"Xdmf.dtd\" []");
  pugi::xml_node xdmf_node = _xml_doc->append_child("Xdmf");
  dolfin_assert(xdmf_node);

  add_points(_mpi_comm.comm(), xdmf_node, h5_id, points);

  // Save XML file (on process 0 only)
  if (_mpi_comm.rank() == 0)
    _xml_doc->save_file(_filename.c_str(), "  ");
}
//-----------------------------------------------------------------------------
void XDMFFile::add_points(MPI_Comm comm, pugi::xml_node& xdmf_node,
                          hid_t h5_id, const std::vector<Point>& points)
{
  xdmf_node.append_attribute("Version") = "3.0";
  xdmf_node.append_attribute("xmlns:xi") = "http://www.w3.org/2001/XInclude";
  pugi::xml_node domain_node = xdmf_node.append_child("Domain");
  dolfin_assert(domain_node);

  // Add a Grid to the domain
  pugi::xml_node grid_node = domain_node.append_child("Grid");
  dolfin_assert(grid_node);
  grid_node.append_attribute("GridType") = "Uniform";
  grid_node.append_attribute("Name") = "Point cloud";

  pugi::xml_node topology_node = grid_node.append_child("Topology");
  dolfin_assert(topology_node);
  const std::size_t n = points.size();
  const std::int64_t nglobal = MPI::sum(comm, n);
  topology_node.append_attribute("NumberOfElements")
    = std::to_string(nglobal).c_str();
  topology_node.append_attribute("TopologyType") = "PolyVertex";
  topology_node.append_attribute("NodesPerElement") = 1;

  pugi::xml_node geometry_node = grid_node.append_child("Geometry");
  dolfin_assert(geometry_node);
  geometry_node.append_attribute("GeometryType") = "XYZ";

  // Pack data
  std::vector<double> x(3*n);
  for (std::size_t i = 0; i < n; ++i)
    for (std::size_t j = 0; j < 3; ++j)
      x[3*i + j] = points[i][j];

  const std::vector<std::int64_t> shape = {nglobal, 3};
  add_data_item(comm, geometry_node, h5_id, "/Points/coordinates", x, shape);
}
//----------------------------------------------------------------------------
void XDMFFile::write(const std::vector<Point>& points,
                     const std::vector<Point>& values,
<<<<<<< HEAD
=======
                     Encoding encoding)
{
  // Write clouds of points to XDMF/HDF5 with vector values
  dolfin_assert(points.size() == values.size());

  // Check that encoding is supported
  check_encoding(encoding);

  // Create pugi doc
  _xml_doc->reset();

  // Open a HDF5 file if using HDF5 encoding (truncate)
  hid_t h5_id = -1;
#ifdef HAS_HDF5
  std::unique_ptr<HDF5File> h5_file;
  if (encoding == Encoding::HDF5)
  {
    // Open file
    h5_file.reset(new HDF5File(_mpi_comm, get_hdf5_filename(_filename), "w"));
    dolfin_assert(h5_file);

    // Get file handle
    h5_id = h5_file->h5_id();
  }
#endif

  // Add XDMF node and version attribute
  _xml_doc->append_child(pugi::node_doctype)
    .set_value("Xdmf SYSTEM \"Xdmf.dtd\" []");
  pugi::xml_node xdmf_node = _xml_doc->append_child("Xdmf");
  dolfin_assert(xdmf_node);

  add_points(_mpi_comm, xdmf_node, h5_id, points);

  // Add attribute node
  pugi::xml_node domain_node = xdmf_node.child("Domain");
  dolfin_assert(domain_node);
  pugi::xml_node grid_node = domain_node.child("Grid");
  dolfin_assert(grid_node);
  pugi::xml_node attribute_node = grid_node.append_child("Attribute");
  dolfin_assert(attribute_node);
  attribute_node.append_attribute("Name") = "Vector values";
  attribute_node.append_attribute("AttributeType") = "Vector";
  attribute_node.append_attribute("Center") = "Node";

  // Add attribute DataItem node and write data
  std::int64_t num_values =  MPI::sum(_mpi_comm, values.size());

  // Copy vector values to vector
  std::vector<double> value_data;
  value_data.reserve(values.size()*3);
  for (auto &p : values)
  {
    value_data.push_back(p.x());
    value_data.push_back(p.y());
    value_data.push_back(p.z());
  }

  add_data_item(_mpi_comm, attribute_node, h5_id,
                "/Points/values", value_data, {num_values, 3});

  // Save XML file (on process 0 only)
  if (MPI::rank(_mpi_comm) == 0)
    _xml_doc->save_file(_filename.c_str(), "  ");
}
//-----------------------------------------------------------------------------
void XDMFFile::write(const std::vector<Point>& points,
                     const std::vector<double>& values,
>>>>>>> bb19e13c
                     Encoding encoding)
{
  // Write clouds of points to XDMF/HDF5 with vector values
  dolfin_assert(points.size() == values.size());

  // Check that encoding is supported
  check_encoding(encoding);

  // Create pugi doc
  _xml_doc->reset();

  // Open a HDF5 file if using HDF5 encoding (truncate)
  hid_t h5_id = -1;
#ifdef HAS_HDF5
  std::unique_ptr<HDF5File> h5_file;
  if (encoding == Encoding::HDF5)
  {
    // Open file
    h5_file.reset(new HDF5File(_mpi_comm, get_hdf5_filename(_filename), "w"));
    dolfin_assert(h5_file);

    // Get file handle
    h5_id = h5_file->h5_id();
  }
#endif

  // Add XDMF node and version attribute
  _xml_doc->append_child(pugi::node_doctype)
    .set_value("Xdmf SYSTEM \"Xdmf.dtd\" []");
  pugi::xml_node xdmf_node = _xml_doc->append_child("Xdmf");
  dolfin_assert(xdmf_node);

  add_points(_mpi_comm, xdmf_node, h5_id, points);

  // Add attribute node
  pugi::xml_node domain_node = xdmf_node.child("Domain");
  dolfin_assert(domain_node);
  pugi::xml_node grid_node = domain_node.child("Grid");
  dolfin_assert(grid_node);
  pugi::xml_node attribute_node = grid_node.append_child("Attribute");
  dolfin_assert(attribute_node);
  attribute_node.append_attribute("Name") = "Vector values";
  attribute_node.append_attribute("AttributeType") = "Vector";
  attribute_node.append_attribute("Center") = "Node";

  // Add attribute DataItem node and write data
  std::int64_t num_values =  MPI::sum(_mpi_comm, values.size());

  // Copy vector values to vector
  std::vector<double> value_data;
  value_data.reserve(values.size()*3);
  for (auto &p : values)
  {
    value_data.push_back(p.x());
    value_data.push_back(p.y());
    value_data.push_back(p.z());
  }

  add_data_item(_mpi_comm, attribute_node, h5_id,
                "/Points/values", value_data, {num_values, 3});

  // Save XML file (on process 0 only)
  if (MPI::rank(_mpi_comm) == 0)
    _xml_doc->save_file(_filename.c_str(), "  ");
}
//-----------------------------------------------------------------------------
void XDMFFile::write(const std::vector<Point>& points,
                     const std::vector<double>& values,
                     const Encoding encoding)
{
  // Write clouds of points to XDMF/HDF5 with values
  dolfin_assert(points.size() == values.size());

  // Check that encoding is supported
  check_encoding(encoding);

  // Create pugi doc
  _xml_doc->reset();

  // Open a HDF5 file if using HDF5 encoding (truncate)
  hid_t h5_id = -1;
#ifdef HAS_HDF5
  std::unique_ptr<HDF5File> h5_file;
  if (encoding == Encoding::HDF5)
  {
    // Open file
    h5_file.reset(new HDF5File(_mpi_comm.comm(), get_hdf5_filename(_filename), "w"));
    dolfin_assert(h5_file);

    // Get file handle
    h5_id = h5_file->h5_id();
  }
#endif

  // Add XDMF node and version attribute
  _xml_doc->append_child(pugi::node_doctype)
    .set_value("Xdmf SYSTEM \"Xdmf.dtd\" []");
  pugi::xml_node xdmf_node = _xml_doc->append_child("Xdmf");
  dolfin_assert(xdmf_node);

  add_points(_mpi_comm.comm(), xdmf_node, h5_id, points);

  // Add attribute node
  pugi::xml_node domain_node = xdmf_node.child("Domain");
  dolfin_assert(domain_node);
  pugi::xml_node grid_node = domain_node.child("Grid");
  dolfin_assert(grid_node);
  pugi::xml_node attribute_node = grid_node.append_child("Attribute");
  dolfin_assert(attribute_node);
  attribute_node.append_attribute("Name") = "Point values";
  attribute_node.append_attribute("AttributeType") = "Scalar";
  attribute_node.append_attribute("Center") = "Node";

  // Add attribute DataItem node and write data
  std::int64_t num_values =  MPI::sum(_mpi_comm.comm(), values.size());
  add_data_item(_mpi_comm.comm(), attribute_node, h5_id,
                "/Points/values", values, {num_values, 1});

  // Save XML file (on process 0 only)
  if (_mpi_comm.rank() == 0)
    _xml_doc->save_file(_filename.c_str(), "  ");
}
//----------------------------------------------------------------------------
void XDMFFile::read(MeshFunction<bool>& meshfunction, std::string name)
{
  const std::shared_ptr<const Mesh> mesh = meshfunction.mesh();
  dolfin_assert(mesh);

  const std::size_t cell_dim = meshfunction.dim();
  MeshFunction<std::size_t> mf(mesh, cell_dim);
  read_mesh_function(mf, name);

  for (MeshEntityIterator cell(*mesh, cell_dim); !cell.end(); ++cell)
    meshfunction[cell->index()] = (mf[cell->index()] == 1);
}
//----------------------------------------------------------------------------
void XDMFFile::read(MeshFunction<int>& meshfunction, std::string name)
{
  read_mesh_function(meshfunction, name);
}
//----------------------------------------------------------------------------
void XDMFFile::read(MeshFunction<std::size_t>& meshfunction, std::string name)
{
  read_mesh_function(meshfunction, name);
}
//----------------------------------------------------------------------------
void XDMFFile::read(MeshFunction<double>& meshfunction, std::string name)
{
  read_mesh_function(meshfunction, name);
}
//----------------------------------------------------------------------------
void XDMFFile::add_mesh(MPI_Comm comm, pugi::xml_node& xml_node,
                        hid_t h5_id, const Mesh& mesh,
                        const std::string path_prefix)
{
  log(PROGRESS, "Adding mesh to node \"%s\"", xml_node.path('/').c_str());

  // Add grid node and attributes
  pugi::xml_node grid_node = xml_node.append_child("Grid");
  dolfin_assert(grid_node);
  grid_node.append_attribute("Name") = mesh.name().c_str();
  grid_node.append_attribute("GridType") = "Uniform";

  // Add topology node and attributes (including writing data)
  const int tdim = mesh.topology().dim();
  const std::int64_t num_global_cells = mesh.size_global(tdim);
  if (num_global_cells < 1e9)
    add_topology_data<std::int32_t>(comm, grid_node, h5_id, path_prefix,
                                    mesh, tdim);
  else
    add_topology_data<std::int64_t>(comm, grid_node, h5_id, path_prefix,
                                    mesh, tdim);

  // Add geometry node and attributes (including writing data)
  add_geometry_data(comm, grid_node, h5_id, path_prefix, mesh);
}
//----------------------------------------------------------------------------
void XDMFFile::add_function(MPI_Comm mpi_comm, pugi::xml_node& xml_node,
                            hid_t h5_id, std::string h5_path,
                            const Function& u, std::string function_name,
                            const Mesh& mesh)
{
  log(PROGRESS, "Adding function to node \"%s\"", xml_node.path('/').c_str());

  std::string element_family
    = u.function_space()->element()->ufc_element()->family();
  std::size_t element_degree
    = u.function_space()->element()->ufc_element()->degree();

  // Map of standard UFL family abbreviations for visualisation
  std::map<std::string, std::string> _family_abbr = {
    {"Lagrange", "CG"},
    {"Discontinuous Lagrange", "DG"},
    {"Raviart-Thomas", "RT"},
    {"Brezzi-Douglas-Marini", "BDM"},
    {"Crouzeix-Raviart", "CR"},
    {"Nedelec 1st kind H(curl)", "N1curl"},
    {"Nedelec 2nd kind H(curl)", "N2curl"},
  };

  // Check that element is supported
  auto it = _family_abbr.find(element_family);
  if (it == _family_abbr.end())
  {
    dolfin_error("XDMFFile.cpp",
                 "find element family",
                 "Element %s not yet supported", element_family.c_str());
  }
  element_family = it->second;

  // Create a name for the field and index data
  // incorporating the family and degree
  std::string name
    = function_name + "_" + element_family + std::to_string(element_degree);

  // Prepare and save number of dofs per cell (x_cell_dofs) and
  // cell dofmaps (cell_dofs)

  dolfin_assert(u.function_space()->dofmap());
  const GenericDofMap& dofmap = *u.function_space()->dofmap();

  const std::size_t tdim = mesh.topology().dim();
  std::vector<dolfin::la_index> cell_dofs;
  std::vector<std::size_t> x_cell_dofs;
  const std::size_t n_cells = mesh.topology().ghost_offset(tdim);
  x_cell_dofs.reserve(n_cells);

  std::vector<std::size_t> local_to_global_map;
  dofmap.tabulate_local_to_global_dofs(local_to_global_map);

  // Add number of dofs for each cell
  // Add cell dofmap
  for (std::size_t i = 0; i != n_cells; ++i)
  {
    x_cell_dofs.push_back(cell_dofs.size());
    auto cell_dofs_i = dofmap.cell_dofs(i);
    for (Eigen::Index j = 0; j < cell_dofs_i.size(); ++j)
    {
      auto p = cell_dofs_i[j];
      dolfin_assert(p < (dolfin::la_index) local_to_global_map.size());
      cell_dofs.push_back(local_to_global_map[p]);
    }
  }

  // Add offset to CSR index to be seamless in parallel
  std::size_t offset = MPI::global_offset(mpi_comm, cell_dofs.size(), true);
  std::transform(x_cell_dofs.begin(),
                 x_cell_dofs.end(),
                 x_cell_dofs.begin(),
                 std::bind2nd(std::plus<std::size_t>(), offset));

  const std::int64_t num_cell_dofs_global
    = MPI::sum(mpi_comm, cell_dofs.size());

  // Prepare node for dofmap
  pugi::xml_node cell_dofs_node = xml_node.append_child("Attribute");
  std::string cell_dofs_node_name = name + "_cell_dofs";
  cell_dofs_node.append_attribute("Name") = cell_dofs_node_name.c_str();
  cell_dofs_node.append_attribute("Center") = "Cell";

  // Write dofmap
  add_data_item(mpi_comm, cell_dofs_node, h5_id,
                h5_path + "/cell_dofs", cell_dofs,
                {num_cell_dofs_global, 1}, "UInt");

  if (MPI::rank(mpi_comm) == MPI::size(mpi_comm) - 1)
    x_cell_dofs.push_back(num_cell_dofs_global);

  const std::int64_t num_x_cell_dofs_global = mesh.size_global(tdim) + 1;

  // Prepare node for number of dofs per cell
  pugi::xml_node x_cell_dofs_node = xml_node.append_child("Attribute");
  std::string x_cell_dofs_node_name = name + "_cell_dofs_x";
  x_cell_dofs_node.append_attribute("Name") = x_cell_dofs_node_name.c_str();
  x_cell_dofs_node.append_attribute("Center") = "Cell";

  // Write number of dofs per cell
  add_data_item(mpi_comm, x_cell_dofs_node, h5_id,
                h5_path + "/x_cell_dofs", x_cell_dofs,
                {num_x_cell_dofs_global, 1}, "UInt");

  // Prepare node for dof values, i.e. function vector
  pugi::xml_node vector_node = xml_node.append_child("Attribute");
  dolfin_assert(vector_node);
  std::string vector_node_name = name + "_vector";
  vector_node.append_attribute("Name") = vector_node_name.c_str();
  vector_node.append_attribute("AttributeType")
    = rank_to_string(u.value_rank()).c_str();
  vector_node.append_attribute("Center") = "Grid";

  // Get all local data
  const GenericVector &u_vector = *u.vector();
  std::vector<double> local_data;
  u_vector.get_local(local_data);

  add_data_item(mpi_comm, vector_node, h5_id,
                h5_path + "/vector", local_data,
                {(std::int64_t) u_vector.size(), 1}, "Float");

  // Save cell ordering - copy to local vector and cut off ghosts
  std::vector<std::size_t> cells(
    mesh.topology().global_indices(tdim).begin(),
    mesh.topology().global_indices(tdim).begin() + n_cells);

  const std::int64_t num_cells_global = mesh.size_global(tdim);

  // Prepare node for cell ordering
  pugi::xml_node cells_node = xml_node.append_child("Attribute");
  std::string cells_node_name = name + "_cells";
  cells_node.append_attribute("Name") = cells_node_name.c_str();
  cells_node.append_attribute("Center") = "Cell";

  add_data_item(mpi_comm, cells_node, h5_id,
                h5_path + "/cells", cells,
                {num_cells_global, 1}, "UInt");

}
//-----------------------------------------------------------------------------
void XDMFFile::read(Mesh& mesh) const
{
  // Extract parent filepath (required by HDF5 when XDMF stores relative path
  // of the HDF5 files(s) and the XDMF is not opened from its own directory)
  boost::filesystem::path xdmf_filename(_filename);
  const boost::filesystem::path parent_path = xdmf_filename.parent_path();

  if (!boost::filesystem::exists(xdmf_filename))
  {
    dolfin_error("XDMFFile.cpp",
                 "open XDMF file",
                 "XDMF file \"%s\" does not exist", _filename.c_str());
  }

  // Load XML doc from file
  pugi::xml_document xml_doc;
  pugi::xml_parse_result result = xml_doc.load_file(_filename.c_str());
  dolfin_assert(result);

  // Get XDMF node
  pugi::xml_node xdmf_node = xml_doc.child("Xdmf");
  dolfin_assert(xdmf_node);

  // Get domain node
  pugi::xml_node domain_node = xdmf_node.child("Domain");
  dolfin_assert(domain_node);

  // Get grid node
  pugi::xml_node grid_node = domain_node.child("Grid");
  dolfin_assert(grid_node);

  // Get topology node
  pugi::xml_node topology_node = grid_node.child("Topology");
  dolfin_assert(topology_node);

  // Get cell type
  const auto cell_type_str = get_cell_type(topology_node);
  const int degree = cell_type_str.second;

  // Get toplogical dimensions
  std::unique_ptr<CellType> cell_type(CellType::create(cell_type_str.first));
  dolfin_assert(cell_type);
  const int tdim = cell_type->dim();
  const std::int64_t num_cells_global = get_num_cells(topology_node);

  // Get geometry node
  pugi::xml_node geometry_node = grid_node.child("Geometry");
  dolfin_assert(geometry_node);

  // Determine geometric dimension
  pugi::xml_attribute geometry_type_attr = geometry_node.attribute("GeometryType");
  dolfin_assert(geometry_type_attr);
  int gdim = -1;
  const std::string geometry_type =  geometry_type_attr.value();
  if (geometry_type == "XY")
    gdim = 2;
  else if (geometry_type == "XYZ")
    gdim = 3;
  else
  {
    dolfin_error("XDMFFile.cpp",
                 "determine geometric dimension",
                 "GeometryType \"%s\" in XDMF file is unknown or unsupported",
                 geometry_type.c_str());
  }

  // Get number of points from Geometry dataitem node
  pugi::xml_node geometry_data_node = geometry_node.child("DataItem");
  dolfin_assert(geometry_data_node);
  const std::vector<std::int64_t> gdims = get_dataset_shape(geometry_data_node);
  dolfin_assert(gdims.size() == 2);
  const std::int64_t num_points_global = gdims[0];
  dolfin_assert(gdims[1] == gdim);

  // Get topology dataset node
  pugi::xml_node topology_data_node = topology_node.child("DataItem");
  dolfin_assert(topology_data_node);

  if (_mpi_comm.size() == 1)
  {
    if (degree == 1)
    {
      build_mesh(mesh, *cell_type, num_points_global, num_cells_global,
                 tdim, gdim, topology_data_node, geometry_data_node,
                 parent_path);
    }
    else
    {
      dolfin_assert(degree == 2);
      build_mesh_quadratic(mesh, *cell_type, num_points_global, num_cells_global,
                           tdim, gdim, topology_data_node, geometry_data_node,
                           parent_path);
    }
  }
  else
  {
    // Build local mesh data structure
    LocalMeshData local_mesh_data(_mpi_comm.comm());
    build_local_mesh_data(local_mesh_data, *cell_type, num_points_global,
                          num_cells_global,
                          tdim, gdim,
                          topology_data_node, geometry_data_node,
                          parent_path);
    local_mesh_data.check();

    // Build mesh
    const std::string ghost_mode = dolfin::parameters["ghost_mode"];
    MeshPartitioning::build_distributed_mesh(mesh, local_mesh_data, ghost_mode);
  }
}
//----------------------------------------------------------------------------
void XDMFFile::read_checkpoint(Function& u, std::string func_name,
                               std::int64_t counter)
{
  check_function_name(func_name);

  log(PROGRESS, "Reading function \"%s\" from XDMF file \"%s\" with "
      "counter %i.", func_name.c_str(), _filename.c_str(), counter);

  // Extract parent filepath (required by HDF5 when XDMF stores relative path
  // of the HDF5 files(s) and the XDMF is not opened from its own directory)
  boost::filesystem::path xdmf_filename(_filename);
  const boost::filesystem::path parent_path = xdmf_filename.parent_path();

  if (!boost::filesystem::exists(xdmf_filename))
  {
    dolfin_error("XDMFFile.cpp",
                 "open XDMF file",
                 "XDMF file \"%s\" does not exist", _filename.c_str());
  }

  // Read XML nodes = parse XML document

  // Load XML doc from file
  pugi::xml_document xml_doc;
  pugi::xml_parse_result result = xml_doc.load_file(_filename.c_str());
  dolfin_assert(result);

  // Find grid with name equal to the name of function we're about
  // to save and given counter

  // If counter is negative then read with respect to last element, i.e.
  // counter = -1 == last element, counter = -2 == one before last etc.
  std::string selector;
  if (counter < -1)
    selector = "position()=last()" + std::to_string(counter + 1);
  else if (counter == -1)
    selector = "position()=last()";
  else
    selector = "@Name='" + func_name + "_" + std::to_string(counter) + "'";

  pugi::xml_node grid_node = xml_doc.select_node(
      ("/Xdmf/Domain/Grid[@CollectionType='Temporal' and "
       "@Name='" + func_name + "']/Grid[" + selector + "]").c_str()
    ).node();

  dolfin_assert(grid_node);

  // Get cells dofs indices
  // XPath 1.0 do not support function "ends-with"
  // The following combination is equiv to ends-with
  pugi::xml_node cell_dofs_node
    = grid_node.select_node(
      "Attribute[substring(@Name, string-length(@Name) - "
      "string-length('_cell_dofs') +1) = '_cell_dofs']").node();
  dolfin_assert(cell_dofs_node);

  pugi::xml_node cell_dofs_dataitem = cell_dofs_node.child("DataItem");
  dolfin_assert(cell_dofs_dataitem);

  // Get vector
  pugi::xml_node vector_node
    = grid_node.select_node(
      "Attribute[substring(@Name, string-length(@Name) - "
      "string-length('_vector') +1) = '_vector']").node();
  dolfin_assert(vector_node);

  pugi::xml_node vector_dataitem = vector_node.child("DataItem");
  dolfin_assert(vector_dataitem);

  // Get number of dofs per cell
  pugi::xml_node x_cell_dofs_node
    = grid_node.select_node(
      "Attribute[substring(@Name, string-length(@Name) - "
      "string-length('_cell_dofs_x') +1) = '_cell_dofs_x']").node();
  dolfin_assert(x_cell_dofs_node);

  pugi::xml_node x_cell_dofs_dataitem = x_cell_dofs_node.child("DataItem");
  dolfin_assert(x_cell_dofs_dataitem);

  // Get cell ordering
  pugi::xml_node cells_node
    = grid_node.select_node(
      "Attribute[substring(@Name, string-length(@Name) - "
      "string-length('_cells') +1) = '_cells']").node();
  dolfin_assert(cells_node);

  pugi::xml_node cells_dataitem = cells_node.child("DataItem");
  dolfin_assert(cells_dataitem);

  // Read dataitems

  // Get existing mesh and dofmap - these should be pre-existing
  // and set up by user when defining the Function
  dolfin_assert(u.function_space()->mesh());
  const Mesh &mesh = *u.function_space()->mesh();
  dolfin_assert(u.function_space()->dofmap());
  const GenericDofMap &dofmap = *u.function_space()->dofmap();

  // Read cell ordering
  std::vector<std::size_t> cells
    = get_dataset<std::size_t>(_mpi_comm.comm(), cells_dataitem, parent_path);

  const std::vector<std::int64_t> x_cell_dofs_shape
    = get_dataset_shape(cells_dataitem);

  // Divide cells equally between processes
  std::pair<std::size_t, std::size_t> cell_range
    = MPI::local_range(_mpi_comm.comm(), x_cell_dofs_shape[0]);

  // Read number of dofs per cell
  std::vector<std::size_t> x_cell_dofs
    = get_dataset<std::size_t>(_mpi_comm.comm(), x_cell_dofs_dataitem, parent_path,
                               std::make_pair(cell_range.first,
                                              cell_range.second + 1));

  // Read cell dofmaps
  std::vector<dolfin::la_index> cell_dofs
    = get_dataset<dolfin::la_index>(_mpi_comm.comm(), cell_dofs_dataitem,
                                    parent_path,
                                    std::make_pair(x_cell_dofs.front(),
                                                   x_cell_dofs.back()));

  const std::vector<std::int64_t> vector_shape
    = get_dataset_shape(vector_dataitem);
  const std::size_t num_global_dofs = vector_shape[0];

  // Divide vector between processes
  const std::pair<dolfin::la_index, dolfin::la_index> input_vector_range
    = MPI::local_range(_mpi_comm.comm(), num_global_dofs);

  // Read function vector
  std::vector<double> vector
    = get_dataset<double>(_mpi_comm.comm(), vector_dataitem, parent_path,
                          input_vector_range);

  GenericVector& x = *u.vector();

  HDF5Utility::set_local_vector_values(_mpi_comm.comm(), x, mesh, cells,
                                       cell_dofs, x_cell_dofs, vector,
                                       input_vector_range, dofmap);
}
//----------------------------------------------------------------------------
void XDMFFile::build_mesh_quadratic(Mesh& mesh, const CellType& cell_type,
                          std::int64_t num_points, std::int64_t num_cells,
                          int tdim, int gdim,
                          const pugi::xml_node& topology_dataset_node,
                          const pugi::xml_node& geometry_dataset_node,
                          const boost::filesystem::path& relative_path)
{
  // Get the topology data
  dolfin_assert(topology_dataset_node);
  std::vector<std::int32_t> topology_data
    = get_dataset<std::int32_t>(mesh.mpi_comm(), topology_dataset_node,
                                relative_path);
  dolfin_assert(topology_data.size()%num_cells == 0);
  const int num_points_per_cell = topology_data.size()/num_cells;
  const int num_vertices_per_cell = cell_type.num_entities(0);
  const int num_edges_per_cell = cell_type.num_entities(1);
  dolfin_assert(num_points_per_cell == num_vertices_per_cell + num_edges_per_cell);

  const boost::const_multi_array_ref<std::int32_t, 2>
    topology_data_array(topology_data.data(),
                        boost::extents[num_cells][num_points_per_cell]);

  // Get set of indices for vertices
  dolfin::Set<std::int32_t> vertex_indices;
  for(unsigned int i = 0; i < num_cells; ++i)
  {
    for (int j = 0; j < num_vertices_per_cell; ++j)
      vertex_indices.insert(topology_data_array[i][j]);
  }
  vertex_indices.sort();

  // Get the geometry data
  dolfin_assert(geometry_dataset_node);
  std::vector<double> geometry_data
    = get_dataset<double>(mesh.mpi_comm(), geometry_dataset_node,
                          relative_path);

  MeshEditor mesh_editor;
  mesh_editor.open(mesh, cell_type.cell_type(), tdim, gdim, 2);

  mesh_editor.init_vertices(vertex_indices.size());
  int c = 0;
  for (const auto &q : vertex_indices.set())
  {
    mesh_editor.add_vertex(c, Point(gdim, &geometry_data[q*gdim]));
    ++c;
  }

  mesh_editor.init_cells(num_cells);
  std::vector<unsigned int> pts(num_vertices_per_cell);
  for(int i = 0; i < num_cells; ++i)
  {
    for (int j = 0; j < num_vertices_per_cell; ++j)
    {
      pts[j] = std::lower_bound(vertex_indices.set().begin(),
                                vertex_indices.set().end(),
                                topology_data_array[i][j])
        - vertex_indices.set().begin();
    }
    mesh_editor.add_cell(i, pts);
  }

  std::vector<std::size_t> edge_mapping;
  if (tdim == 1)
    edge_mapping = {0};
  else if (tdim == 2)
    edge_mapping = {1, 2, 0};
  else
    edge_mapping = {5, 4, 1, 3, 2, 0};

  mesh_editor.init_entities();
  for(unsigned int i = 0; i < num_cells; ++i)
  {
    unsigned int j = 0;
    for (EdgeIterator e(Cell(mesh, i)); !e.end(); ++e)
    {
      // fixme: permute j
      const int32_t c = topology_data_array[i][num_vertices_per_cell + edge_mapping[j]];
      Point p(gdim, &geometry_data[c*gdim]);
      mesh_editor.add_entity_point(1, 0, e->index(), p);
      ++j;
    }
  }
  mesh_editor.close();
}
//-----------------------------------------------------------------------------
void XDMFFile::build_mesh(Mesh& mesh, const CellType& cell_type,
                          std::int64_t num_points, std::int64_t num_cells,
                          int tdim, int gdim,
                          const pugi::xml_node& topology_dataset_node,
                          const pugi::xml_node& geometry_dataset_node,
                          const boost::filesystem::path& relative_path)
{
  MeshEditor mesh_editor;

  mesh_editor.open(mesh, cell_type.cell_type(), tdim, gdim);

  // Get topology data vector and add to mesh
  {
    // Get the data
    dolfin_assert(topology_dataset_node);
    std::vector<std::int32_t> topology_data
      = get_dataset<std::int32_t>(mesh.mpi_comm(), topology_dataset_node,
                                  relative_path);

    // Check dims

    // Prepare mesh editor for addition of cells
    mesh_editor.init_cells_global(num_cells, num_cells);

    // Prepare mesh editor for addition of cells, and add cell topology
    const int num_points_per_cell = cell_type.num_vertices();
    std::vector<std::size_t> cell_topology(num_points_per_cell);
    for (std::int64_t i = 0; i < num_cells; ++i)
    {
      cell_topology.assign(topology_data.begin() +  i*num_points_per_cell,
                           topology_data.begin() +  (i + 1)*num_points_per_cell);
      mesh_editor.add_cell(i, cell_topology);
    }
  }

  // Get geometry data vector and add to mesh
  {
    // Get geometry data
    dolfin_assert(geometry_dataset_node);
    std::vector<double> geometry_data
      = get_dataset<double>(mesh.mpi_comm(), geometry_dataset_node, relative_path);

    // Check dims

    // Prepare mesh editor for addition of points, and add points
    mesh_editor.init_vertices_global(num_points, num_points);
    Point p;
    for (std::int64_t i = 0; i < num_points; ++i)
    {
      for (int j = 0; j < gdim; ++j)
        p[j] = geometry_data[i*gdim + j];
      mesh_editor.add_vertex(i, p);
    }
  }

  mesh_editor.close();
}
//----------------------------------------------------------------------------
void
XDMFFile::build_local_mesh_data(LocalMeshData& local_mesh_data,
                                const CellType& cell_type,
                                std::int64_t num_points_global,
                                std::int64_t num_cells_global,
                                int tdim, int gdim,
                                const pugi::xml_node& topology_dataset_node,
                                const pugi::xml_node& geometry_dataset_node,
                                const boost::filesystem::path& relative_path)
{
  // -- Topology --

  // Get number of vertices per cell from CellType
  const int num_vertices_per_cell = cell_type.num_entities(0);

  // Set topology attributes
  local_mesh_data.topology.dim = cell_type.dim();
  local_mesh_data.topology.cell_type = cell_type.cell_type();
  local_mesh_data.topology.num_vertices_per_cell = num_vertices_per_cell;
  local_mesh_data.topology.num_global_cells = num_cells_global;

  // Get share of topology data
  dolfin_assert(topology_dataset_node);
  const auto topology_data = get_dataset<std::int64_t>(local_mesh_data.mpi_comm(),
                                                       topology_dataset_node,
                                                       relative_path);
  dolfin_assert(topology_data.size() % num_vertices_per_cell == 0);

  // Wrap topology data as multi-dimensional array
  const int num_local_cells = topology_data.size()/num_vertices_per_cell;
  const boost::const_multi_array_ref<std::int64_t, 2>
    topology_data_array(topology_data.data(),
                        boost::extents[num_local_cells][num_vertices_per_cell]);

  // Remap vertices to DOLFIN ordering from VTK/XDMF ordering
  local_mesh_data.topology.cell_vertices.resize(boost::extents[num_local_cells][num_vertices_per_cell]);
  const std::vector<std::int8_t> perm = cell_type.vtk_mapping();
  for (int i = 0; i < num_local_cells; ++i)
  {
    for (int j = 0; j < num_vertices_per_cell; ++j)
      local_mesh_data.topology.cell_vertices[i][j] = topology_data_array[i][perm[j]];
  }

  // Set cell global indices by adding offset
  const std::int64_t cell_index_offset
    = MPI::global_offset(local_mesh_data.mpi_comm(), num_local_cells, true);
  local_mesh_data.topology.global_cell_indices.resize(num_local_cells);
  std::iota(local_mesh_data.topology.global_cell_indices.begin(),
            local_mesh_data.topology.global_cell_indices.end(),
            cell_index_offset);

  // -- Geometry --

  // Set geometry attributes
  local_mesh_data.geometry.num_global_vertices = num_points_global;
  local_mesh_data.geometry.dim = gdim;

  // Read geometry dataset
  dolfin_assert(geometry_dataset_node);
  const auto geometry_data = get_dataset<double>(local_mesh_data.mpi_comm(),
                                                 geometry_dataset_node,
                                                 relative_path);
  dolfin_assert(geometry_data.size() % gdim == 0);

  // Deduce number of vertices that have been read on this process
  const int num_local_vertices = geometry_data.size()/gdim;

  // Copy geometry data into LocalMeshData
  local_mesh_data.geometry.vertex_coordinates.resize(boost::extents[num_local_vertices][gdim]);
  std::copy(geometry_data.begin(), geometry_data.end(),
            local_mesh_data.geometry.vertex_coordinates.data());

  // vertex offset
  const std::int64_t vertex_index_offset
    = MPI::global_offset(local_mesh_data.mpi_comm(), num_local_vertices, true);
  local_mesh_data.geometry.vertex_indices.resize(num_local_vertices);
  std::iota(local_mesh_data.geometry.vertex_indices.begin(),
            local_mesh_data.geometry.vertex_indices.end(),
            vertex_index_offset);
}
//----------------------------------------------------------------------------
template<typename T>
void XDMFFile::add_topology_data(MPI_Comm comm, pugi::xml_node& xml_node,
                                 hid_t h5_id, const std::string path_prefix,
                                 const Mesh& mesh, int cell_dim)
{
  // Get number of cells (global) and vertices per cell from mesh
  const std::int64_t num_cells = mesh.topology().size_global(cell_dim);
  int num_nodes_per_cell = mesh.type().num_vertices(cell_dim);
  const int degree = mesh.geometry().degree();
  if (degree == 2)
  {
    dolfin_assert(cell_dim == (int)mesh.topology().dim());
    num_nodes_per_cell += mesh.type().num_entities(1);
  }

  // Get VTK string for cell type
  const std::string vtk_cell_str
    = vtk_cell_type_str(mesh.type().entity_type(cell_dim), degree);

  pugi::xml_node topology_node = xml_node.append_child("Topology");
  dolfin_assert(topology_node);
  topology_node.append_attribute("NumberOfElements") = std::to_string(num_cells).c_str();
  topology_node.append_attribute("TopologyType") = vtk_cell_str.c_str();
  topology_node.append_attribute("NodesPerElement") = num_nodes_per_cell;

  // Compute packed topology data
  std::vector<T> topology_data;

  dolfin_assert(degree == 1 or degree == 2);
  if (degree == 1)
    topology_data = compute_topology_data<T>(mesh, cell_dim);
  else
    topology_data = compute_quadratic_topology<T>(mesh);

  // Add topology DataItem node
  const std::string group_name = path_prefix + "/" + mesh.name();
  const std::string h5_path = group_name + "/topology";
  const std::vector<std::int64_t> shape = {num_cells, num_nodes_per_cell};
  const std::string number_type = "UInt";

  add_data_item(comm, topology_node, h5_id, h5_path,
                topology_data, shape, number_type);
}
//-----------------------------------------------------------------------------
void XDMFFile::add_geometry_data(MPI_Comm comm, pugi::xml_node& xml_node,
                                 hid_t h5_id, const std::string path_prefix,
                                 const Mesh& mesh)
{
  const MeshGeometry& mesh_geometry = mesh.geometry();
  int gdim = mesh_geometry.dim();

  // Compute number of points (global) in mesh (equal to number of vertices
  // for affine meshes)
  const int degree = mesh_geometry.degree();
  dolfin_assert(degree == 1 or degree == 2);
  const std::int64_t num_points
    = (degree == 1) ? mesh.size_global(0) : (mesh.size(0) + mesh.size(1));

  // Add geometry node and attributes
  pugi::xml_node geometry_node = xml_node.append_child("Geometry");
  dolfin_assert(geometry_node);
  dolfin_assert(gdim > 0 and gdim <= 3);
  const std::string geometry_type = (gdim == 3) ? "XYZ" : "XY";
  geometry_node.append_attribute("GeometryType") = geometry_type.c_str();

  // Pack geometry data
  std::vector<double> x;
  if (degree == 1)
    x = DistributedMeshTools::reorder_vertices_by_global_indices(mesh);
  else
    x = mesh_geometry.x();

  // XDMF does not support 1D, so handle as special case
  if (gdim == 1)
  {
    // Pad the coordinates with zeros for a dummy Y
    gdim = 2;
    std::vector<double> _x(2*x.size(), 0.0);
    for (std::size_t i = 0; i < x.size(); ++i)
      _x[2*i] = x[i];
    std::swap(x, _x);
  }

  // Add geometry DataItem node
  const std::string group_name = path_prefix + "/" + mesh.name();
  const std::string h5_path = group_name + "/geometry";
  const std::vector<std::int64_t> shape = {num_points, gdim};

  add_data_item(comm, geometry_node, h5_id, h5_path, x, shape);
}
//-----------------------------------------------------------------------------
template<typename T>
void XDMFFile::add_data_item(MPI_Comm comm, pugi::xml_node& xml_node,
                             hid_t h5_id, const std::string h5_path, const T& x,
                             const std::vector<std::int64_t> shape,
                             const std::string number_type)
{

  log(DBG, "Adding data item to node %s", xml_node.path().c_str());

  // Add DataItem node
  dolfin_assert(xml_node);
  pugi::xml_node data_item_node = xml_node.append_child("DataItem");
  dolfin_assert(data_item_node);

  // Add dimensions attribute
  data_item_node.append_attribute("Dimensions")
    = container_to_string(shape, " ", 16).c_str();

  // Set type for topology data (needed by XDMF to prevent default to float)
  if (!number_type.empty())
    data_item_node.append_attribute("NumberType") = number_type.c_str();

  // Add format attribute
  if (h5_id < 0)
  {
    data_item_node.append_attribute("Format") = "XML";
    dolfin_assert(shape.size() == 2);
    data_item_node.append_child(pugi::node_pcdata)
      .set_value(container_to_string(x, " ", 16, shape[1]).c_str());
  }
  else
  {
#ifdef HAS_HDF5
    data_item_node.append_attribute("Format") = "HDF";

    // Get name of HDF5 file
    const std::string hdf5_filename = HDF5Interface::get_filename(h5_id);
    const boost::filesystem::path p(hdf5_filename);

    // Add HDF5 filename and HDF5 internal path to XML file
    const std::string xdmf_path = p.filename().string() + ":" + h5_path;
    data_item_node.append_child(pugi::node_pcdata).set_value(xdmf_path.c_str());

    // Compute total number of items and check for consistency with shape
    dolfin_assert(!shape.empty());
    std::int64_t num_items_total = 1;
    for (auto n : shape)
      num_items_total *= n;

    dolfin_assert(num_items_total == (std::int64_t) MPI::sum(comm, x.size()));

    // Compute data offset and range of values
    std::int64_t local_shape0 = x.size();
    for (std::size_t i = 1; i < shape.size(); ++i)
    {
      dolfin_assert(local_shape0 % shape[i] == 0);
      local_shape0 /= shape[i];
    }
    const std::int64_t offset = MPI::global_offset(comm, local_shape0, true);
    const std::pair<std::int64_t, std::int64_t> local_range
      = {offset, offset + local_shape0};

    const bool use_mpi_io = (MPI::size(comm) > 1);
    HDF5Interface::write_dataset(h5_id, h5_path, x, local_range, shape, use_mpi_io,
                                 false);

    // Add partitioning attribute to dataset
    std::vector<std::size_t> partitions;
    std::vector<std::size_t> offset_tmp(1, offset);
    MPI::gather(comm, offset_tmp, partitions);
    MPI::broadcast(comm, partitions);
    HDF5Interface::add_attribute(h5_id, h5_path, "partition", partitions);

#else
    // Should never reach this point
    dolfin_error("XDMFFile.cpp",
                 "add dataitem",
                 "DOLFIN has not been configured with HDF5");
#endif
  }
}
//----------------------------------------------------------------------------
std::set<unsigned int>
XDMFFile::compute_nonlocal_entities(const Mesh& mesh, int cell_dim)
{
  // If not already numbered, number entities of
  // order cell_dim so we can get shared_entities
  DistributedMeshTools::number_entities(mesh, cell_dim);

  const std::size_t mpi_rank = MPI::rank(mesh.mpi_comm());
  const std::map<std::int32_t, std::set<unsigned int>>& shared_entities
    = mesh.topology().shared_entities(cell_dim);

  std::set<unsigned int> non_local_entities;

  const std::size_t tdim = mesh.topology().dim();
  bool ghosted
    = (mesh.topology().size(tdim) > mesh.topology().ghost_offset(tdim));

  if (!ghosted)
  {
    // No ghost cells - exclude shared entities
    // which are on lower rank processes
    for (const auto &e : shared_entities)
    {
      const unsigned int lowest_rank_owner = *(e.second.begin());
      if (lowest_rank_owner < mpi_rank)
        non_local_entities.insert(e.first);
    }
  }
  else
  {
    // Iterate through ghost cells, adding non-ghost entities
    // which are in lower rank process cells
    for (MeshEntityIterator c(mesh, tdim, "ghost"); !c.end(); ++c)
    {
      const unsigned int cell_owner = c->owner();
      for (MeshEntityIterator e(*c, cell_dim); !e.end(); ++e)
        if (!e->is_ghost() && cell_owner < mpi_rank)
          non_local_entities.insert(e->index());
    }
  }
  return non_local_entities;
}
//-----------------------------------------------------------------------------
template<typename T>
std::vector<T> XDMFFile::compute_topology_data(const Mesh& mesh, int cell_dim)
{
  // Create vector to store topology data
  const int num_vertices_per_cell = mesh.type().num_vertices(cell_dim);
  std::vector<T> topology_data;
  topology_data.reserve(mesh.num_entities(cell_dim)*(num_vertices_per_cell));

  // Get mesh communicator
  MPI_Comm comm = mesh.mpi_comm();

  const std::vector<std::int8_t> perm = mesh.type().vtk_mapping();
  const int tdim = mesh.topology().dim();
  if (MPI::size(comm) == 1 or cell_dim == tdim)
  {
    // Simple case when nothing is shared between processes
    if (cell_dim == 0)
    {
      for (VertexIterator v(mesh); !v.end(); ++v)
        topology_data.push_back(v->global_index());
    }
    else
    {
      const auto& global_vertices
        = mesh.topology().global_indices(0);
      for (MeshEntityIterator c(mesh, cell_dim); !c.end(); ++c)
      {
        const unsigned int* entities = c->entities(0);
        for (unsigned int i = 0; i != c->num_entities(0); ++i)
          topology_data.push_back(global_vertices[entities[perm[i]]]);
      }
    }
  }
  else
  {
    std::set<unsigned int> non_local_entities
      = compute_nonlocal_entities(mesh, cell_dim);

    if (cell_dim == 0)
    {
      // Special case for mesh of points
      for (VertexIterator v(mesh); !v.end(); ++v)
      {
        if (non_local_entities.find(v->index())
            == non_local_entities.end())
          topology_data.push_back(v->global_index());
      }
    }
    else
    {
      // Local-to-global map for point indices
      const auto& global_vertices
        = mesh.topology().global_indices(0);
      for (MeshEntityIterator e(mesh, cell_dim); !e.end(); ++e)
      {
        // If not excluded, add to topology
        if (non_local_entities.find(e->index())
            == non_local_entities.end())
        {
          for (unsigned int i = 0; i != e->num_entities(0); ++i)
          {
            const unsigned int local_idx = e->entities(0)[perm[i]];
            topology_data.push_back(global_vertices[local_idx]);
          }
        }
      }
    }
  }

  return topology_data;
}
//-----------------------------------------------------------------------------
template<typename T>
std::vector<T> XDMFFile::compute_quadratic_topology(const Mesh& mesh)
{
  const MeshGeometry& geom = mesh.geometry();

  if (geom.degree() != 2 or MPI::size(mesh.mpi_comm()) != 1)
  {
    dolfin_error("XDMFFile.cpp",
                 "create topology data",
                 "XDMF quadratic mesh only supported in serial");
  }

  const std::size_t tdim = mesh.topology().dim();
  std::vector<std::size_t> edge_mapping;
  if (tdim == 1)
    edge_mapping = {0};
  else if (tdim == 2)
    edge_mapping = {2, 0, 1};
  else
    edge_mapping = {5, 2, 4, 3, 1, 0};

  // Get number of points per cell
  const CellType& celltype = mesh.type();
  std::size_t npoint = celltype.num_entities(0) + celltype.num_entities(1);
  std::vector<T> topology_data;
  topology_data.reserve(npoint*mesh.size(tdim));

  for (CellIterator c(mesh); !c.end(); ++c)
  {
    // Add indices for vertices and edges
    for (unsigned int dim = 0; dim != 2; ++dim)
    {
      for (unsigned int i = 0; i != celltype.num_entities(dim); ++i)
      {
        std::size_t im = (dim == 0) ? i : edge_mapping[i];
        const std::size_t entity_index
          = (dim == tdim) ? c->index() : c->entities(dim)[im];
        const std::size_t local_idx
          = geom.get_entity_index(dim, 0, entity_index);
        topology_data.push_back(local_idx);
      }
    }
  }
  return topology_data;
}
//-----------------------------------------------------------------------------
template<typename T>
std::vector<T> XDMFFile::compute_value_data(const MeshFunction<T>& meshfunction)
{
  // Create vector to store data
  std::vector<T> value_data;
  value_data.reserve(meshfunction.size());

  // Get mesh communicator
  const auto mesh = meshfunction.mesh();
  MPI_Comm comm = mesh->mpi_comm();

  const int tdim = mesh->topology().dim();
  const int cell_dim = meshfunction.dim();

  if (MPI::size(comm) == 1 or cell_dim == tdim)
  {
    // FIXME: fail with ghosts?
    value_data.resize(meshfunction.size());
    std::copy(meshfunction.values(),
              meshfunction.values() + meshfunction.size(),
              value_data.begin());
  }
  else
  {
    std::set<unsigned int> non_local_entities
      = compute_nonlocal_entities(*mesh, cell_dim);

    for (MeshEntityIterator e(*mesh, cell_dim); !e.end(); ++e)
    {
      if (non_local_entities.find(e->index())
          == non_local_entities.end())
        value_data.push_back(meshfunction[*e]);
    }
  }

  return value_data;
}
//----------------------------------------------------------------------------
std::pair<std::string, int>
XDMFFile::get_cell_type(const pugi::xml_node& topology_node)
{
  dolfin_assert(topology_node);
  pugi::xml_attribute type_attr = topology_node.attribute("TopologyType");
  dolfin_assert(type_attr);

  const std::map<std::string, std::pair<std::string, int>> xdmf_to_dolfin
    = {
    {"polyvertex", {"point", 1}},
    {"polyline", {"interval", 1}},
    {"edge_3", {"interval", 2}},
    {"triangle", {"triangle", 1}},
    {"triangle_6", {"triangle", 2}},
    {"tetrahedron", {"tetrahedron", 1}},
    {"tet_10", {"tetrahedron", 2}}
  };

  // Convert XDMF cell type string to DOLFIN cell type string
  std::string cell_type = type_attr.as_string();
  boost::algorithm::to_lower(cell_type);
  auto it = xdmf_to_dolfin.find(cell_type);
  if (it == xdmf_to_dolfin.end())
  {
    dolfin_error("XDMFFile.cpp",
                 "recognise cell type",
                 "Unknown value \"%s\"", cell_type.c_str());
  }
  return it->second;
}
//----------------------------------------------------------------------------
std::vector<std::int64_t>
XDMFFile::get_dataset_shape(const pugi::xml_node& dataset_node)
{
  // Get Dimensions attribute string
  dolfin_assert(dataset_node);
  pugi::xml_attribute dimensions_attr = dataset_node.attribute("Dimensions");

  // Gets dimensions, if attribute is present
  std::vector<std::int64_t> dims;
  if (dimensions_attr)
  {
    // Split dimensions string
    const std::string dims_str = dimensions_attr.as_string();
    std::vector<std::string> dims_list;
    boost::split(dims_list, dims_str, boost::is_any_of(" "));

    // Cast dims to integers
    for (auto d : dims_list)
      dims.push_back(boost::lexical_cast<std::int64_t>(d));
  }

  return dims;
}
//----------------------------------------------------------------------------
std::int64_t XDMFFile::get_num_cells(const pugi::xml_node& topology_node)
{
  dolfin_assert(topology_node);

  // Get number of cells from topology
  std::int64_t num_cells_topolgy = -1;
  pugi::xml_attribute num_cells_attr = topology_node.attribute("NumberOfElements");
  if (num_cells_attr)
    num_cells_topolgy = num_cells_attr.as_llong();

  // Get number of cells from topology dataset
  pugi::xml_node topology_dataset_node = topology_node.child("DataItem");
  dolfin_assert(topology_dataset_node);
  const std::vector<std::int64_t> tdims = get_dataset_shape(topology_dataset_node);

  // Check that number of cells can be determined
  if (tdims.size() != 2 and num_cells_topolgy == -1)
  {
    dolfin_error("XDMFFile.cpp",
                 "determine number of cells",
                 "Cannot determine number of cells if XMDF mesh");
  }

  // Check for consistency if number of cells appears in both the topology
  // and DataItem nodes
  if (num_cells_topolgy != -1 and tdims.size() == 2)
  {
    if (num_cells_topolgy != tdims[0])
    {
      dolfin_error("XDMFFile.cpp",
                   "determine number of cells",
                   "Cannot determine number of cells if XMDF mesh");
     }
  }

  return std::max(num_cells_topolgy, tdims[0]);
}
//----------------------------------------------------------------------------
template <typename T>
std::vector<T> XDMFFile::get_dataset(MPI_Comm comm,
                                    const pugi::xml_node& dataset_node,
                                    const boost::filesystem::path& parent_path,
                                    std::pair<std::int64_t, std::int64_t> range)
{
  // FIXME: Need to sort out datasset dimensions - can't depend on
  // HDF5 shape, and a Topology data item is not required to have a
  // 'Dimensions' attribute since the dimensions can be determined
  // from the number of cells and the cell type (for topology, one
  // must supply cell type + (number of cells or dimensions).
  //
  // A geometry data item must have 'Dimensions' attribute.

  dolfin_assert(dataset_node);
  pugi::xml_attribute format_attr = dataset_node.attribute("Format");
  dolfin_assert(format_attr);

  // Get data set shape from 'Dimensions' attribute (empty if not available)
  const std::vector<std::int64_t> shape_xml = get_dataset_shape(dataset_node);

  const std::string format = format_attr.as_string();
  std::vector<T> data_vector;
  // Only read ASCII on process 0
  if (format == "XML")
  {
    if (MPI::rank(comm) == 0)
    {
      // Read data and trim any leading/trailing whitespace
      pugi::xml_node data_node = dataset_node.first_child();
      dolfin_assert(data_node);
      std::string data_str = data_node.value();

      // Split data based on spaces and line breaks
      std::vector<boost::iterator_range<std::string::iterator>> data_vector_str;
      boost::split(data_vector_str, data_str, boost::is_any_of(" \n"));

      // Add data to numerical vector
      data_vector.reserve(data_vector_str.size());
      for (auto& v : data_vector_str)
      {
        if (v.begin() != v.end())
          data_vector.push_back(boost::lexical_cast<T>(boost::copy_range<std::string>(v)));
      }
    }
  }
  else if (format == "HDF")
  {
    #ifdef HAS_HDF5
    // Get file and data path
    auto paths = get_hdf5_paths(dataset_node);

    // Handle cases where file path is (a) absolute or (b) relative
    boost::filesystem::path h5_filepath(paths[0]);
    if (!h5_filepath.is_absolute())
      h5_filepath = parent_path / h5_filepath;

    // Open HDF5 for reading
    HDF5File h5_file(comm, h5_filepath.string(), "r");

    // Get data shape from HDF5 file
    const std::vector<std::int64_t> shape_hdf5
      = HDF5Interface::get_dataset_shape(h5_file.h5_id(), paths[1]);

    // FIXME: should we support empty data sets?
    // Check that data set is not empty
    dolfin_assert(!shape_hdf5.empty());
    dolfin_assert(shape_hdf5[0] != 0);

    // Determine range of data to read from HDF5 file. This is
    // complicated by the XML Dimension attribute and the HDF5 storage
    // possibly having different shapes, e.g. the HDF5 storgae may be a
    // flat array.

    // If range = {0, 0} then no range is supplied
    // and we must determine the range
    if (range.first == 0 and range.second == 0)
    {
      if (shape_xml == shape_hdf5)
        range = MPI::local_range(comm, shape_hdf5[0]);
      else if (!shape_xml.empty() and shape_hdf5.size() == 1)
      {
        // Size of dims > 0
        std::int64_t d = 1;
        for (std::size_t i = 1; i < shape_xml.size(); ++i)
          d *= shape_xml[i];

        // Check for data size consistency
        if (d * shape_xml[0] != shape_hdf5[0])
        {
          dolfin_error("XDMFFile.cpp",
                       "reading data from XDMF file",
                       "Data size in XDMF/XML and size of HDF5 dataset are inconsistent");
        }

        // Compute data range to read
        range = MPI::local_range(comm, shape_xml[0]);
        range.first *= d;
        range.second *= d;
      }
      else
      {
        dolfin_error("XDMFFile.cpp",
                     "reading data from XDMF file",
                     "This combination of array shapes in XDMF and HDF5 not supported");
      }
    }

    // Retrieve data
    HDF5Interface::read_dataset(h5_file.h5_id(), paths[1], range, data_vector);
    #else
    // Should never reach this point
    dolfin_error("XDMFFile.cpp",
                 "get dataset",
                 "DOLFIN has not been configured with HDF5");
    #endif
  }
  else
  {
    dolfin_error("XDMFFile.cpp",
                 "reading data from XDMF file",
                 "Storage format \"%s\" is unknown", format.c_str());
  }

  // Get dimensions for consistency (if available in DataItem node)
  if (shape_xml.empty())
  {
    std::int64_t size = 1;
    for (auto dim : shape_xml)
      size *= dim;

    if (size != (std::int64_t) MPI::sum(comm, data_vector.size()))
    {
      dolfin_error("XDMFFile.cpp",
                   "reading data from XDMF file",
                   "Data sizes in attribute and size of data read are inconsistent");
     }
   }

   return data_vector;
}
//----------------------------------------------------------------------------
std::array<std::string, 2> XDMFFile::get_hdf5_paths(const pugi::xml_node& dataitem_node)
{
  // Check that node is a DataItem node
  dolfin_assert(dataitem_node);
  xmlutils::check_node_name(dataitem_node, "DataItem");

  // Check that format is HDF
  pugi::xml_attribute format_attr = dataitem_node.attribute("Format");
  dolfin_assert(format_attr);
  const std::string format = format_attr.as_string();
  if (format.compare("HDF") != 0)
  {
    dolfin_error("XDMFFile.cpp",
                 "extracting HDF5 filename and data path",
                 "DataItem format \"%s\" is not \"HDF\"", format.c_str());
  }

  // Get path data
  pugi::xml_node path_node = dataitem_node.first_child();
  dolfin_assert(path_node);

  // Create string from path and trim leading and trailing whitespace
  std::string path = path_node.text().get();
  boost::algorithm::trim(path);

  // Split string into file path and HD5 internal path
  std::vector<std::string> paths;
  boost::split(paths, path, boost::is_any_of(":"));
  dolfin_assert(paths.size() == 2);

  return {{paths[0], paths[1]}};
}
//-----------------------------------------------------------------------------
template<typename T>
void XDMFFile::read_mesh_function(MeshFunction<T>& meshfunction,
                                  std::string name)
{
  // Load XML doc from file
  pugi::xml_document xml_doc;
  pugi::xml_parse_result result = xml_doc.load_file(_filename.c_str());
  dolfin_assert(result);

  // Get XDMF node
  pugi::xml_node xdmf_node = xml_doc.child("Xdmf");
  dolfin_assert(xdmf_node);

  // Get domain node
  pugi::xml_node domain_node = xdmf_node.child("Domain");
  dolfin_assert(domain_node);

  // Check all top level Grid nodes for suitable dataset
  pugi::xml_node grid_node;
  for (pugi::xml_node node: domain_node.children("Grid"))
  {
    pugi::xml_node value_node = node.child("Attribute");
    if (value_node and (name == "" or name == value_node.attribute("Name").as_string()))
      {
        grid_node = node;
        break;
      }
  }

  // Check if a TimeSeries (old format), in which case the Grid will be down one level
  if (!grid_node)
  {
    pugi::xml_node grid_node1 = domain_node.child("Grid");
    if (grid_node1)
    {
      for (pugi::xml_node node: grid_node1.children("Grid"))
      {
        pugi::xml_node value_node = node.child("Attribute");
        if (value_node and (name == "" or name == value_node.attribute("Name").as_string()))
        {
          grid_node = node;
          break;
        }
      }
    }
  }

  // Still can't find it
  if (!grid_node)
  {
    dolfin_error("XDMFFile.cpp",
                 "open MeshFunction for reading",
                 "Mesh Grid with data Attribute not found in XDMF");
  }

  // Get topology node
  pugi::xml_node topology_node = grid_node.child("Topology");
  dolfin_assert(topology_node);

  // Get value node
  pugi::xml_node value_node = grid_node.child("Attribute");
  dolfin_assert(value_node);

  // Get existing Mesh of MeshFunction
  const auto mesh = meshfunction.mesh();

  // Get cell type and topology of MeshFunction (may be different from Mesh)
  const auto cell_type_str = get_cell_type(topology_node);
  dolfin_assert(cell_type_str.second == 1);
  std::unique_ptr<CellType> cell_type(CellType::create(cell_type_str.first));
  dolfin_assert(cell_type);
  const unsigned int num_vertices_per_cell = cell_type->num_entities(0);
  const unsigned int cell_dim = cell_type->dim();
  dolfin_assert(cell_dim == meshfunction.dim());
  const std::size_t num_entities_global = get_num_cells(topology_node);

  // Ensure size_global(cell_dim) is set and check dataset matches
  DistributedMeshTools::number_entities(*mesh, cell_dim);
  dolfin_assert(mesh->size_global(cell_dim) == num_entities_global);

  boost::filesystem::path xdmf_filename(_filename);
  const boost::filesystem::path parent_path = xdmf_filename.parent_path();

  // Get topology dataset
  pugi::xml_node topology_data_node = topology_node.child("DataItem");
  dolfin_assert(topology_data_node);
  const auto topology_data = get_dataset<std::int64_t>(mesh->mpi_comm(),
                                                       topology_data_node,
                                                       parent_path);
  dolfin_assert(topology_data.size() % num_vertices_per_cell == 0);

  // Get value dataset
  pugi::xml_node value_data_node = value_node.child("DataItem");
  dolfin_assert(value_data_node);
  std::vector<T> value_data
    = get_dataset<T>(_mpi_comm.comm(), value_data_node, parent_path);

  // Scatter/gather data across processes
  remap_meshfunction_data(meshfunction, topology_data, value_data);
}
//-----------------------------------------------------------------------------
template <typename T>
void XDMFFile::remap_meshfunction_data(MeshFunction<T>& meshfunction,
                      const std::vector<std::int64_t>& topology_data,
                                    const std::vector<T>& value_data)
{
  // Send the read data to each process on the basis of the first
  // vertex of the entity, since we do not know the global_index
  const int cell_dim = meshfunction.dim();
  const auto mesh = meshfunction.mesh();
  // FIXME : get vertices_per_entity properly
  const int vertices_per_entity = meshfunction.dim() + 1;
  const MPI_Comm comm = mesh->mpi_comm();
  const std::size_t num_processes = MPI::size(comm);

  // Wrap topology data in boost array
  dolfin_assert(topology_data.size()%vertices_per_entity == 0);
  const std::size_t num_entities = topology_data.size()/vertices_per_entity;

  // Send (sorted) entity topology and data to a post-office process
  // determined by the lowest global vertex index of the entity
  std::vector<std::vector<std::int64_t>> send_topology(num_processes);
  std::vector<std::vector<T>> send_values(num_processes);
  const std::size_t max_vertex = mesh->size_global(0);
  for (std::size_t i = 0; i < num_entities ; ++i)
  {
    std::vector<std::int64_t>
      cell_topology(topology_data.begin() + i*vertices_per_entity,
                    topology_data.begin() + (i + 1)*vertices_per_entity);
    std::sort(cell_topology.begin(), cell_topology.end());

    // Use first vertex to decide where to send this data
    const std::size_t destination_process
      = MPI::index_owner(comm, cell_topology.front(), max_vertex);

    send_topology[destination_process]
      .insert(send_topology[destination_process].end(),
              cell_topology.begin(),
              cell_topology.end());
    send_values[destination_process].push_back(value_data[i]);
  }

  std::vector<std::vector<std::int64_t>> receive_topology(num_processes);
  std::vector<std::vector<T>> receive_values(num_processes);
  MPI::all_to_all(comm, send_topology, receive_topology);
  MPI::all_to_all(comm, send_values, receive_values);

  // Generate requests for data from remote processes, based on the
  // first vertex of the MeshEntities which belong on this process
  // Send our process number, and our local index, so it can come back
  // directly to the right place
  std::vector<std::vector<std::int64_t>> send_requests(num_processes);
  const std::size_t rank = MPI::rank(comm);
  for (MeshEntityIterator cell(*mesh, cell_dim, "all"); !cell.end(); ++cell)
  {
    std::vector<std::int64_t> cell_topology;
    for (VertexIterator v(*cell); !v.end(); ++v)
      cell_topology.push_back(v->global_index());
    std::sort(cell_topology.begin(), cell_topology.end());

    // Use first vertex to decide where to send this request
    std::size_t send_to_process = MPI::index_owner(comm,
                                                   cell_topology.front(),
                                                   max_vertex);
    // Map to this process and local index by appending to send data
    cell_topology.push_back(cell->index());
    cell_topology.push_back(rank);
    send_requests[send_to_process].insert(send_requests[send_to_process].end(),
                                          cell_topology.begin(),
                                          cell_topology.end());
  }

  std::vector<std::vector<std::int64_t>> receive_requests(num_processes);
  MPI::all_to_all(comm, send_requests, receive_requests);

  // At this point, the data with its associated vertices is in
  // receive_values and receive_topology and the final destinations
  // are stored in receive_requests as
  // [vertices][index][process][vertices][index][process]...  Some
  // data will have more than one destination

  // Create a mapping from the topology vector to the desired data
  std::map<std::vector<std::int64_t>, T> cell_to_data;

  for (std::size_t i = 0; i < receive_values.size(); ++i)
  {
    dolfin_assert(receive_values[i].size()*vertices_per_entity
                  == receive_topology[i].size());
    auto p = receive_topology[i].begin();
    for (std::size_t j = 0; j < receive_values[i].size(); ++j)
    {
      const std::vector<std::int64_t> cell(p, p + vertices_per_entity);
      cell_to_data.insert({cell, receive_values[i][j]});
      p += vertices_per_entity;
    }
  }

  // Clear vectors for reuse - now to send values and indices to final
  // destination
  send_topology = std::vector<std::vector<std::int64_t>>(num_processes);
  send_values = std::vector<std::vector<T>>(num_processes);

  // Go through requests, which are stacked as [vertex, vertex, ...]
  // [index] [proc] etc.  Use the vertices as the key for the map
  // (above) to retrieve the data to send to proc
  for (std::size_t i = 0; i < receive_requests.size(); ++i)
  {
    for (auto p = receive_requests[i].begin();
         p != receive_requests[i].end(); p += (vertices_per_entity + 2))
    {
      const std::vector<std::int64_t> cell(p, p + vertices_per_entity);
      const std::size_t remote_index = *(p + vertices_per_entity);
      const std::size_t send_to_proc = *(p + vertices_per_entity + 1);

      const auto find_cell = cell_to_data.find(cell);
      dolfin_assert(find_cell != cell_to_data.end());
      send_values[send_to_proc].push_back(find_cell->second);
      send_topology[send_to_proc].push_back(remote_index);
    }
  }

  MPI::all_to_all(comm, send_topology, receive_topology);
  MPI::all_to_all(comm, send_values, receive_values);

  // At this point, receive_topology should only list the local indices
  // and received values should have the appropriate values for each
  for (std::size_t i = 0; i < receive_values.size(); ++i)
  {
    dolfin_assert(receive_values[i].size() == receive_topology[i].size());
    for (std::size_t j = 0; j < receive_values[i].size(); ++j)
      meshfunction[receive_topology[i][j]] = receive_values[i][j];
  }
}
//----------------------------------------------------------------------------
std::string XDMFFile::get_hdf5_filename(std::string xdmf_filename)
{
  boost::filesystem::path p(xdmf_filename);
  p.replace_extension(".h5");
  if (p.string() == xdmf_filename)
  {
    dolfin_error("XDMFile.cpp",
                  "deduce name of HDF5 file from XDMF filename",
                  "Filename clash. Check XDMF filename");
  }

  return p.string();
}
//----------------------------------------------------------------------------
template<typename T>
void XDMFFile::write_mesh_function(const MeshFunction<T>& meshfunction,
                                   Encoding encoding)
{
  check_encoding(encoding);

  if (meshfunction.size() == 0)
  {
    dolfin_error("XDMFFile.cpp",
                 "save empty MeshFunction",
                 "No values in MeshFunction");
  }

  // Get mesh
  dolfin_assert(meshfunction.mesh());
  std::shared_ptr<const Mesh> mesh = meshfunction.mesh();

  // Check if _xml_doc already has data. If not, create an outer structure
  // If it already has data, then we may append to it.

  pugi::xml_node domain_node;
  std::string hdf_filemode = "a";
  if (_xml_doc->child("Xdmf").empty())
  {
    // Reset pugi
    _xml_doc->reset();

    // Add XDMF node and version attribute
    _xml_doc->append_child(pugi::node_doctype).set_value("Xdmf SYSTEM \"Xdmf.dtd\" []");
    pugi::xml_node xdmf_node = _xml_doc->append_child("Xdmf");
    dolfin_assert(xdmf_node);
    xdmf_node.append_attribute("Version") = "3.0";
    xdmf_node.append_attribute("xmlns:xi") = "http://www.w3.org/2001/XInclude";

    // Add domain node and add name attribute
    domain_node = xdmf_node.append_child("Domain");
    hdf_filemode = "w";
  }
  else
    domain_node = _xml_doc->child("Xdmf").child("Domain");

  dolfin_assert(domain_node);

  // Open a HDF5 file if using HDF5 encoding
  hid_t h5_id = -1;
#ifdef HAS_HDF5
  std::unique_ptr<HDF5File> h5_file;
  if (encoding == Encoding::HDF5)
  {
    // Open file
    h5_file.reset(new HDF5File(mesh->mpi_comm(),
                               get_hdf5_filename(_filename), hdf_filemode));
    dolfin_assert(h5_file);

    // Get file handle
    h5_id = h5_file->h5_id();
  }
#endif

  const std::string mf_name = "/MeshFunction/" + std::to_string(_counter);

  // If adding a CellFunction to an existing Mesh, do not rewrite Mesh
  // FIXME: do some checks on the existing Mesh to make sure it is the same
  // as the meshfunction's mesh.
  pugi::xml_node grid_node = domain_node.child("Grid");
  const std::size_t cell_dim = meshfunction.dim();
  const std::size_t tdim = mesh->topology().dim();
  const bool grid_empty = grid_node.empty();

  // Check existing Mesh for compatibility.
  if (!grid_empty)
  {
    pugi::xml_node topology_node = grid_node.child("Topology");
    dolfin_assert(topology_node);
    auto cell_type_str = get_cell_type(topology_node);
    if (CellType::type2string(mesh->type().cell_type()) != cell_type_str.first)
    {
      dolfin_error("XDMFFile.cpp",
                   "add MeshFunction to XDMF",
                   "Incompatible Mesh type. Try writing the Mesh to XDMF first");
    }
  }

  if (grid_empty or cell_dim != tdim)
  {
    // Make new grid node
    grid_node = domain_node.append_child("Grid");
    dolfin_assert(grid_node);
    grid_node.append_attribute("Name") = mesh->name().c_str();
    grid_node.append_attribute("GridType") = "Uniform";

    // Make sure entities are numbered - only needed for Edge in 3D in parallel
    // FIXME: remove this once Edge in 3D in parallel works properly
    DistributedMeshTools::number_entities(*mesh, cell_dim);

    const std::int64_t num_global_cells = mesh->size_global(cell_dim);
    if (num_global_cells < 1e9)
      add_topology_data<std::int32_t>(_mpi_comm.comm(), grid_node, h5_id, mf_name,
                                      *mesh, cell_dim);
    else
      add_topology_data<std::int64_t>(_mpi_comm.comm(), grid_node, h5_id, mf_name,
                                      *mesh, cell_dim);

    // Add geometry node if none already, else link back to first existing Mesh
    if (grid_empty)
      add_geometry_data(_mpi_comm.comm(), grid_node, h5_id, mf_name, *mesh);
    else
    {
      // Add geometry node (reference)
      pugi::xml_node geometry_node = grid_node.append_child("Geometry");
      dolfin_assert(geometry_node);
      geometry_node.append_attribute("Reference") = "XML";
      geometry_node.append_child(pugi::node_pcdata)
        .set_value("/Xdmf/Domain/Grid/Geometry");
    }
  }

  // Add attribute node with values
  pugi::xml_node attribute_node = grid_node.append_child("Attribute");
  dolfin_assert(attribute_node);
  attribute_node.append_attribute("Name") = meshfunction.name().c_str();
  attribute_node.append_attribute("AttributeType") = "Scalar";
  attribute_node.append_attribute("Center") = "Cell";

  const std::int64_t num_values = mesh->size_global(cell_dim);
  // Add attribute DataItem node and write data

  // Copy values to vector, removing duplicates
  std::vector<T> values = compute_value_data(meshfunction);

  add_data_item(_mpi_comm.comm(), attribute_node, h5_id,
                mf_name +"/values", values, {num_values, 1});

  // Save XML file (on process 0 only)
  if (_mpi_comm.rank() == 0)
    _xml_doc->save_file(_filename.c_str(), "  ");

  // Increment the counter, so we can save multiple MeshFunctions in one file
  ++_counter;
}
//-----------------------------------------------------------------------------
std::vector<double> XDMFFile::get_cell_data_values(const Function& u)
{
  dolfin_assert(u.function_space()->dofmap());
  dolfin_assert(u.vector());

  const auto mesh = u.function_space()->mesh();
  const std::size_t value_size = u.value_size();
  const std::size_t value_rank = u.value_rank();

  // Allocate memory for function values at cell centres
  const std::size_t tdim = mesh->topology().dim();
  const std::size_t num_local_cells = mesh->topology().ghost_offset(tdim);
  const std::size_t local_size = num_local_cells*value_size;

  // Build lists of dofs and create map
  std::vector<dolfin::la_index> dof_set;
  dof_set.reserve(local_size);
  const auto dofmap = u.function_space()->dofmap();
  for (CellIterator cell(*mesh); !cell.end(); ++cell)
  {
    // Tabulate dofs
    auto dofs = dofmap->cell_dofs(cell->index());
    const std::size_t ndofs = dofmap->num_element_dofs(cell->index());
    dolfin_assert(ndofs == value_size);
    for (std::size_t i = 0; i < ndofs; ++i)
      dof_set.push_back(dofs[i]);
  }

  // Get  values
  std::vector<double> data_values(dof_set.size());
  dolfin_assert(u.vector());
  u.vector()->get_local(data_values.data(), dof_set.size(), dof_set.data());

  if (value_rank == 1 && value_size == 2)
  {
    // Pad out data for 2D vector to 3D
    data_values.resize(3*num_local_cells);
    for (int j = (num_local_cells - 1); j >= 0; --j)
    {
      double nd[3] = {data_values[j*2], data_values[j*2 + 1], 0};
      std::copy(nd, nd + 3, &data_values[j*3]);
    }
  }
  else if (value_rank == 2 && value_size == 4)
  {
    data_values.resize(9*num_local_cells);
    for (int j = (num_local_cells - 1); j >= 0; --j)
    {
      double nd[9] = { data_values[j*4], data_values[j*4 + 1], 0,
                       data_values[j*4 + 2], data_values[j*4 + 3], 0,
                       0, 0, 0 };
      std::copy(nd, nd + 9, &data_values[j*9]);
    }
  }
  return data_values;
}
//-----------------------------------------------------------------------------
std::int64_t XDMFFile::get_padded_width(const Function& u)
{
  std::int64_t width = u.value_size();
  std::int64_t rank = u.value_rank();
  if (rank == 1 and width == 2)
    return 3;
  else if (rank == 2 and width == 4)
    return 9;
  return width;
}
//-----------------------------------------------------------------------------
bool XDMFFile::has_cell_centred_data(const Function& u)
{
  // Test for cell-centred data
  std::size_t cell_based_dim = 1;
  for (std::size_t i = 0; i < u.value_rank(); i++)
    cell_based_dim *= u.function_space()->mesh()->topology().dim();
  return (u.function_space()->dofmap()->max_element_dofs() == cell_based_dim);
}
//-----------------------------------------------------------------------------
std::vector<double> XDMFFile::get_point_data_values(const Function& u)
{
  const auto mesh = u.function_space()->mesh();

  std::vector<double> data_values;
  dolfin_assert(mesh->geometry().degree() == 1);

  u.compute_vertex_values(data_values, *mesh);

  std::int64_t width = get_padded_width(u);

  if (u.value_rank() > 0)
  {
    // Transpose vector/tensor data arrays
    const std::size_t num_local_vertices = mesh->size(0);
    const std::size_t value_size = u.value_size();
    std::vector<double> _data_values(width*num_local_vertices, 0.0);
    for (std::size_t i = 0; i < num_local_vertices; i++)
    {
      for (std::size_t j = 0; j < value_size; j++)
      {
        std::size_t tensor_2d_offset = (j > 1 && value_size == 4) ? 1 : 0;
        _data_values[i*width + j + tensor_2d_offset]
          = data_values[i + j*num_local_vertices];
      }
    }
    data_values = _data_values;
  }

  // Remove duplicates for vertex-based data in parallel
  if (MPI::size(mesh->mpi_comm()) > 1)
  {
    DistributedMeshTools::reorder_values_by_global_indices(*mesh,
                                                           data_values, width);
  }

  return data_values;
}
//-----------------------------------------------------------------------------
std::vector<double> XDMFFile::get_p2_data_values(const Function& u)
{
  const auto mesh = u.function_space()->mesh();
  dolfin_assert(mesh->geometry().degree() == 2);

  const std::size_t value_size = u.value_size();
  const std::size_t value_rank = u.value_rank();
  const std::size_t num_local_points = mesh->size(0) + mesh->size(1);
  const std::size_t width = get_padded_width(u);
  std::vector<double> data_values(width*num_local_points);
  std::vector<dolfin::la_index> data_dofs(data_values.size(), 0);

  dolfin_assert(u.function_space()->dofmap());
  const auto dofmap = u.function_space()->dofmap();

  // Function can be P1 or P2
  if (dofmap->num_entity_dofs(1) == 0)
  {
    // P1
    for (CellIterator cell(*mesh); !cell.end(); ++cell)
    {
      auto dofs = dofmap->cell_dofs(cell->index());
      std::size_t c = 0;
      for (std::size_t i = 0; i != value_size; ++i)
      {
        for (VertexIterator v(*cell); !v.end(); ++v)
        {
          const std::size_t v0 = v->index()*width;
          data_dofs[v0 + i] = dofs[c];
          ++c;
        }
      }
    }

    // Get the values at the vertex points
    const GenericVector& uvec = *u.vector();
    uvec.get_local(data_values.data(), data_dofs.size(), data_dofs.data());

    // Get midpoint values for Edge points
    for (EdgeIterator e(*mesh); !e.end(); ++e)
    {
      const std::size_t v0 = e->entities(0)[0];
      const std::size_t v1 = e->entities(0)[1];
      const std::size_t e0 = (e->index() + mesh->size(0))*width;
      for (std::size_t i = 0; i != value_size; ++i)
        data_values[e0 + i] = (data_values[v0 + i] + data_values[v1 + i])/2.0;
    }
  }
  else if (dofmap->num_entity_dofs(0) == dofmap->num_entity_dofs(1))
  {
    // P2
    // Go over all cells inserting values
    // FIXME: a lot of duplication here
    for (CellIterator cell(*mesh); !cell.end(); ++cell)
    {
      auto dofs = dofmap->cell_dofs(cell->index());
      std::size_t c = 0;
      for (std::size_t i = 0; i != value_size; ++i)
      {
        for (VertexIterator v(*cell); !v.end(); ++v)
        {
          const std::size_t v0 = v->index()*width;
          data_dofs[v0 + i] = dofs[c];
          ++c;
        }
        for (EdgeIterator e(*cell); !e.end(); ++e)
        {
          const std::size_t e0 = (e->index() + mesh->size(0))*width;
          data_dofs[e0 + i] = dofs[c];
          ++c;
        }
      }
    }

    const GenericVector& uvec = *u.vector();
    uvec.get_local(data_values.data(), data_dofs.size(), data_dofs.data());
  }
  else
  {
    dolfin_error("XDMFFile.cpp",
                 "get point values for Function",
                 "Function appears not to be defined on a P1 or P2 type FunctionSpace");
  }

  // Blank out empty values of 2D vector and tensor
  if (value_rank == 1 and value_size == 2)
  {
    for (std::size_t i = 0; i < data_values.size(); i += 3)
      data_values[i + 2] = 0.0;
  }
  else if (value_rank == 2 and value_size == 4)
  {
    for (std::size_t i = 0; i < data_values.size(); i += 9)
    {
      data_values[i + 2] = 0.0;
      data_values[i + 5] = 0.0;
      data_values[i + 6] = 0.0;
      data_values[i + 7] = 0.0;
      data_values[i + 8] = 0.0;
    }
  }

  return data_values;
}
//----------------------------------------------------------------------------
void XDMFFile::check_encoding(Encoding encoding) const
{
  if (encoding == Encoding::HDF5 and !has_hdf5())
  {
    dolfin_error("XDMFFile.cpp",
                 "write XDMF file",
                 "DOLFIN has not been compiled with HDF5 support");
  }

  if (encoding == Encoding::ASCII and _mpi_comm.size() != 1)
  {
    dolfin_error("XDMFFile.cpp",
                 "write XDMF file",
                 "ASCII format is not supported in parallel, use HDF5");
  }
}
//----------------------------------------------------------------------------
void XDMFFile::check_function_name(std::string function_name)
{
  // We must check that supplied function name is the same on all processes
  // Very important for HDF file paths
  std::vector<std::string> function_names_received;
  MPI::all_gather(_mpi_comm.comm(), function_name, function_names_received);

  for (std::string function_name_received : function_names_received)
  {
    if (function_name_received != function_names_received[0])
    {
      dolfin_error("XDMFFile.cpp",
                   "write/read function to/from XDMF",
                   "Function name must be the same on all processes");
    }
  }
}
//-----------------------------------------------------------------------------
std::string XDMFFile::vtk_cell_type_str(CellType::Type cell_type, int order)
{
  // FIXME: Move to CellType?
  switch (cell_type)
  {
  case CellType::Type::point:
    switch (order)
    {
    case 1:
      return "PolyVertex";
    }
  case CellType::Type::interval:
    switch (order)
    {
    case 1:
      return "PolyLine";
    case 2:
      return "Edge_3";
    }
  case CellType::Type::triangle:
    switch (order)
    {
    case 1:
      return "Triangle";
    case 2:
      return "Triangle_6";
    }
  case CellType::Type::quadrilateral:
    switch (order)
    {
    case 1:
      return "Quadrilateral";
    case 2:
      return "Quad_8";
    }
  case CellType::Type::tetrahedron:
    switch (order)
    {
    case 1:
      return "Tetrahedron";
    case 2:
      return "Tet_10";
    }
  case CellType::Type::hexahedron:
    switch (order)
    {
    case 1:
      return "Hexahedron";
    case 2:
      return "Hex_20";
    }
  default:
    dolfin_error("XDMFFile.cpp",
                 "output mesh topology",
                 "Invalid combination of cell type and order");
    return "error";
  }
}
//-----------------------------------------------------------------------------
template <typename X, typename Y>
std::string XDMFFile::to_string(X x, Y y)
{
  return std::to_string(x) + " " + std::to_string(y);
}
//-----------------------------------------------------------------------------
template <typename T>
std::vector<T> XDMFFile::string_to_vector(const std::vector<std::string>& x_str)
{
  std::vector<T> data;
  for (auto& v : x_str)
  {
    if (!v.empty())
      data.push_back(boost::lexical_cast<T>(v));
  }

  return data;
}
//-----------------------------------------------------------------------------
std::string XDMFFile::rank_to_string(std::size_t value_rank)
{
  if (value_rank > 2)
    dolfin_error("XDMFFile.cpp", "get rank string", "Out of range");
  if (value_rank == 0)
    return "Scalar";
  else if (value_rank == 1)
    return "Vector";
  return "Tensor";
}
//-----------------------------------------------------------------------------<|MERGE_RESOLUTION|>--- conflicted
+++ resolved
@@ -1039,9 +1039,7 @@
 //----------------------------------------------------------------------------
 void XDMFFile::write(const std::vector<Point>& points,
                      const std::vector<Point>& values,
-<<<<<<< HEAD
-=======
-                     Encoding encoding)
+                     const Encoding encoding)
 {
   // Write clouds of points to XDMF/HDF5 with vector values
   dolfin_assert(points.size() == values.size());
@@ -1059,7 +1057,7 @@
   if (encoding == Encoding::HDF5)
   {
     // Open file
-    h5_file.reset(new HDF5File(_mpi_comm, get_hdf5_filename(_filename), "w"));
+    h5_file.reset(new HDF5File(_mpi_comm.comm(), get_hdf5_filename(_filename), "w"));
     dolfin_assert(h5_file);
 
     // Get file handle
@@ -1073,7 +1071,7 @@
   pugi::xml_node xdmf_node = _xml_doc->append_child("Xdmf");
   dolfin_assert(xdmf_node);
 
-  add_points(_mpi_comm, xdmf_node, h5_id, points);
+  add_points(_mpi_comm.comm(), xdmf_node, h5_id, points);
 
   // Add attribute node
   pugi::xml_node domain_node = xdmf_node.child("Domain");
@@ -1087,7 +1085,7 @@
   attribute_node.append_attribute("Center") = "Node";
 
   // Add attribute DataItem node and write data
-  std::int64_t num_values =  MPI::sum(_mpi_comm, values.size());
+  std::int64_t num_values =  MPI::sum(_mpi_comm.comm(), values.size());
 
   // Copy vector values to vector
   std::vector<double> value_data;
@@ -1099,80 +1097,11 @@
     value_data.push_back(p.z());
   }
 
-  add_data_item(_mpi_comm, attribute_node, h5_id,
+  add_data_item(_mpi_comm.comm(), attribute_node, h5_id,
                 "/Points/values", value_data, {num_values, 3});
 
   // Save XML file (on process 0 only)
-  if (MPI::rank(_mpi_comm) == 0)
-    _xml_doc->save_file(_filename.c_str(), "  ");
-}
-//-----------------------------------------------------------------------------
-void XDMFFile::write(const std::vector<Point>& points,
-                     const std::vector<double>& values,
->>>>>>> bb19e13c
-                     Encoding encoding)
-{
-  // Write clouds of points to XDMF/HDF5 with vector values
-  dolfin_assert(points.size() == values.size());
-
-  // Check that encoding is supported
-  check_encoding(encoding);
-
-  // Create pugi doc
-  _xml_doc->reset();
-
-  // Open a HDF5 file if using HDF5 encoding (truncate)
-  hid_t h5_id = -1;
-#ifdef HAS_HDF5
-  std::unique_ptr<HDF5File> h5_file;
-  if (encoding == Encoding::HDF5)
-  {
-    // Open file
-    h5_file.reset(new HDF5File(_mpi_comm, get_hdf5_filename(_filename), "w"));
-    dolfin_assert(h5_file);
-
-    // Get file handle
-    h5_id = h5_file->h5_id();
-  }
-#endif
-
-  // Add XDMF node and version attribute
-  _xml_doc->append_child(pugi::node_doctype)
-    .set_value("Xdmf SYSTEM \"Xdmf.dtd\" []");
-  pugi::xml_node xdmf_node = _xml_doc->append_child("Xdmf");
-  dolfin_assert(xdmf_node);
-
-  add_points(_mpi_comm, xdmf_node, h5_id, points);
-
-  // Add attribute node
-  pugi::xml_node domain_node = xdmf_node.child("Domain");
-  dolfin_assert(domain_node);
-  pugi::xml_node grid_node = domain_node.child("Grid");
-  dolfin_assert(grid_node);
-  pugi::xml_node attribute_node = grid_node.append_child("Attribute");
-  dolfin_assert(attribute_node);
-  attribute_node.append_attribute("Name") = "Vector values";
-  attribute_node.append_attribute("AttributeType") = "Vector";
-  attribute_node.append_attribute("Center") = "Node";
-
-  // Add attribute DataItem node and write data
-  std::int64_t num_values =  MPI::sum(_mpi_comm, values.size());
-
-  // Copy vector values to vector
-  std::vector<double> value_data;
-  value_data.reserve(values.size()*3);
-  for (auto &p : values)
-  {
-    value_data.push_back(p.x());
-    value_data.push_back(p.y());
-    value_data.push_back(p.z());
-  }
-
-  add_data_item(_mpi_comm, attribute_node, h5_id,
-                "/Points/values", value_data, {num_values, 3});
-
-  // Save XML file (on process 0 only)
-  if (MPI::rank(_mpi_comm) == 0)
+  if (_mpi_comm.rank() == 0)
     _xml_doc->save_file(_filename.c_str(), "  ");
 }
 //-----------------------------------------------------------------------------

// Copyright (C) 2012-2016 Chris N. Richardson and Garth N. Wells
//
// This file is part of DOLFIN.
//
// DOLFIN is free software: you can redistribute it and/or modify
// it under the terms of the GNU Lesser General Public License as published by
// the Free Software Foundation, either version 3 of the License, or
// (at your option) any later version.
//
// DOLFIN is distributed in the hope that it will be useful,
// but WITHOUT ANY WARRANTY; without even the implied warranty of
// MERCHANTABILITY or FITNESS FOR A PARTICULAR PURPOSE. See the
// GNU Lesser General Public License for more details.
//
// You should have received a copy of the GNU Lesser General Public License
// along with DOLFIN. If not, see <http://www.gnu.org/licenses/>.
//
// Modified by Garth N. Wells, 2012

#include <iomanip>
#include <memory>
#include <ostream>
#include <sstream>
#include <string>
#include <vector>
#include <boost/algorithm/string.hpp>
#include <boost/container/vector.hpp>
#include <boost/filesystem.hpp>
#include <boost/format.hpp>
#include <boost/lexical_cast.hpp>
#include "pugixml.hpp"

#include <dolfin/common/MPI.h>
#include <dolfin/common/defines.h>
#include <dolfin/common/utils.h>
#include <dolfin/function/Function.h>
#include <dolfin/function/FunctionSpace.h>
#include <dolfin/fem/GenericDofMap.h>
#include <dolfin/la/GenericVector.h>
#include <dolfin/mesh/Cell.h>
#include <dolfin/mesh/DistributedMeshTools.h>
#include <dolfin/mesh/Edge.h>
#include <dolfin/mesh/LocalMeshData.h>
#include <dolfin/mesh/MeshEntityIterator.h>
#include <dolfin/mesh/Mesh.h>
#include <dolfin/mesh/MeshEditor.h>
#include <dolfin/mesh/MeshPartitioning.h>
#include <dolfin/mesh/MeshValueCollection.h>
#include <dolfin/mesh/Vertex.h>
#include <dolfin/parameter/GlobalParameters.h>
#include "HDF5File.h"
#include "HDF5Utility.h"
#include "XDMFFile.h"
#include "xmlutils.h"

using namespace dolfin;

//-----------------------------------------------------------------------------
XDMFFile::XDMFFile(MPI_Comm comm, const std::string filename)
  : _mpi_comm(comm), _filename(filename),
    _counter(0), _xml_doc(new pugi::xml_document)
{
  // Rewrite the mesh at every time step in a time series. Should be
  // turned off if the mesh remains constant.
  parameters.add("rewrite_function_mesh", true);

  // FIXME: This is only relevant to HDF5
  // Flush datasets to disk at each timestep. Allows inspection of the
  // HDF5 file whilst running, at some performance cost.
  parameters.add("flush_output", false);

}
//-----------------------------------------------------------------------------
XDMFFile::~XDMFFile()
{
  // Do nothing
}
//-----------------------------------------------------------------------------
void XDMFFile::write(const Mesh& mesh, Encoding encoding)
{
  // Check that encoding is supported
  check_encoding(encoding);

  // Open a HDF5 file if using HDF5 encoding (truncate)
  hid_t h5_id = -1;
#ifdef HAS_HDF5
  std::unique_ptr<HDF5File> h5_file;
  if (encoding == Encoding::HDF5)
  {
    // Open file
    h5_file.reset(new HDF5File(mesh.mpi_comm(), get_hdf5_filename(_filename), "w"));
    dolfin_assert(h5_file);

    // Get file handle
    h5_id = h5_file->h5_id();
  }
#endif

  // Reset pugi doc
  _xml_doc->reset();

  // Add XDMF node and version attribute
  _xml_doc->append_child(pugi::node_doctype).set_value("Xdmf SYSTEM \"Xdmf.dtd\" []");
  pugi::xml_node xdmf_node = _xml_doc->append_child("Xdmf");
  dolfin_assert(xdmf_node);
  xdmf_node.append_attribute("Version") = "3.0";
  xdmf_node.append_attribute("xmlns:xi") = "http://www.w3.org/2001/XInclude";

  // Add domain node and add name attribute
  pugi::xml_node domain_node = xdmf_node.append_child("Domain");
  dolfin_assert(domain_node);

  // Add the mesh Grid to the domain
  add_mesh(_mpi_comm, domain_node, h5_id, mesh, "/Mesh");

  // Save XML file (on process 0 only)
  if (MPI::rank(_mpi_comm) == 0)
    _xml_doc->save_file(_filename.c_str(), "  ");
}
//-----------------------------------------------------------------------------
void XDMFFile::write(const Function& u, Encoding encoding)
{
  check_encoding(encoding);

  // If counter is non-zero, a time series has been saved before
  if (_counter != 0)
  {
    dolfin_error("XDMFFile.cpp",
                 "write Function to XDMF",
                 "Not writing a time series");
  }

  const Mesh& mesh = *u.function_space()->mesh();

  // Clear pugi doc
  _xml_doc->reset();

  // Open the HDF5 file if using HDF5 encoding (truncate)
  hid_t h5_id = -1;
#ifdef HAS_HDF5
  std::unique_ptr<HDF5File> h5_file;
  if (encoding == Encoding::HDF5)
  {
    // Open file
    h5_file.reset(new HDF5File(mesh.mpi_comm(),
                               get_hdf5_filename(_filename), "w"));
    dolfin_assert(h5_file);

    // Get file handle
    h5_id = h5_file->h5_id();
  }
#endif

  // Add XDMF node and version attribute
  pugi::xml_node xdmf_node = _xml_doc->append_child("Xdmf");
  dolfin_assert(xdmf_node);
  xdmf_node.append_attribute("Version") = "3.0";

  // Add domain node and add name attribute
  pugi::xml_node domain_node = xdmf_node.append_child("Domain");
  dolfin_assert(domain_node);

  // Add the mesh Grid to the domain
  add_mesh(_mpi_comm, domain_node, h5_id, mesh, "/Mesh");

  pugi::xml_node grid_node = domain_node.child("Grid");
  dolfin_assert(grid_node);

  // Get Function data values and shape
  std::vector<double> data_values;
  bool cell_centred = has_cell_centred_data(u);

  const int degree = mesh.geometry().degree();
  if (cell_centred)
    data_values = get_cell_data_values(u);
  else
  {
    if (degree == 1)
      data_values = get_point_data_values(u);
    else
      data_values = get_p2_data_values(u);
  }

  // Add attribute node
  pugi::xml_node attribute_node = grid_node.append_child("Attribute");
  dolfin_assert(attribute_node);
  attribute_node.append_attribute("Name") = u.name().c_str();
  attribute_node.append_attribute("AttributeType")
    = rank_to_string(u.value_rank()).c_str();
  attribute_node.append_attribute("Center") = cell_centred ? "Cell" : "Node";

  // Add attribute DataItem node and write data
  std::int64_t width = get_padded_width(u);
  dolfin_assert(data_values.size()%width == 0);

  const std::int64_t num_points = (degree == 2) ?
    (mesh.size(0) + mesh.size(1)) : mesh.size_global(0);
  const std::int64_t num_values =  cell_centred ?
    mesh.size_global(mesh.topology().dim()) : num_points;

  add_data_item(_mpi_comm, attribute_node, h5_id,
                "/VisualisationVector/0", data_values, {num_values, width});

  // Save XML file (on process 0 only)
  if (MPI::rank(_mpi_comm) == 0)
    _xml_doc->save_file(_filename.c_str(), "  ");
}
//-----------------------------------------------------------------------------
void XDMFFile::write(const Function& u, double time_step, Encoding encoding)
{
  check_encoding(encoding);

  const Mesh& mesh = *u.function_space()->mesh();

  // Clear the pugi doc the first time
  if (_counter == 0)
  {
    _xml_doc->reset();

    // Create XDMF header
    _xml_doc->append_child(pugi::node_doctype).set_value("Xdmf SYSTEM \"Xdmf.dtd\" []");
    pugi::xml_node xdmf_node = _xml_doc->append_child("Xdmf");
    dolfin_assert(xdmf_node);
    xdmf_node.append_attribute("Version") = "3.0";
    xdmf_node.append_attribute("xmlns:xi") = "http://www.w3.org/2001/XInclude";
    pugi::xml_node domain_node = xdmf_node.append_child("Domain");
    dolfin_assert(domain_node);

    //  /Xdmf/Domain/Grid - actually a TimeSeries, not a spatial grid
    pugi::xml_node timegrid_node = domain_node.append_child("Grid");
    dolfin_assert(timegrid_node);
    timegrid_node.append_attribute("Name") = "TimeSeries";
    timegrid_node.append_attribute("GridType") = "Collection";
    timegrid_node.append_attribute("CollectionType") = "Temporal";

    //  /Xdmf/Domain/Grid/Time
    pugi::xml_node time_node = timegrid_node.append_child("Time");
    dolfin_assert(time_node);
    time_node.append_attribute("TimeType") = "List";
    pugi::xml_node timedata_node = time_node.append_child("DataItem");
    dolfin_assert(timedata_node);
    timedata_node.append_attribute("Format") = "XML";
    timedata_node.append_attribute("Dimensions") = "0";
    timedata_node.append_child(pugi::node_pcdata);
  }

  hid_t h5_id = -1;
#ifdef HAS_HDF5
  // Open the HDF5 file for first time, if using HDF5 encoding
  if (encoding == Encoding::HDF5)
  {
    // Truncate the file the first time
    if (_counter == 0)
      _hdf5_file.reset(new HDF5File(mesh.mpi_comm(),
                                    get_hdf5_filename(_filename), "w"));
    else if (parameters["flush_output"])
    {
      // Append to existing HDF5 file
      dolfin_assert(!_hdf5_file);
      _hdf5_file.reset(new HDF5File(mesh.mpi_comm(),
                                    get_hdf5_filename(_filename), "a"));
    }
    dolfin_assert(_hdf5_file);
    h5_id = _hdf5_file->h5_id();
  }
#endif

  pugi::xml_node xdmf_node = _xml_doc->child("Xdmf");
  dolfin_assert(xdmf_node);
  pugi::xml_node domain_node = xdmf_node.child("Domain");
  dolfin_assert(domain_node);

  // Look for existing TimeSeries and check name
  pugi::xml_node timegrid_node = domain_node.first_child();
  dolfin_assert(timegrid_node);
  if (std::string(timegrid_node.attribute("Name").value()) != "TimeSeries")
  {
    dolfin_error("XDMFFile.cpp",
                 "add Function to XDMF",
                 "XDMF file does not contain a TimeSeries");
  }

  pugi::xml_node time_node = timegrid_node.child("Time");
  dolfin_assert(time_node);

  // Get existing number of timesteps, and values
  pugi::xml_node timedata_node = time_node.child("DataItem");
  dolfin_assert(timedata_node);
  pugi::xml_attribute numsteps_attr = timedata_node.attribute("Dimensions");
  dolfin_assert(numsteps_attr);
  pugi::xml_node times_str_node = timedata_node.first_child();
  dolfin_assert(times_str_node);
  unsigned int numsteps = std::stoul(numsteps_attr.value());
  dolfin_assert(numsteps == _counter);
  std::string times_str(times_str_node.value());

  // Add new values
  times_str += " " + boost::str((boost::format("%g") % time_step));
  ++numsteps;
  numsteps_attr.set_value(numsteps);
  times_str_node.set_value(times_str.c_str());

  // Add the mesh Grid to the time Grid
  if (_counter == 0 or parameters["rewrite_function_mesh"])
  {
    add_mesh(_mpi_comm, timegrid_node, h5_id, mesh,
             "/Mesh/" + std::to_string(_counter));
  }
  else
  {
    // Make reference back to first Mesh of the time series
    pugi::xml_node grid_node = timegrid_node.append_child("Grid");
    dolfin_assert(grid_node);

    // Add topology node (reference)
    pugi::xml_node topology_node = grid_node.append_child("Topology");
    dolfin_assert(topology_node);
    topology_node.append_attribute("Reference") = "XML";
    topology_node.append_child(pugi::node_pcdata)
      .set_value("/Xdmf/Domain/Grid/Grid/Topology");

    // Add geometry node (reference)
    pugi::xml_node geometry_node = grid_node.append_child("Geometry");
    dolfin_assert(geometry_node);
    geometry_node.append_attribute("Reference") = "XML";
    geometry_node.append_child(pugi::node_pcdata)
      .set_value("/Xdmf/Domain/Grid/Grid/Geometry");
  }

  pugi::xml_node grid_node = timegrid_node.last_child();
  dolfin_assert(grid_node);

  // Get Function data values and shape
  std::vector<double> data_values;
  bool cell_centred = has_cell_centred_data(u);

  if (cell_centred)
    data_values = get_cell_data_values(u);
  else
    data_values = get_point_data_values(u);

  // Add attribute node
  pugi::xml_node attribute_node = grid_node.append_child("Attribute");
  dolfin_assert(attribute_node);
  attribute_node.append_attribute("Name") = u.name().c_str();
  attribute_node.append_attribute("AttributeType")
    = rank_to_string(u.value_rank()).c_str();
  attribute_node.append_attribute("Center") = cell_centred ? "Cell" : "Node";

  // Add attribute DataItem node and write data
  std::int64_t width = get_padded_width(u);
  dolfin_assert(data_values.size()%width == 0);
  std::int64_t num_values =  cell_centred ?
    mesh.size_global(mesh.topology().dim()) : mesh.size_global(0);

  const std::string dataset_name = "/VisualisationVector/"
                                   + std::to_string(_counter);

  add_data_item(_mpi_comm, attribute_node, h5_id,
                dataset_name, data_values, {num_values, width});

<<<<<<< HEAD
    // Flush file. Improves chances of recovering data if
    // interrupted. Also makes file somewhat readable between writes.
    if (parameters["flush_output"])
      _hdf5_file->flush();
  }
#endif

  // Write the XML meta description (see http://www.xdmf.org) on
  // process zero
  bool time_series = parameters["time_series"];
=======
  // Save XML file (on process 0 only)
  if (MPI::rank(_mpi_comm) == 0)
    _xml_doc->save_file(_filename.c_str(), "  ");
>>>>>>> c81e84b7

#ifdef HAS_HDF5
  // Close the HDF5 file if in "flush" mode
  if (encoding == Encoding::HDF5 and parameters["flush_output"])
  {
<<<<<<< HEAD
    dolfin_assert(_xml);

    if (time_series)
      _xml->init_timeseries(u.name(), time_step, _counter);
    else
      _xml->init_mesh("mesh");

    if (encoding == Encoding::HDF5)
    {
      _xml->mesh_topology(mesh.type().cell_type(), degree,
                          num_global_cells, _current_mesh_name + "/topology",
                          xdmf_format_str(encoding));
      _xml->mesh_geometry(num_global_points, gdim,
                          _current_mesh_name + "/coordinates",
                          xdmf_format_str(encoding));

      boost::filesystem::path p(get_hdf5_filename(_filename));
      _xml->data_attribute(u.name(), value_rank, vertex_data,
                           num_global_points, num_global_cells,
                           padded_value_size,
                           p.filename().string() + ":" + dataset_name,
                           xdmf_format_str(encoding));
    }
    else if (encoding == Encoding::ASCII)
    {
      // Add the mesh topology and geometry to the xml data
      std::string topology_data = generate_xdmf_ascii_mesh_topology_data(mesh);
      std::string geometry_data = generate_xdmf_ascii_mesh_geometry_data(mesh);

      _xml->mesh_topology(mesh.type().cell_type(), degree,
                          num_global_cells, topology_data,
                          xdmf_format_str(encoding));
      _xml->mesh_geometry(num_global_points, gdim, geometry_data,
                          xdmf_format_str(encoding));

      // Add the Function vertex data to the xml data
      _xml->data_attribute(u.name(), value_rank, vertex_data,
                           num_global_points, num_global_cells,
                           padded_value_size,
                           generate_xdmf_ascii_data(data_values, "%.15e"),
                           xdmf_format_str(encoding));
    }
    _xml->write();
=======
    dolfin_assert(_hdf5_file);
    _hdf5_file.reset();
>>>>>>> c81e84b7
  }
#endif

  ++_counter;
}
//-----------------------------------------------------------------------------
void XDMFFile::write(const MeshFunction<bool>& meshfunction, Encoding encoding)
{
  write_mesh_function(meshfunction, encoding);
}
//-----------------------------------------------------------------------------
void XDMFFile::write(const MeshFunction<int>& meshfunction, Encoding encoding)
{
  write_mesh_function(meshfunction, encoding);
}
//-----------------------------------------------------------------------------
void XDMFFile::write(const MeshFunction<std::size_t>& meshfunction,
                     Encoding encoding)
{
  write_mesh_function(meshfunction, encoding);
}
//-----------------------------------------------------------------------------
void XDMFFile::write(const MeshFunction<double>& meshfunction,
                     Encoding encoding)
{
  write_mesh_function(meshfunction, encoding);
}
//-----------------------------------------------------------------------------
void XDMFFile::write(const MeshValueCollection<bool>& mvc,
                     Encoding encoding)
{
  write_mesh_value_collection(mvc, encoding);
}
//-----------------------------------------------------------------------------
void XDMFFile::write(const MeshValueCollection<int>& mvc,
                     Encoding encoding)
{
  write_mesh_value_collection(mvc, encoding);
}
//-----------------------------------------------------------------------------
void XDMFFile::write(const MeshValueCollection<std::size_t>& mvc,
                     Encoding encoding)
{
  write_mesh_value_collection(mvc, encoding);
}
//-----------------------------------------------------------------------------
void XDMFFile::write(const MeshValueCollection<double>& mvc,
                     Encoding encoding)
{
  write_mesh_value_collection(mvc, encoding);
}
//-----------------------------------------------------------------------------
template <typename T>
void XDMFFile::write_mesh_value_collection(const MeshValueCollection<T>& mvc,
                                           Encoding encoding)
{
  check_encoding(encoding);

  // Provide some very basic functionality for saving
  // MeshValueCollections mainly for saving values on a boundary mesh

  dolfin_assert(mvc.mesh());
  std::shared_ptr<const Mesh> mesh = mvc.mesh();
  const std::size_t tdim = mesh->topology().dim();
  const std::size_t gdim = mesh->geometry().dim();

  if (MPI::sum(mesh->mpi_comm(), mvc.size()) == 0)
  {
    dolfin_error("XDMFFile.cpp",
                 "save empty MeshValueCollection",
                 "No values in MeshValueCollection");
  }

  pugi::xml_node domain_node;
  std::string hdf_filemode = "a";
  if (_xml_doc->child("Xdmf").empty())
  {
    // Reset pugi
    _xml_doc->reset();
    // Add XDMF node and version attribute
    _xml_doc->append_child(pugi::node_doctype).set_value("Xdmf SYSTEM \"Xdmf.dtd\" []");
    pugi::xml_node xdmf_node = _xml_doc->append_child("Xdmf");
    dolfin_assert(xdmf_node);
    xdmf_node.append_attribute("Version") = "3.0";
    xdmf_node.append_attribute("xmlns:xi") = "http://www.w3.org/2001/XInclude";

    // Add domain node and add name attribute
    domain_node = xdmf_node.append_child("Domain");
    hdf_filemode = "w";
  }
  else
    domain_node = _xml_doc->child("Xdmf").child("Domain");

  dolfin_assert(domain_node);

  // Open a HDF5 file if using HDF5 encoding
  hid_t h5_id = -1;
#ifdef HAS_HDF5
  std::unique_ptr<HDF5File> h5_file;
  if (encoding == Encoding::HDF5)
  {
    // Open file
    h5_file.reset(new HDF5File(mesh->mpi_comm(),
                               get_hdf5_filename(_filename), hdf_filemode));
    dolfin_assert(h5_file);

    // Get file handle
    h5_id = h5_file->h5_id();
  }
#endif

  // Check domain node for existing Mesh Grid and check it is compatible with
  // this MeshValueCollection, or if none, add Mesh

  pugi::xml_node grid_node = domain_node.child("Grid");
  if (grid_node.empty())
    add_mesh(_mpi_comm, domain_node, h5_id, *mesh, "/Mesh");
  else
  {
    // Check topology
    pugi::xml_node topology_node = grid_node.child("Topology");
    dolfin_assert(topology_node);
    const std::int64_t ncells = mesh->topology().size_global(tdim);
    pugi::xml_attribute num_cells_attr = topology_node.attribute("NumberOfElements");
    dolfin_assert(num_cells_attr);
    if (num_cells_attr.as_llong() != ncells)
    {
      dolfin_error("XDMFFile.cpp",
                   "add MeshValueCollection to file",
                   "Incompatible Mesh");
    }

    // Check geometry
    pugi::xml_node geometry_node = grid_node.child("Geometry");
    dolfin_assert(geometry_node);
    pugi::xml_node geometry_data_node = geometry_node.child("DataItem");
    dolfin_assert(geometry_data_node);
    const std::string dims_str = geometry_data_node.attribute("Dimensions").as_string();
    std::vector<std::string> dims_list;
    boost::split(dims_list, dims_str, boost::is_any_of(" "));
    const std::int64_t npoints = mesh->size_global(0);
    if (boost::lexical_cast<std::int64_t>(dims_list[0]) != npoints
        or boost::lexical_cast<std::int64_t>(dims_list[1]) != (int)gdim)
    {
      dolfin_error("XDMFFile.cpp",
                   "add MeshValueCollection to file",
                   "Incompatible Mesh");
    }
  }

  // Add new grid node, for MVC mesh
  pugi::xml_node mvc_grid_node = domain_node.append_child("Grid");
  dolfin_assert(mvc_grid_node);
  mvc_grid_node.append_attribute("Name") = mvc.name().c_str();
  mvc_grid_node.append_attribute("GridType") = "Uniform";

  // Add topology node and attributes
  const std::size_t cell_dim = mvc.dim();
  const std::string vtk_cell_str
    = vtk_cell_type_str(mesh->type().entity_type(cell_dim), mesh->geometry().degree());
  const std::int64_t num_vertices_per_cell = mesh->type().num_vertices(cell_dim);

  const std::map<std::pair<std::size_t, std::size_t>, T>& values
    = mvc.values();
  const std::int64_t num_cells = values.size();
  const std::int64_t num_cells_global = MPI::sum(mesh->mpi_comm(), num_cells);

  pugi::xml_node topology_node = mvc_grid_node.append_child("Topology");
  dolfin_assert(topology_node);
  topology_node.append_attribute("NumberOfElements")
    = std::to_string(num_cells_global).c_str();
  topology_node.append_attribute("TopologyType") = vtk_cell_str.c_str();
  topology_node.append_attribute("NodesPerElement")
    = std::to_string(num_vertices_per_cell).c_str();

  std::vector<std::int32_t> topology_data;
  std::vector<T> value_data;
  topology_data.reserve(num_cells*num_vertices_per_cell);
  value_data.reserve(num_cells);

  mesh->init(tdim, cell_dim);
  for (auto &p : values)
  {
    MeshEntity cell = Cell(*mesh, p.first.first);
    if (cell_dim != tdim)
    {
      const unsigned int entity_local_idx = cell.entities(cell_dim)[p.first.second];
      cell = MeshEntity(*mesh, cell_dim, entity_local_idx);
    }
    for (VertexIterator v(cell); !v.end(); ++v)
      topology_data.push_back(v->global_index());
    value_data.push_back(p.second);
  }

  const std::string mvc_dataset_name = "/MeshValueCollection/" + std::to_string(_counter);
  const std::int64_t num_values = MPI::sum(mesh->mpi_comm(), value_data.size());
  add_data_item(_mpi_comm, topology_node, h5_id, mvc_dataset_name + "/topology",
                topology_data, {num_values, num_vertices_per_cell}, "UInt");

  // Add geometry node (share with main Mesh)
  pugi::xml_node geometry_node = mvc_grid_node.append_child("Geometry");
  dolfin_assert(geometry_node);
  geometry_node.append_attribute("Reference") = "XML";
  geometry_node.append_child(pugi::node_pcdata)
    .set_value("/Xdmf/Domain/Grid/Geometry");

  // Add attribute node with values
  pugi::xml_node attribute_node = mvc_grid_node.append_child("Attribute");
  dolfin_assert(attribute_node);
  attribute_node.append_attribute("Name") = mvc.name().c_str();
  attribute_node.append_attribute("AttributeType") = "Scalar";
  attribute_node.append_attribute("Center") = "Cell";

  add_data_item(_mpi_comm, attribute_node, h5_id,
                mvc_dataset_name + "/values", value_data, {num_values, 1});

  // Save XML file (on process 0 only)
  if (MPI::rank(_mpi_comm) == 0)
    _xml_doc->save_file(_filename.c_str(), "  ");

  ++_counter;
}
//-----------------------------------------------------------------------------
void XDMFFile::read(MeshValueCollection<bool>& mvc, std::string name)
{
  // Bool is not really supported, so copy from int
  MeshValueCollection<int> mvc_int(mvc.mesh());
  read_mesh_value_collection(mvc_int, name);

  mvc.init(mvc.mesh(), mvc_int.dim());
  for (const auto &p : mvc_int.values())
    mvc.set_value(p.first.first, p.first.second, (bool)p.second);
}
//-----------------------------------------------------------------------------
void XDMFFile::read(MeshValueCollection<int>& mvc, std::string name)
{
  read_mesh_value_collection(mvc, name);
}
//-----------------------------------------------------------------------------
void XDMFFile::read(MeshValueCollection<std::size_t>& mvc, std::string name)
{
  read_mesh_value_collection(mvc, name);
}
//-----------------------------------------------------------------------------
void XDMFFile::read(MeshValueCollection<double>& mvc, std::string name)
{
  read_mesh_value_collection(mvc, name);
}
//-----------------------------------------------------------------------------
template <typename T>
void XDMFFile::read_mesh_value_collection
(MeshValueCollection<T>& mvc, std::string name)
{
  // Load XML doc from file
  pugi::xml_document xml_doc;
  pugi::xml_parse_result result = xml_doc.load_file(_filename.c_str());
  dolfin_assert(result);

  // Get XDMF node
  pugi::xml_node xdmf_node = xml_doc.child("Xdmf");
  dolfin_assert(xdmf_node);

  // Get domain node
  pugi::xml_node domain_node = xdmf_node.child("Domain");
  dolfin_assert(domain_node);

  // Check all Grid nodes for suitable dataset
  pugi::xml_node grid_node;
  for (pugi::xml_node node: domain_node.children("Grid"))
  {
    pugi::xml_node value_node = node.child("Attribute");
    if (value_node and (name == "" or name == value_node.attribute("Name").as_string()))
      {
        grid_node = node;
        break;
      }
  }

  // Get MVC topology node
  pugi::xml_node topology_node = grid_node.child("Topology");
  dolfin_assert(topology_node);

  // Get description of MVC cell type and dimension from topology node
  auto cell_type_str = get_cell_type(topology_node);
  dolfin_assert(cell_type_str.second == 1);
  std::unique_ptr<CellType> cell_type(CellType::create(cell_type_str.first));
  dolfin_assert(cell_type);
  const int cell_dim = cell_type->dim();
  const int num_verts_per_entity = cell_type->num_vertices();

  // Read MVC topology
  pugi::xml_node topology_data_node = topology_node.child("DataItem");
  dolfin_assert(topology_data_node);
  boost::filesystem::path xdmf_filename(_filename);
  const boost::filesystem::path parent_path = xdmf_filename.parent_path();
  std::vector<std::int32_t> topology_data
    = get_dataset<std::int32_t>(_mpi_comm, topology_data_node, parent_path);

  // Ensure MVC is clear, and initialised to correct cell dimension
  std::shared_ptr<const Mesh> mesh = mvc.mesh();
  dolfin_assert(mesh);
  mvc.clear();
  mvc.init(mesh, cell_dim);

  // Read values associated with each MeshEntity described by topology
  pugi::xml_node attribute_node = grid_node.child("Attribute");
  dolfin_assert(attribute_node);
  pugi::xml_node attribute_data_node = attribute_node.child("DataItem");
  dolfin_assert(attribute_data_node);
  std::vector<T> values_data
    = get_dataset<T>(_mpi_comm, attribute_data_node, parent_path);

  // Ensure the mesh dimension is initialised
  mesh->init(cell_dim);
  const std::size_t global_vertex_range = mesh->size_global(0);
  const std::int32_t num_processes = MPI::size(_mpi_comm);

  // Send entities to processes based on the lowest vertex index
  std::vector<std::vector<std::int32_t>> send_entities(num_processes);
  std::vector<std::vector<std::int32_t>> recv_entities(num_processes);

  std::vector<std::int32_t> v(num_verts_per_entity);
  for (MeshEntityIterator m(*mesh, cell_dim); !m.end(); ++m)
  {
    if (cell_dim == 0)
      v[0] = m->global_index();
    else
    {
      for (VertexIterator vtx(*m); !vtx.end(); ++vtx)
        v[vtx.pos()] = vtx->global_index();
      std::sort(v.begin(), v.end());
    }

    std::size_t dest = MPI::index_owner(_mpi_comm,
                                        v[0], global_vertex_range);
    send_entities[dest].push_back(m->index());
    send_entities[dest].insert(send_entities[dest].end(),
                               v.begin(), v.end());
  }
  MPI::all_to_all(_mpi_comm, send_entities, recv_entities);

  // Map from {entity vertex indices} to {process, local_index}
  std::map<std::vector<std::int32_t>,
           std::vector<std::int32_t>> entity_map;
  for (std::int32_t i = 0; i != num_processes; ++i)
  {
    for (auto it = recv_entities[i].begin(); it != recv_entities[i].end();
         it += (num_verts_per_entity + 1))
    {
      std::copy(it + 1, it + num_verts_per_entity + 1, v.begin());
      auto map_it = entity_map.insert({v, {i, *it}});
      if (!map_it.second)
      {
        // Entry already exists, add to it
        map_it.first->second.push_back(i);
        map_it.first->second.push_back(*it);
      }
    }
  }

  // Send data from MeshValueCollection to sorting process
  std::vector<std::vector<T>> send_data(num_processes);
  std::vector<std::vector<T>> recv_data(num_processes);
  // Reset send/recv arrays
  send_entities = std::vector<std::vector<std::int32_t>>(num_processes);
  recv_entities = std::vector<std::vector<std::int32_t>>(num_processes);

  std::int32_t i = 0;
  for (auto it = topology_data.begin(); it != topology_data.end();
       it += num_verts_per_entity)
  {
    std::partial_sort_copy(it, it + num_verts_per_entity,
                           v.begin(), v.end());
    std::size_t dest = MPI::index_owner(_mpi_comm,
                                        v[0], global_vertex_range);
    send_entities[dest].insert(send_entities[dest].end(),
                               v.begin(), v.end());
    send_data[dest].push_back(values_data[i]);
    ++i;
  }

  MPI::all_to_all(_mpi_comm, send_entities, recv_entities);
  MPI::all_to_all(_mpi_comm, send_data, recv_data);

  // Reset send arrays
  send_data = std::vector<std::vector<T>>(num_processes);
  send_entities = std::vector<std::vector<std::int32_t>>(num_processes);

  // Locate entity in map, and send back to data to owning processes
  for (std::int32_t i = 0; i != num_processes; ++i)
  {
    dolfin_assert(recv_data[i].size()*num_verts_per_entity
                  == recv_entities[i].size());

    for (std::size_t j = 0; j != recv_data[i].size(); ++j)
    {
      auto it = recv_entities[i].begin() + j*num_verts_per_entity;
      std::copy(it, it + num_verts_per_entity, v.begin());
      auto map_it = entity_map.find(v);

      if (map_it == entity_map.end())
      {
        dolfin_error("HDF5File.cpp",
                     "find entity in map",
                     "Error reading MeshValueCollection");
      }
      for (auto p = map_it->second.begin(); p != map_it->second.end(); p += 2)
      {
        const std::int32_t dest = *p;
        dolfin_assert(dest < num_processes);
        send_entities[dest].push_back(*(p + 1));
        send_data[dest].push_back(recv_data[i][j]);
      }
    }
  }

  // Send to owning processes and set in MeshValueCollection
  MPI::all_to_all(_mpi_comm, send_entities, recv_entities);
  MPI::all_to_all(_mpi_comm, send_data, recv_data);

  for (std::int32_t i = 0; i != num_processes; ++i)
  {
    dolfin_assert(recv_entities[i].size() == recv_data[i].size());
    for (std::size_t j = 0; j != recv_data[i].size(); ++j)
    {
      mvc.set_value(recv_entities[i][j], recv_data[i][j]);
    }
  }

}
//-----------------------------------------------------------------------------
void XDMFFile::write(const std::vector<Point>& points, Encoding encoding)
{
  // Check that encoding is supported
  check_encoding(encoding);

  // Open a HDF5 file if using HDF5 encoding (truncate)
  hid_t h5_id = -1;
#ifdef HAS_HDF5
  std::unique_ptr<HDF5File> h5_file;
  if (encoding == Encoding::HDF5)
  {
    // Open file
    h5_file.reset(new HDF5File(_mpi_comm, get_hdf5_filename(_filename), "w"));
    dolfin_assert(h5_file);

    // Get file handle
    h5_id = h5_file->h5_id();
  }
#endif

  // Create pugi doc
  _xml_doc->reset();
  // Add XDMF node and version attribute
  _xml_doc->append_child(pugi::node_doctype)
    .set_value("Xdmf SYSTEM \"Xdmf.dtd\" []");
  pugi::xml_node xdmf_node = _xml_doc->append_child("Xdmf");
  dolfin_assert(xdmf_node);

  add_points(_mpi_comm, xdmf_node, h5_id, points);

  // Save XML file (on process 0 only)
  if (MPI::rank(_mpi_comm) == 0)
    _xml_doc->save_file(_filename.c_str(), "  ");
}
//-----------------------------------------------------------------------------
void XDMFFile::add_points(MPI_Comm comm, pugi::xml_node& xdmf_node,
                          hid_t h5_id, const std::vector<Point>& points)
{
  xdmf_node.append_attribute("Version") = "3.0";
  xdmf_node.append_attribute("xmlns:xi") = "http://www.w3.org/2001/XInclude";
  pugi::xml_node domain_node = xdmf_node.append_child("Domain");
  dolfin_assert(domain_node);

  // Add a Grid to the domain
  pugi::xml_node grid_node = domain_node.append_child("Grid");
  dolfin_assert(grid_node);
  grid_node.append_attribute("GridType") = "Uniform";
  grid_node.append_attribute("Name") = "Point cloud";

  pugi::xml_node topology_node = grid_node.append_child("Topology");
  dolfin_assert(topology_node);
  const std::size_t n = points.size();
  const std::int64_t nglobal = MPI::sum(comm, n);
  topology_node.append_attribute("NumberOfElements")
    = std::to_string(nglobal).c_str();
  topology_node.append_attribute("TopologyType") = "PolyVertex";
  topology_node.append_attribute("NodesPerElement") = 1;

  pugi::xml_node geometry_node = grid_node.append_child("Geometry");
  dolfin_assert(geometry_node);
  geometry_node.append_attribute("GeometryType") = "XYZ";

  // Pack data
  std::vector<double> x(3*n);
  for (std::size_t i = 0; i < n; ++i)
    for (std::size_t j = 0; j < 3; ++j)
      x[3*i + j] = points[i][j];

  const std::vector<std::int64_t> shape = {nglobal, 3};
  add_data_item(comm, geometry_node, h5_id, "/Points/coordinates", x, shape);
}
//----------------------------------------------------------------------------
void XDMFFile::write(const std::vector<Point>& points,
                     const std::vector<double>& values,
                     Encoding encoding)
{
  // Write clouds of points to XDMF/HDF5 with values
  dolfin_assert(points.size() == values.size());

  // Check that encoding is supported
  check_encoding(encoding);

  // Create pugi doc
  _xml_doc->reset();

  // Open a HDF5 file if using HDF5 encoding (truncate)
  hid_t h5_id = -1;
#ifdef HAS_HDF5
  std::unique_ptr<HDF5File> h5_file;
  if (encoding == Encoding::HDF5)
  {
    // Open file
    h5_file.reset(new HDF5File(_mpi_comm, get_hdf5_filename(_filename), "w"));
    dolfin_assert(h5_file);

    // Get file handle
    h5_id = h5_file->h5_id();
  }
#endif

  // Add XDMF node and version attribute
  _xml_doc->append_child(pugi::node_doctype)
    .set_value("Xdmf SYSTEM \"Xdmf.dtd\" []");
  pugi::xml_node xdmf_node = _xml_doc->append_child("Xdmf");
  dolfin_assert(xdmf_node);

  add_points(_mpi_comm, xdmf_node, h5_id, points);

  // Add attribute node
  pugi::xml_node domain_node = xdmf_node.child("Domain");
  dolfin_assert(domain_node);
  pugi::xml_node grid_node = domain_node.child("Grid");
  dolfin_assert(grid_node);
  pugi::xml_node attribute_node = grid_node.append_child("Attribute");
  dolfin_assert(attribute_node);
  attribute_node.append_attribute("Name") = "Point values";
  attribute_node.append_attribute("AttributeType") = "Scalar";
  attribute_node.append_attribute("Center") = "Node";

  // Add attribute DataItem node and write data
  std::int64_t num_values =  MPI::sum(_mpi_comm, values.size());
  add_data_item(_mpi_comm, attribute_node, h5_id,
                "/Points/values", values, {num_values, 1});

  // Save XML file (on process 0 only)
  if (MPI::rank(_mpi_comm) == 0)
    _xml_doc->save_file(_filename.c_str(), "  ");
}
//----------------------------------------------------------------------------
void XDMFFile::read(MeshFunction<bool>& meshfunction, std::string name)
{
  const std::shared_ptr<const Mesh> mesh = meshfunction.mesh();
  dolfin_assert(mesh);

  const std::size_t cell_dim = meshfunction.dim();
  MeshFunction<std::size_t> mf(mesh, cell_dim);
  read_mesh_function(mf, name);

  for (MeshEntityIterator cell(*mesh, cell_dim); !cell.end(); ++cell)
    meshfunction[cell->index()] = (mf[cell->index()] == 1);
}
//----------------------------------------------------------------------------
void XDMFFile::read(MeshFunction<int>& meshfunction, std::string name)
{
  read_mesh_function(meshfunction, name);
}
//----------------------------------------------------------------------------
void XDMFFile::read(MeshFunction<std::size_t>& meshfunction, std::string name)
{
  read_mesh_function(meshfunction, name);
}
//----------------------------------------------------------------------------
void XDMFFile::read(MeshFunction<double>& meshfunction, std::string name)
{
  read_mesh_function(meshfunction, name);
}
//----------------------------------------------------------------------------
void XDMFFile::add_mesh(MPI_Comm comm, pugi::xml_node& xml_node,
                        hid_t h5_id, const Mesh& mesh,
                        const std::string path_prefix)
{
  // Add grid node and attributes
  pugi::xml_node grid_node = xml_node.append_child("Grid");
  dolfin_assert(grid_node);
  grid_node.append_attribute("Name") = mesh.name().c_str();
  grid_node.append_attribute("GridType") = "Uniform";

  // Add topology node and attributes (including writing data)
  const int tdim = mesh.topology().dim();
  const std::int64_t num_global_cells = mesh.size_global(tdim);
  if (num_global_cells < 1e9)
    add_topology_data<std::int32_t>(comm, grid_node, h5_id, path_prefix,
                                    mesh, tdim);
  else
    add_topology_data<std::int64_t>(comm, grid_node, h5_id, path_prefix,
                                    mesh, tdim);

  // Add geometry node and attributes (including writing data)
  add_geometry_data(comm, grid_node, h5_id, path_prefix, mesh);
}
//-----------------------------------------------------------------------------
void XDMFFile::read(Mesh& mesh) const
{
  // Extract parent filepath (required by HDF5 when XDMF stores relative path
  // of the HDF5 files(s) and the XDMF is not opened from its own directory)
  boost::filesystem::path xdmf_filename(_filename);
  const boost::filesystem::path parent_path = xdmf_filename.parent_path();

  if (!boost::filesystem::exists(xdmf_filename))
  {
    dolfin_error("XDMFFile.cpp",
                 "open XDMF file",
                 "XDMF file \"%s\" does not exist", _filename.c_str());
  }

  // Load XML doc from file
  pugi::xml_document xml_doc;
  pugi::xml_parse_result result = xml_doc.load_file(_filename.c_str());
  dolfin_assert(result);

  // Get XDMF node
  pugi::xml_node xdmf_node = xml_doc.child("Xdmf");
  dolfin_assert(xdmf_node);

  // Get domain node
  pugi::xml_node domain_node = xdmf_node.child("Domain");
  dolfin_assert(domain_node);

  // Get grid node
  pugi::xml_node grid_node = domain_node.child("Grid");
  dolfin_assert(grid_node);

  // Get topology node
  pugi::xml_node topology_node = grid_node.child("Topology");
  dolfin_assert(topology_node);

  // Get cell type
  const auto cell_type_str = get_cell_type(topology_node);
  const int degree = cell_type_str.second;

  // Get toplogical dimensions
  std::unique_ptr<CellType> cell_type(CellType::create(cell_type_str.first));
  dolfin_assert(cell_type);
  const int tdim = cell_type->dim();
  const std::int64_t num_cells_global = get_num_cells(topology_node);

  // Get geometry node
  pugi::xml_node geometry_node = grid_node.child("Geometry");
  dolfin_assert(geometry_node);

  // Determine geometric dimension
  pugi::xml_attribute geometry_type_attr = geometry_node.attribute("GeometryType");
  dolfin_assert(geometry_type_attr);
  int gdim = -1;
  const std::string geometry_type =  geometry_type_attr.value();
  if (geometry_type == "XY")
    gdim = 2;
  else if (geometry_type == "XYZ")
    gdim = 3;
  else
  {
    dolfin_error("XDMFFile.cpp",
                 "determine geometric dimension",
                 "GeometryType \"%s\" in XDMF file is unknown or unsupported",
                 geometry_type.c_str());
  }

  // Get number of points from Geometry dataitem node
  pugi::xml_node geometry_data_node = geometry_node.child("DataItem");
  dolfin_assert(geometry_data_node);
  const std::vector<std::int64_t> gdims = get_dataset_shape(geometry_data_node);
  dolfin_assert(gdims.size() == 2);
  const std::int64_t num_points_global = gdims[0];
  dolfin_assert(gdims[1] == gdim);

  // Get topology dataset node
  pugi::xml_node topology_data_node = topology_node.child("DataItem");
  dolfin_assert(topology_data_node);

  if (MPI::size(_mpi_comm) == 1)
  {
    if (degree == 1)
    {
      build_mesh(mesh, *cell_type, num_points_global, num_cells_global,
                 tdim, gdim, topology_data_node, geometry_data_node,
                 parent_path);
    }
    else
    {
      dolfin_assert(degree == 2);
      build_mesh_quadratic(mesh, *cell_type, num_points_global, num_cells_global,
                           tdim, gdim, topology_data_node, geometry_data_node,
                           parent_path);
    }
  }
  else
  {
    // Build local mesh data structure
    LocalMeshData local_mesh_data(_mpi_comm);
    build_local_mesh_data(local_mesh_data, *cell_type, num_points_global,
                          num_cells_global,
                          tdim, gdim,
                          topology_data_node, geometry_data_node,
                          parent_path);
    local_mesh_data.check();

    // Build mesh
    const std::string ghost_mode = dolfin::parameters["ghost_mode"];
    MeshPartitioning::build_distributed_mesh(mesh, local_mesh_data, ghost_mode);
  }
}
//----------------------------------------------------------------------------
void XDMFFile::build_mesh_quadratic(Mesh& mesh, const CellType& cell_type,
                          std::int64_t num_points, std::int64_t num_cells,
                          int tdim, int gdim,
                          const pugi::xml_node& topology_dataset_node,
                          const pugi::xml_node& geometry_dataset_node,
                          const boost::filesystem::path& relative_path)
{

  // Get the topology data
  dolfin_assert(topology_dataset_node);
  std::vector<std::int32_t> topology_data
    = get_dataset<std::int32_t>(mesh.mpi_comm(), topology_dataset_node,
                                relative_path);
  dolfin_assert(topology_data.size()%num_cells == 0);
  const int num_points_per_cell = topology_data.size()/num_cells;
  const int num_vertices_per_cell = cell_type.num_entities(0);
  const int num_edges_per_cell = cell_type.num_entities(1);
  dolfin_assert(num_points_per_cell == num_vertices_per_cell + num_edges_per_cell);

  const boost::const_multi_array_ref<std::int32_t, 2>
    topology_data_array(topology_data.data(),
                        boost::extents[num_cells][num_points_per_cell]);

  // Get set of indices for vertices
  dolfin::Set<std::int32_t> vertex_indices;
  for(unsigned int i = 0; i < num_cells; ++i)
  {
    for (int j = 0; j < num_vertices_per_cell; ++j)
      vertex_indices.insert(topology_data_array[i][j]);
  }
  vertex_indices.sort();

  // Get the geometry data
  dolfin_assert(geometry_dataset_node);
  std::vector<double> geometry_data
    = get_dataset<double>(mesh.mpi_comm(), geometry_dataset_node,
                          relative_path);

  MeshEditor mesh_editor;
  mesh_editor.open(mesh, cell_type.cell_type(), tdim, gdim, 2);

  mesh_editor.init_vertices(vertex_indices.size());
  int c = 0;
  for (const auto &q : vertex_indices.set())
  {
    mesh_editor.add_vertex(c, Point(gdim, &geometry_data[q*gdim]));
    ++c;
  }

  mesh_editor.init_cells(num_cells);
  std::vector<unsigned int> pts(num_vertices_per_cell);
  for(int i = 0; i < num_cells; ++i)
  {
    for (int j = 0; j < num_vertices_per_cell; ++j)
    {
      pts[j] = std::lower_bound(vertex_indices.set().begin(),
                                vertex_indices.set().end(),
                                topology_data_array[i][j])
        - vertex_indices.set().begin();
    }
    mesh_editor.add_cell(i, pts);
  }

  std::vector<std::size_t> edge_mapping;
  if (tdim == 1)
    edge_mapping = {0};
  else if (tdim == 2)
    edge_mapping = {1, 2, 0};
  else
    edge_mapping = {5, 4, 1, 3, 2, 0};

  mesh_editor.init_entities();
  for(unsigned int i = 0; i < num_cells; ++i)
  {
    unsigned int j = 0;
    for (EdgeIterator e(Cell(mesh, i)); !e.end(); ++e)
    {
      // fixme: permute j
      const int32_t c = topology_data_array[i][num_vertices_per_cell + edge_mapping[j]];
      Point p(gdim, &geometry_data[c*gdim]);
      mesh_editor.add_entity_point(1, 0, e->index(), p);
      ++j;
    }
  }
  mesh_editor.close();

}
//-----------------------------------------------------------------------------
void XDMFFile::build_mesh(Mesh& mesh, const CellType& cell_type,
                          std::int64_t num_points, std::int64_t num_cells,
                          int tdim, int gdim,
                          const pugi::xml_node& topology_dataset_node,
                          const pugi::xml_node& geometry_dataset_node,
                          const boost::filesystem::path& relative_path)
{
  MeshEditor mesh_editor;

  mesh_editor.open(mesh, cell_type.cell_type(), tdim, gdim);

  // Get topology data vector and add to mesh
  {
    // Get the data
    dolfin_assert(topology_dataset_node);
    std::vector<std::int32_t> topology_data
      = get_dataset<std::int32_t>(mesh.mpi_comm(), topology_dataset_node,
                                  relative_path);

    // Check dims

    // Prepare mesh editor for addition of cells
    mesh_editor.init_cells_global(num_cells, num_cells);

    // Prepare mesh editor for addition of cells, and add cell topology
    const int num_points_per_cell = cell_type.num_vertices();
    std::vector<std::size_t> cell_topology(num_points_per_cell);
    for (std::int64_t i = 0; i < num_cells; ++i)
    {
      cell_topology.assign(topology_data.begin() +  i*num_points_per_cell,
                           topology_data.begin() +  (i + 1)*num_points_per_cell);
      mesh_editor.add_cell(i, cell_topology);
    }
  }

  // Get geometry data vector and add to mesh
  {
    // Get geometry data
    dolfin_assert(geometry_dataset_node);
    std::vector<double> geometry_data
      = get_dataset<double>(mesh.mpi_comm(), geometry_dataset_node, relative_path);

    // Check dims

    // Prepare mesh editor for addition of points, and add points
    mesh_editor.init_vertices_global(num_points, num_points);
    Point p;
    for (std::int64_t i = 0; i < num_points; ++i)
    {
      for (int j = 0; j < gdim; ++j)
        p[j] = geometry_data[i*gdim + j];
      mesh_editor.add_vertex(i, p);
    }
  }

  mesh_editor.close();
}
//----------------------------------------------------------------------------
void
XDMFFile::build_local_mesh_data(LocalMeshData& local_mesh_data,
                                const CellType& cell_type,
                                std::int64_t num_points_global,
                                std::int64_t num_cells_global,
                                int tdim, int gdim,
                                const pugi::xml_node& topology_dataset_node,
                                const pugi::xml_node& geometry_dataset_node,
                                const boost::filesystem::path& relative_path)
{
  // -- Topology --

  // Get number of vertices per cell from CellType
  const int num_vertices_per_cell = cell_type.num_entities(0);

  // Set topology attributes
  local_mesh_data.topology.dim = cell_type.dim();
  local_mesh_data.topology.cell_type = cell_type.cell_type();
  local_mesh_data.topology.num_vertices_per_cell = num_vertices_per_cell;
  local_mesh_data.topology.num_global_cells = num_cells_global;

  // Get share of topology data
  dolfin_assert(topology_dataset_node);
  const auto topology_data = get_dataset<std::int64_t>(local_mesh_data.mpi_comm(),
                                                       topology_dataset_node,
                                                       relative_path);
  dolfin_assert(topology_data.size() % num_vertices_per_cell == 0);

  // Wrap topology data as multi-dimensional array
  const int num_local_cells = topology_data.size()/num_vertices_per_cell;
  const boost::const_multi_array_ref<std::int64_t, 2>
    topology_data_array(topology_data.data(),
                        boost::extents[num_local_cells][num_vertices_per_cell]);

  // Remap vertices to DOLFIN ordering from VTK/XDMF ordering
  local_mesh_data.topology.cell_vertices.resize(boost::extents[num_local_cells][num_vertices_per_cell]);
  const std::vector<std::int8_t> perm = cell_type.vtk_mapping();
  for (int i = 0; i < num_local_cells; ++i)
  {
    for (int j = 0; j < num_vertices_per_cell; ++j)
      local_mesh_data.topology.cell_vertices[i][j] = topology_data_array[i][perm[j]];
  }

  // Set cell global indices by adding offset
  const std::int64_t cell_index_offset
    = MPI::global_offset(local_mesh_data.mpi_comm(), num_local_cells, true);
  local_mesh_data.topology.global_cell_indices.resize(num_local_cells);
  std::iota(local_mesh_data.topology.global_cell_indices.begin(),
            local_mesh_data.topology.global_cell_indices.end(),
            cell_index_offset);

  // -- Geometry --

  // Set geometry attributes
  local_mesh_data.geometry.num_global_vertices = num_points_global;
  local_mesh_data.geometry.dim = gdim;

  // Read geometry dataset
  dolfin_assert(geometry_dataset_node);
  const auto geometry_data = get_dataset<double>(local_mesh_data.mpi_comm(),
                                                 geometry_dataset_node,
                                                 relative_path);
  dolfin_assert(geometry_data.size() % gdim == 0);

  // Deduce number of vertices that have been read on this process
  const int num_local_vertices = geometry_data.size()/gdim;

  // Copy geometry data into LocalMeshData
  local_mesh_data.geometry.vertex_coordinates.resize(boost::extents[num_local_vertices][gdim]);
  std::copy(geometry_data.begin(), geometry_data.end(),
            local_mesh_data.geometry.vertex_coordinates.data());

  // vertex offset
  const std::int64_t vertex_index_offset
    = MPI::global_offset(local_mesh_data.mpi_comm(), num_local_vertices, true);
  local_mesh_data.geometry.vertex_indices.resize(num_local_vertices);
  std::iota(local_mesh_data.geometry.vertex_indices.begin(),
            local_mesh_data.geometry.vertex_indices.end(),
            vertex_index_offset);
}
//----------------------------------------------------------------------------
template<typename T>
void XDMFFile::add_topology_data(MPI_Comm comm, pugi::xml_node& xml_node,
                                 hid_t h5_id, const std::string path_prefix,
                                 const Mesh& mesh, int cell_dim)
{
  // Get number of cells (global) and vertices per cell from mesh
  const std::int64_t num_cells = mesh.topology().size_global(cell_dim);
  int num_nodes_per_cell = mesh.type().num_vertices(cell_dim);
  const int degree = mesh.geometry().degree();
  if (degree == 2)
  {
    dolfin_assert(cell_dim == (int)mesh.topology().dim());
    num_nodes_per_cell += mesh.type().num_entities(1);
  }

  // Get VTK string for cell type
  const std::string vtk_cell_str
    = vtk_cell_type_str(mesh.type().entity_type(cell_dim), degree);

  pugi::xml_node topology_node = xml_node.append_child("Topology");
  dolfin_assert(topology_node);
  topology_node.append_attribute("NumberOfElements") = std::to_string(num_cells).c_str();
  topology_node.append_attribute("TopologyType") = vtk_cell_str.c_str();
  topology_node.append_attribute("NodesPerElement") = num_nodes_per_cell;

  // Compute packed topology data
  std::vector<T> topology_data;

  dolfin_assert(degree == 1 or degree == 2);
  if (degree == 1)
    topology_data = compute_topology_data<T>(mesh, cell_dim);
  else
    topology_data = compute_quadratic_topology<T>(mesh);

  // Add topology DataItem node
  const std::string group_name = path_prefix + "/" + mesh.name();
  const std::string h5_path = group_name + "/topology";
  const std::vector<std::int64_t> shape = {num_cells, num_nodes_per_cell};
  const std::string number_type = "UInt";

  add_data_item(comm, topology_node, h5_id, h5_path,
                topology_data, shape, number_type);
}
//-----------------------------------------------------------------------------
void XDMFFile::add_geometry_data(MPI_Comm comm, pugi::xml_node& xml_node,
                                 hid_t h5_id, const std::string path_prefix,
                                 const Mesh& mesh)
{
  const MeshGeometry& mesh_geometry = mesh.geometry();
  int gdim = mesh_geometry.dim();

  // Compute number of points (global) in mesh (equal to number of vertices
  // for affine meshes)
  const int degree = mesh_geometry.degree();
  dolfin_assert(degree == 1 or degree == 2);
  const std::int64_t num_points
    = (degree == 1) ? mesh.size_global(0) : (mesh.size(0) + mesh.size(1));

  // Add geometry node and attributes
  pugi::xml_node geometry_node = xml_node.append_child("Geometry");
  dolfin_assert(geometry_node);
  dolfin_assert(gdim > 0 and gdim <= 3);
  const std::string geometry_type = (gdim == 3) ? "XYZ" : "XY";
  geometry_node.append_attribute("GeometryType") = geometry_type.c_str();

  // Pack geometry data
  std::vector<double> x;
  if (degree == 1)
    x = DistributedMeshTools::reorder_vertices_by_global_indices(mesh);
  else
    x = mesh_geometry.x();

  // XDMF does not support 1D, so handle as special case
  if (gdim == 1)
  {
    // Pad the coordinates with zeros for a dummy Y
    gdim = 2;
    std::vector<double> _x(2*x.size(), 0.0);
    for (std::size_t i = 0; i < x.size(); ++i)
      _x[2*i] = x[i];
    std::swap(x, _x);
  }

  // Add geometry DataItem node
  const std::string group_name = path_prefix + "/" + mesh.name();
  const std::string h5_path = group_name + "/geometry";
  const std::vector<std::int64_t> shape = {num_points, gdim};

  add_data_item(comm, geometry_node, h5_id, h5_path, x, shape);
}
//-----------------------------------------------------------------------------
template<typename T>
void XDMFFile::add_data_item(MPI_Comm comm, pugi::xml_node& xml_node,
                             hid_t h5_id, const std::string h5_path, const T& x,
                             const std::vector<std::int64_t> shape,
                             const std::string number_type)
{
  // Add DataItem node
  dolfin_assert(xml_node);
  pugi::xml_node data_item_node = xml_node.append_child("DataItem");
  dolfin_assert(data_item_node);

  // Add dimensions attribute
  data_item_node.append_attribute("Dimensions")
    = container_to_string(shape, " ", 16).c_str();

  // Set type for topology data (needed by XDMF to prevent default to float)
  if (!number_type.empty())
    data_item_node.append_attribute("NumberType") = number_type.c_str();

  // Add format attribute
  if (h5_id < 0)
  {
    data_item_node.append_attribute("Format") = "XML";
    dolfin_assert(shape.size() == 2);
    data_item_node.append_child(pugi::node_pcdata)
      .set_value(container_to_string(x, " ", 16, shape[1]).c_str());
  }
  else
  {
#ifdef HAS_HDF5
    data_item_node.append_attribute("Format") = "HDF";

    // Get name of HDF5 file
    const std::string hdf5_filename = HDF5Interface::get_filename(h5_id);
    const boost::filesystem::path p(hdf5_filename);

    // Add HDF5 filename and HDF5 internal path to XML file
    const std::string xdmf_path = p.filename().string() + ":" + h5_path;
    data_item_node.append_child(pugi::node_pcdata).set_value(xdmf_path.c_str());

    // Compute total number of items and check for consistency with shape
    dolfin_assert(!shape.empty());
    std::int64_t num_items_total = 1;
    for (auto n : shape)
      num_items_total *= n;

    dolfin_assert(num_items_total == (std::int64_t) MPI::sum(comm, x.size()));

    // Compute data offset and range of values
    std::int64_t local_shape0 = x.size();
    for (std::size_t i = 1; i < shape.size(); ++i)
    {
      dolfin_assert(local_shape0 % shape[i] == 0);
      local_shape0 /= shape[i];
    }
    const std::int64_t offset = MPI::global_offset(comm, local_shape0, true);
    const std::pair<std::int64_t, std::int64_t> local_range
      = {offset, offset + local_shape0};

    const bool use_mpi_io = (MPI::size(comm) > 1);
    HDF5Interface::write_dataset(h5_id, h5_path, x, local_range, shape, use_mpi_io,
                                 false);

    // Add partitioning attribute to dataset
    std::vector<std::size_t> partitions;
    std::vector<std::size_t> offset_tmp(1, offset);
    MPI::gather(comm, offset_tmp, partitions);
    MPI::broadcast(comm, partitions);
    HDF5Interface::add_attribute(h5_id, h5_path, "partition", partitions);

#else
    // Should never reach this point
    dolfin_error("XDMFFile.cpp",
                 "add dataitem",
                 "DOLFIN has not been configured with HDF5");
#endif
  }
}
//----------------------------------------------------------------------------
std::set<unsigned int>
XDMFFile::compute_nonlocal_entities(const Mesh& mesh, int cell_dim)
{
  // If not already numbered, number entities of
  // order cell_dim so we can get shared_entities
  DistributedMeshTools::number_entities(mesh, cell_dim);

  const std::size_t mpi_rank = MPI::rank(mesh.mpi_comm());
  const std::map<std::int32_t, std::set<unsigned int>>& shared_entities
    = mesh.topology().shared_entities(cell_dim);

  std::set<unsigned int> non_local_entities;

  const std::size_t tdim = mesh.topology().dim();
  bool ghosted
    = (mesh.topology().size(tdim) > mesh.topology().ghost_offset(tdim));

  if (!ghosted)
  {
    // No ghost cells - exclude shared entities
    // which are on lower rank processes
    for (const auto &e : shared_entities)
    {
      const unsigned int lowest_rank_owner = *(e.second.begin());
      if (lowest_rank_owner < mpi_rank)
        non_local_entities.insert(e.first);
    }
  }
  else
  {
    // Iterate through ghost cells, adding non-ghost entities
    // which are in lower rank process cells
    for (MeshEntityIterator c(mesh, tdim, "ghost"); !c.end(); ++c)
    {
      const unsigned int cell_owner = c->owner();
      for (MeshEntityIterator e(*c, cell_dim); !e.end(); ++e)
        if (!e->is_ghost() && cell_owner < mpi_rank)
          non_local_entities.insert(e->index());
    }
  }
  return non_local_entities;
}
//-----------------------------------------------------------------------------
template<typename T>
std::vector<T> XDMFFile::compute_topology_data(const Mesh& mesh, int cell_dim)
{
  // Create vector to store topology data
  const int num_vertices_per_cell = mesh.type().num_vertices(cell_dim);
  std::vector<T> topology_data;
  topology_data.reserve(mesh.num_entities(cell_dim)*(num_vertices_per_cell));

  // Get mesh communicator
  MPI_Comm comm = mesh.mpi_comm();

  const std::vector<std::int8_t> perm = mesh.type().vtk_mapping();
  const int tdim = mesh.topology().dim();
  if (MPI::size(comm) == 1 or cell_dim == tdim)
  {
    // Simple case when nothing is shared between processes
    if (cell_dim == 0)
    {
      for (VertexIterator v(mesh); !v.end(); ++v)
        topology_data.push_back(v->global_index());
    }
    else
    {
      const auto& global_vertices
        = mesh.topology().global_indices(0);
      for (MeshEntityIterator c(mesh, cell_dim); !c.end(); ++c)
      {
        const unsigned int* entities = c->entities(0);
        for (unsigned int i = 0; i != c->num_entities(0); ++i)
          topology_data.push_back(global_vertices[entities[perm[i]]]);
      }
    }
  }
  else
  {
    std::set<unsigned int> non_local_entities
      = compute_nonlocal_entities(mesh, cell_dim);

    if (cell_dim == 0)
    {
      // Special case for mesh of points
      for (VertexIterator v(mesh); !v.end(); ++v)
      {
        if (non_local_entities.find(v->index())
            == non_local_entities.end())
          topology_data.push_back(v->global_index());
      }
    }
    else
    {
      // Local-to-global map for point indices
      const auto& global_vertices
        = mesh.topology().global_indices(0);
      for (MeshEntityIterator e(mesh, cell_dim); !e.end(); ++e)
      {
        // If not excluded, add to topology
        if (non_local_entities.find(e->index())
            == non_local_entities.end())
        {
          for (unsigned int i = 0; i != e->num_entities(0); ++i)
          {
            const unsigned int local_idx = e->entities(0)[perm[i]];
            topology_data.push_back(global_vertices[local_idx]);
          }
        }
      }
    }
  }

  return topology_data;
}
//-----------------------------------------------------------------------------
template<typename T>
std::vector<T> XDMFFile::compute_quadratic_topology(const Mesh& mesh)
{
  const MeshGeometry& geom = mesh.geometry();

  if (geom.degree() != 2 or MPI::size(mesh.mpi_comm()) != 1)
  {
    dolfin_error("XDMFFile.cpp",
                 "create topology data",
                 "XDMF quadratic mesh only supported in serial");
  }

  const std::size_t tdim = mesh.topology().dim();
  std::vector<std::size_t> edge_mapping;
  if (tdim == 1)
    edge_mapping = {0};
  else if (tdim == 2)
    edge_mapping = {2, 0, 1};
  else
    edge_mapping = {5, 2, 4, 3, 1, 0};

  // Get number of points per cell
  const CellType& celltype = mesh.type();
  std::size_t npoint = celltype.num_entities(0) + celltype.num_entities(1);
  std::vector<T> topology_data;
  topology_data.reserve(npoint*mesh.size(tdim));

  for (CellIterator c(mesh); !c.end(); ++c)
  {
    // Add indices for vertices and edges
    for (unsigned int dim = 0; dim != 2; ++dim)
    {
      for (unsigned int i = 0; i != celltype.num_entities(dim); ++i)
      {
        std::size_t im = (dim == 0) ? i : edge_mapping[i];
        const std::size_t entity_index
          = (dim == tdim) ? c->index() : c->entities(dim)[im];
        const std::size_t local_idx
          = geom.get_entity_index(dim, 0, entity_index);
        topology_data.push_back(local_idx);
      }
    }
  }
  return topology_data;
}
//-----------------------------------------------------------------------------
template<typename T>
std::vector<T> XDMFFile::compute_value_data(const MeshFunction<T>& meshfunction)
{
  // Create vector to store data
  std::vector<T> value_data;
  value_data.reserve(meshfunction.size());

  // Get mesh communicator
  const auto mesh = meshfunction.mesh();
  MPI_Comm comm = mesh->mpi_comm();

  const int tdim = mesh->topology().dim();
  const int cell_dim = meshfunction.dim();

  if (MPI::size(comm) == 1 or cell_dim == tdim)
  {
    // FIXME: fail with ghosts?
    value_data.resize(meshfunction.size());
    std::copy(meshfunction.values(),
              meshfunction.values() + meshfunction.size(),
              value_data.begin());
  }
  else
  {
    std::set<unsigned int> non_local_entities
      = compute_nonlocal_entities(*mesh, cell_dim);

    for (MeshEntityIterator e(*mesh, cell_dim); !e.end(); ++e)
    {
      if (non_local_entities.find(e->index())
          == non_local_entities.end())
        value_data.push_back(meshfunction[*e]);
    }
  }

  return value_data;
}
//----------------------------------------------------------------------------
std::pair<std::string, int>
XDMFFile::get_cell_type(const pugi::xml_node& topology_node)
{
  dolfin_assert(topology_node);
  pugi::xml_attribute type_attr = topology_node.attribute("TopologyType");
  dolfin_assert(type_attr);

  const std::map<std::string, std::pair<std::string, int>> xdmf_to_dolfin
    = {
    {"polyvertex", {"point", 1}},
    {"polyline", {"interval", 1}},
    {"edge_3", {"interval", 2}},
    {"triangle", {"triangle", 1}},
    {"tri_6", {"triangle", 2}},
    {"tetrahedron", {"tetrahedron", 1}},
    {"tet_10", {"tetrahedron", 2}}
  };

  // Convert XDMF cell type string to DOLFIN cell type string
  std::string cell_type = type_attr.as_string();
  boost::algorithm::to_lower(cell_type);
  auto it = xdmf_to_dolfin.find(cell_type);
  if (it == xdmf_to_dolfin.end())
  {
    dolfin_error("XDMFFile.cpp",
                 "recognise cell type",
                 "Unknown value \"%s\"", cell_type.c_str());
  }
  return it->second;
}
//----------------------------------------------------------------------------
std::vector<std::int64_t>
XDMFFile::get_dataset_shape(const pugi::xml_node& dataset_node)
{
  // Get Dimensions attribute string
  dolfin_assert(dataset_node);
  pugi::xml_attribute dimensions_attr = dataset_node.attribute("Dimensions");

  // Gets dimensions, if attribute is present
  std::vector<std::int64_t> dims;
  if (dimensions_attr)
  {
    // Split dimensions string
    const std::string dims_str = dimensions_attr.as_string();
    std::vector<std::string> dims_list;
    boost::split(dims_list, dims_str, boost::is_any_of(" "));

    // Cast dims to integers
    for (auto d : dims_list)
      dims.push_back(boost::lexical_cast<std::int64_t>(d));
  }

  return dims;
}
//----------------------------------------------------------------------------
std::int64_t XDMFFile::get_num_cells(const pugi::xml_node& topology_node)
{
  dolfin_assert(topology_node);

  // Get number of cells from topology
  std::int64_t num_cells_topolgy = -1;
  pugi::xml_attribute num_cells_attr = topology_node.attribute("NumberOfElements");
  if (num_cells_attr)
    num_cells_topolgy = num_cells_attr.as_llong();

  // Get number of cells from topology dataset
  pugi::xml_node topology_dataset_node = topology_node.child("DataItem");
  dolfin_assert(topology_dataset_node);
  const std::vector<std::int64_t> tdims = get_dataset_shape(topology_dataset_node);

  // Check that number of cells can be determined
  if (tdims.size() != 2 and num_cells_topolgy == -1)
  {
    dolfin_error("XDMFFile.cpp",
                 "determine number of cells",
                 "Cannot determine number of cells if XMDF mesh");
  }

  // Check for consistency if number of cells appears in both the topology
  // and DataItem nodes
  if (num_cells_topolgy != -1 and tdims.size() == 2)
  {
    if (num_cells_topolgy != tdims[0])
    {
      dolfin_error("XDMFFile.cpp",
                   "determine number of cells",
                   "Cannot determine number of cells if XMDF mesh");
     }
  }

  return std::max(num_cells_topolgy, tdims[0]);
}
//----------------------------------------------------------------------------
template <typename T>
std::vector<T> XDMFFile::get_dataset(MPI_Comm comm,
                                    const pugi::xml_node& dataset_node,
                                    const boost::filesystem::path& parent_path)
{
  // FIXME: Need to sort out datasset dimensions - can't depend on
  // HDF5 shape, and a Topology data item is not required to have a
  // 'Dimensions' attribute since the dimensions can be determined
  // from the number of cells and the cell type (for topology, one
  // must supply cell type + (number of cells or dimensions).
  //
  // A geometry data item must have 'Dimensions' attribute.

  dolfin_assert(dataset_node);
  pugi::xml_attribute format_attr = dataset_node.attribute("Format");
  dolfin_assert(format_attr);

  // Get data set shape from 'Dimensions' attribute (empty if not available)
  const std::vector<std::int64_t> shape_xml = get_dataset_shape(dataset_node);

  const std::string format = format_attr.as_string();
  std::vector<T> data_vector;
  // Only read ASCII on process 0
  if (format == "XML")
  {
    if (MPI::rank(comm) == 0)
    {
      // Read data and trim any leading/trailing whitespace
      pugi::xml_node data_node = dataset_node.first_child();
      dolfin_assert(data_node);
      std::string data_str = data_node.value();

      // Split data based on spaces and line breaks
      std::vector<boost::iterator_range<std::string::iterator>> data_vector_str;
      boost::split(data_vector_str, data_str, boost::is_any_of(" \n"));

      // Add data to numerical vector
      data_vector.reserve(data_vector_str.size());
      for (auto& v : data_vector_str)
      {
        if (v.begin() != v.end())
          data_vector.push_back(boost::lexical_cast<T>(boost::copy_range<std::string>(v)));
      }
    }
  }
  else if (format == "HDF")
  {
    #ifdef HAS_HDF5
    // Get file and data path
    auto paths = get_hdf5_paths(dataset_node);

    // Handle cases where file path is (a) absolute or (b) relative
    boost::filesystem::path h5_filepath(paths[0]);
    if (!h5_filepath.is_absolute())
      h5_filepath = parent_path / h5_filepath;

    // Open HDF5 for reading
    HDF5File h5_file(comm, h5_filepath.string(), "r");

    // Get data shape from HDF5 file
    const std::vector<std::int64_t> shape_hdf5
      = HDF5Interface::get_dataset_shape(h5_file.h5_id(), paths[1]);

    // FIXME: should we support empty data sets?
    // Check that data set is not empty
    dolfin_assert(!shape_hdf5.empty());
    dolfin_assert(shape_hdf5[0] != 0);

    // Determine range of data to read from HDF5 file. This is
    // complicated by the XML Dimension attribute and the HDF5 storage
    // possibly having different shapes, e.g. the HDF5 storgae may be a
    // flat array.
    std::pair<std::int64_t, std::int64_t> range;
    if (shape_xml == shape_hdf5)
      range = MPI::local_range(comm, shape_hdf5[0]);
    else if (!shape_xml.empty() and shape_hdf5.size() == 1)
    {
      // Size of dims > 0
      std::int64_t d = 1;
      for (std::size_t i = 1; i < shape_xml.size(); ++i)
        d *= shape_xml[i];

      // Check for data size consistency
      if (d*shape_xml[0] != shape_hdf5[0])
      {
        dolfin_error("XDMFFile.cpp",
                     "reading data from XDMF file",
                     "Data size in XDMF/XML and size of HDF5 dataset are inconsistent");
      }

      // Compute data range to read
      range = MPI::local_range(comm, shape_xml[0]);
      range.first *= d;
      range.second *= d;
    }
    else
    {
      dolfin_error("XDMFFile.cpp",
                   "reading data from XDMF file",
                   "This combination of array shapes in XDMF and HDF5 not supported");
    }

    // Retrieve data
    HDF5Interface::read_dataset(h5_file.h5_id(), paths[1], range, data_vector);
    #else
    // Should never reach this point
    dolfin_error("XDMFFile.cpp",
                 "get dataset",
                 "DOLFIN has not been configured with HDF5");
    #endif
  }
  else
  {
    dolfin_error("XDMFFile.cpp",
                 "reading data from XDMF file",
                 "Storage format \"%s\" is unknown", format.c_str());
  }

  // Get dimensions for consistency (if available in DataItem node)
  if (shape_xml.empty())
  {
    std::int64_t size = 1;
    for (auto dim : shape_xml)
      size *= dim;

    if (size != (std::int64_t) MPI::sum(comm, data_vector.size()))
    {
      dolfin_error("XDMFFile.cpp",
                   "reading data from XDMF file",
                   "Data sizes in attribute and size of data read are inconsistent");
     }
   }

   return data_vector;
}
//----------------------------------------------------------------------------
std::array<std::string, 2> XDMFFile::get_hdf5_paths(const pugi::xml_node& dataitem_node)
{
  // Check that node is a DataItem node
  dolfin_assert(dataitem_node);
  xmlutils::check_node_name(dataitem_node, "DataItem");

  // Check that format is HDF
  pugi::xml_attribute format_attr = dataitem_node.attribute("Format");
  dolfin_assert(format_attr);
  const std::string format = format_attr.as_string();
  if (format.compare("HDF") != 0)
  {
    dolfin_error("XDMFFile.cpp",
                 "extracting HDF5 filename and data path",
                 "DataItem format \"%s\" is not \"HDF\"", format.c_str());
  }

  // Get path data
  pugi::xml_node path_node = dataitem_node.first_child();
  dolfin_assert(path_node);

  // Create string from path and trim leading and trailing whitespace
  std::string path = path_node.text().get();
  boost::algorithm::trim(path);

  // Split string into file path and HD5 internal path
  std::vector<std::string> paths;
  boost::split(paths, path, boost::is_any_of(":"));
  dolfin_assert(paths.size() == 2);

  return {{paths[0], paths[1]}};
}
//-----------------------------------------------------------------------------
template<typename T>
void XDMFFile::read_mesh_function(MeshFunction<T>& meshfunction,
                                  std::string name)
{
  // Load XML doc from file
  pugi::xml_document xml_doc;
  pugi::xml_parse_result result = xml_doc.load_file(_filename.c_str());
  dolfin_assert(result);

  // Get XDMF node
  pugi::xml_node xdmf_node = xml_doc.child("Xdmf");
  dolfin_assert(xdmf_node);

  // Get domain node
  pugi::xml_node domain_node = xdmf_node.child("Domain");
  dolfin_assert(domain_node);

  // Check all top level Grid nodes for suitable dataset
  pugi::xml_node grid_node;
  for (pugi::xml_node node: domain_node.children("Grid"))
  {
    pugi::xml_node value_node = node.child("Attribute");
    if (value_node and (name == "" or name == value_node.attribute("Name").as_string()))
      {
        grid_node = node;
        break;
      }
  }

  // Check if a TimeSeries (old format), in which case the Grid will be down one level
  if (!grid_node)
  {
    pugi::xml_node grid_node1 = domain_node.child("Grid");
    if (grid_node1)
    {
      for (pugi::xml_node node: grid_node1.children("Grid"))
      {
        pugi::xml_node value_node = node.child("Attribute");
        if (value_node and (name == "" or name == value_node.attribute("Name").as_string()))
        {
          grid_node = node;
          break;
        }
      }
    }
  }

  // Still can't find it
  if (!grid_node)
  {
    dolfin_error("XDMFFile.cpp",
                 "open MeshFunction for reading",
                 "Mesh Grid with data Attribute not found in XDMF");
  }

  // Get topology node
  pugi::xml_node topology_node = grid_node.child("Topology");
  dolfin_assert(topology_node);

  // Get value node
  pugi::xml_node value_node = grid_node.child("Attribute");
  dolfin_assert(value_node);

  // Get existing Mesh of MeshFunction
  const auto mesh = meshfunction.mesh();

  // Get cell type and topology of MeshFunction (may be different from Mesh)
  const auto cell_type_str = get_cell_type(topology_node);
  dolfin_assert(cell_type_str.second == 1);
  std::unique_ptr<CellType> cell_type(CellType::create(cell_type_str.first));
  dolfin_assert(cell_type);
  const unsigned int num_vertices_per_cell = cell_type->num_entities(0);
  const unsigned int cell_dim = cell_type->dim();
  dolfin_assert(cell_dim == meshfunction.dim());
  const std::size_t num_entities_global = get_num_cells(topology_node);

  // Ensure size_global(cell_dim) is set and check dataset matches
  DistributedMeshTools::number_entities(*mesh, cell_dim);
  dolfin_assert(mesh->size_global(cell_dim) == num_entities_global);

  boost::filesystem::path xdmf_filename(_filename);
  const boost::filesystem::path parent_path = xdmf_filename.parent_path();

  // Get topology dataset
  pugi::xml_node topology_data_node = topology_node.child("DataItem");
  dolfin_assert(topology_data_node);
  const auto topology_data = get_dataset<std::int64_t>(mesh->mpi_comm(),
                                                       topology_data_node,
                                                       parent_path);
  dolfin_assert(topology_data.size() % num_vertices_per_cell == 0);

  // Get value dataset
  pugi::xml_node value_data_node = value_node.child("DataItem");
  dolfin_assert(value_data_node);
  std::vector<T> value_data
    = get_dataset<T>(_mpi_comm, value_data_node, parent_path);

  // Scatter/gather data across processes
  remap_meshfunction_data(meshfunction, topology_data, value_data);
}
//-----------------------------------------------------------------------------
template <typename T>
void XDMFFile::remap_meshfunction_data(MeshFunction<T>& meshfunction,
                      const std::vector<std::int64_t>& topology_data,
                                    const std::vector<T>& value_data)
{
  // Send the read data to each process on the basis of the first
  // vertex of the entity, since we do not know the global_index
  const int cell_dim = meshfunction.dim();
  const auto mesh = meshfunction.mesh();
  // FIXME : get vertices_per_entity properly
  const int vertices_per_entity = meshfunction.dim() + 1;
  const MPI_Comm comm = mesh->mpi_comm();
  const std::size_t num_processes = MPI::size(comm);

  // Wrap topology data in boost array
  dolfin_assert(topology_data.size()%vertices_per_entity == 0);
  const std::size_t num_entities = topology_data.size()/vertices_per_entity;

  // Send (sorted) entity topology and data to a post-office process
  // determined by the lowest global vertex index of the entity
  std::vector<std::vector<std::int64_t>> send_topology(num_processes);
  std::vector<std::vector<T>> send_values(num_processes);
  const std::size_t max_vertex = mesh->size_global(0);
  for (std::size_t i = 0; i < num_entities ; ++i)
  {
    std::vector<std::int64_t>
      cell_topology(topology_data.begin() + i*vertices_per_entity,
                    topology_data.begin() + (i + 1)*vertices_per_entity);
    std::sort(cell_topology.begin(), cell_topology.end());

    // Use first vertex to decide where to send this data
    const std::size_t destination_process
      = MPI::index_owner(comm, cell_topology.front(), max_vertex);

    send_topology[destination_process]
      .insert(send_topology[destination_process].end(),
              cell_topology.begin(),
              cell_topology.end());
    send_values[destination_process].push_back(value_data[i]);
  }

  std::vector<std::vector<std::int64_t>> receive_topology(num_processes);
  std::vector<std::vector<T>> receive_values(num_processes);
  MPI::all_to_all(comm, send_topology, receive_topology);
  MPI::all_to_all(comm, send_values, receive_values);

  // Generate requests for data from remote processes, based on the
  // first vertex of the MeshEntities which belong on this process
  // Send our process number, and our local index, so it can come back
  // directly to the right place
  std::vector<std::vector<std::int64_t>> send_requests(num_processes);
  const std::size_t rank = MPI::rank(comm);
  for (MeshEntityIterator cell(*mesh, cell_dim, "all"); !cell.end(); ++cell)
  {
    std::vector<std::int64_t> cell_topology;
    for (VertexIterator v(*cell); !v.end(); ++v)
      cell_topology.push_back(v->global_index());
    std::sort(cell_topology.begin(), cell_topology.end());

    // Use first vertex to decide where to send this request
    std::size_t send_to_process = MPI::index_owner(comm,
                                                   cell_topology.front(),
                                                   max_vertex);
    // Map to this process and local index by appending to send data
    cell_topology.push_back(cell->index());
    cell_topology.push_back(rank);
    send_requests[send_to_process].insert(send_requests[send_to_process].end(),
                                          cell_topology.begin(),
                                          cell_topology.end());
  }

  std::vector<std::vector<std::int64_t>> receive_requests(num_processes);
  MPI::all_to_all(comm, send_requests, receive_requests);

  // At this point, the data with its associated vertices is in
  // receive_values and receive_topology and the final destinations
  // are stored in receive_requests as
  // [vertices][index][process][vertices][index][process]...  Some
  // data will have more than one destination

  // Create a mapping from the topology vector to the desired data
  std::map<std::vector<std::int64_t>, T> cell_to_data;

  for (std::size_t i = 0; i < receive_values.size(); ++i)
  {
    dolfin_assert(receive_values[i].size()*vertices_per_entity
                  == receive_topology[i].size());
    auto p = receive_topology[i].begin();
    for (std::size_t j = 0; j < receive_values[i].size(); ++j)
    {
      const std::vector<std::int64_t> cell(p, p + vertices_per_entity);
      cell_to_data.insert({cell, receive_values[i][j]});
      p += vertices_per_entity;
    }
  }

  // Clear vectors for reuse - now to send values and indices to final
  // destination
  send_topology = std::vector<std::vector<std::int64_t>>(num_processes);
  send_values = std::vector<std::vector<T>>(num_processes);

  // Go through requests, which are stacked as [vertex, vertex, ...]
  // [index] [proc] etc.  Use the vertices as the key for the map
  // (above) to retrieve the data to send to proc
  for (std::size_t i = 0; i < receive_requests.size(); ++i)
  {
    for (auto p = receive_requests[i].begin();
         p != receive_requests[i].end(); p += (vertices_per_entity + 2))
    {
      const std::vector<std::int64_t> cell(p, p + vertices_per_entity);
      const std::size_t remote_index = *(p + vertices_per_entity);
      const std::size_t send_to_proc = *(p + vertices_per_entity + 1);

      const auto find_cell = cell_to_data.find(cell);
      dolfin_assert(find_cell != cell_to_data.end());
      send_values[send_to_proc].push_back(find_cell->second);
      send_topology[send_to_proc].push_back(remote_index);
    }
  }

  MPI::all_to_all(comm, send_topology, receive_topology);
  MPI::all_to_all(comm, send_values, receive_values);

  // At this point, receive_topology should only list the local indices
  // and received values should have the appropriate values for each
  for (std::size_t i = 0; i < receive_values.size(); ++i)
  {
    dolfin_assert(receive_values[i].size() == receive_topology[i].size());
    for (std::size_t j = 0; j < receive_values[i].size(); ++j)
      meshfunction[receive_topology[i][j]] = receive_values[i][j];
  }
}
//----------------------------------------------------------------------------
std::string XDMFFile::get_hdf5_filename(std::string xdmf_filename)
{
  boost::filesystem::path p(xdmf_filename);
  p.replace_extension(".h5");
  if (p.string() == xdmf_filename)
  {
    dolfin_error("XDMFile.cpp",
                  "deduce name of HDF5 file from XDMF filename",
                  "Filename clash. Check XDMF filename");
  }

  return p.string();
}
//----------------------------------------------------------------------------
template<typename T>
void XDMFFile::write_mesh_function(const MeshFunction<T>& meshfunction,
                                   Encoding encoding)
{
  check_encoding(encoding);

  if (meshfunction.size() == 0)
  {
    dolfin_error("XDMFFile.cpp",
                 "save empty MeshFunction",
                 "No values in MeshFunction");
  }

  // Get mesh
  dolfin_assert(meshfunction.mesh());
  std::shared_ptr<const Mesh> mesh = meshfunction.mesh();

  // Check if _xml_doc already has data. If not, create an outer structure
  // If it already has data, then we may append to it.

  pugi::xml_node domain_node;
  std::string hdf_filemode = "a";
  if (_xml_doc->child("Xdmf").empty())
  {
    // Reset pugi
    _xml_doc->reset();

    // Add XDMF node and version attribute
    _xml_doc->append_child(pugi::node_doctype).set_value("Xdmf SYSTEM \"Xdmf.dtd\" []");
    pugi::xml_node xdmf_node = _xml_doc->append_child("Xdmf");
    dolfin_assert(xdmf_node);
    xdmf_node.append_attribute("Version") = "3.0";
    xdmf_node.append_attribute("xmlns:xi") = "http://www.w3.org/2001/XInclude";

    // Add domain node and add name attribute
    domain_node = xdmf_node.append_child("Domain");
    hdf_filemode = "w";
  }
  else
    domain_node = _xml_doc->child("Xdmf").child("Domain");

  dolfin_assert(domain_node);

  // Open a HDF5 file if using HDF5 encoding
  hid_t h5_id = -1;
#ifdef HAS_HDF5
  std::unique_ptr<HDF5File> h5_file;
  if (encoding == Encoding::HDF5)
  {
    // Open file
    h5_file.reset(new HDF5File(mesh->mpi_comm(),
                               get_hdf5_filename(_filename), hdf_filemode));
    dolfin_assert(h5_file);

    // Get file handle
    h5_id = h5_file->h5_id();
  }
#endif

  const std::string mf_name = "/MeshFunction/" + std::to_string(_counter);

  // If adding a CellFunction to an existing Mesh, do not rewrite Mesh
  // FIXME: do some checks on the existing Mesh to make sure it is the same
  // as the meshfunction's mesh.
  pugi::xml_node grid_node = domain_node.child("Grid");
  const std::size_t cell_dim = meshfunction.dim();
  const std::size_t tdim = mesh->topology().dim();
  const bool grid_empty = grid_node.empty();

  // Check existing Mesh for compatibility.
  if (!grid_empty)
  {
    pugi::xml_node topology_node = grid_node.child("Topology");
    dolfin_assert(topology_node);
    auto cell_type_str = get_cell_type(topology_node);
    if (CellType::type2string(mesh->type().cell_type()) != cell_type_str.first)
    {
      dolfin_error("XDMFFile.cpp",
                   "add MeshFunction to XDMF",
                   "Incompatible Mesh type. Try writing the Mesh to XDMF first");
    }
  }

  if (grid_empty or cell_dim != tdim)
  {
    // Make new grid node
    grid_node = domain_node.append_child("Grid");
    dolfin_assert(grid_node);
    grid_node.append_attribute("Name") = mesh->name().c_str();
    grid_node.append_attribute("GridType") = "Uniform";

    // Make sure entities are numbered - only needed for Edge in 3D in parallel
    // FIXME: remove this once Edge in 3D in parallel works properly
    DistributedMeshTools::number_entities(*mesh, cell_dim);

    const std::int64_t num_global_cells = mesh->size_global(cell_dim);
    if (num_global_cells < 1e9)
      add_topology_data<std::int32_t>(_mpi_comm, grid_node, h5_id, mf_name,
                                      *mesh, cell_dim);
    else
      add_topology_data<std::int64_t>(_mpi_comm, grid_node, h5_id, mf_name,
                                      *mesh, cell_dim);

    // Add geometry node if none already, else link back to first existing Mesh
    if (grid_empty)
      add_geometry_data(_mpi_comm, grid_node, h5_id, mf_name, *mesh);
    else
    {
      // Add geometry node (reference)
      pugi::xml_node geometry_node = grid_node.append_child("Geometry");
      dolfin_assert(geometry_node);
      geometry_node.append_attribute("Reference") = "XML";
      geometry_node.append_child(pugi::node_pcdata)
        .set_value("/Xdmf/Domain/Grid/Geometry");
    }
  }

  // Add attribute node with values
  pugi::xml_node attribute_node = grid_node.append_child("Attribute");
  dolfin_assert(attribute_node);
  attribute_node.append_attribute("Name") = meshfunction.name().c_str();
  attribute_node.append_attribute("AttributeType") = "Scalar";
  attribute_node.append_attribute("Center") = "Cell";

  const std::int64_t num_values = mesh->size_global(cell_dim);
  // Add attribute DataItem node and write data

  // Copy values to vector, removing duplicates
  std::vector<T> values = compute_value_data(meshfunction);

  add_data_item(_mpi_comm, attribute_node, h5_id,
                mf_name +"/values", values, {num_values, 1});

  // Save XML file (on process 0 only)
  if (MPI::rank(_mpi_comm) == 0)
    _xml_doc->save_file(_filename.c_str(), "  ");

  // Increment the counter, so we can save multiple MeshFunctions in one file
  ++_counter;
}
//-----------------------------------------------------------------------------
std::vector<double> XDMFFile::get_cell_data_values(const Function& u)
{
  dolfin_assert(u.function_space()->dofmap());
  dolfin_assert(u.vector());

  const auto mesh = u.function_space()->mesh();
  const std::size_t value_size = u.value_size();
  const std::size_t value_rank = u.value_rank();

  // Allocate memory for function values at cell centres
  const std::size_t tdim = mesh->topology().dim();
  const std::size_t num_local_cells = mesh->topology().ghost_offset(tdim);
  const std::size_t local_size = num_local_cells*value_size;

  // Build lists of dofs and create map
  std::vector<dolfin::la_index> dof_set;
  dof_set.reserve(local_size);
  const auto dofmap = u.function_space()->dofmap();
  for (CellIterator cell(*mesh); !cell.end(); ++cell)
  {
    // Tabulate dofs
    const ArrayView<const dolfin::la_index> dofs
      = dofmap->cell_dofs(cell->index());
    const std::size_t ndofs = dofmap->num_element_dofs(cell->index());
    dolfin_assert(ndofs == value_size);
    for (std::size_t i = 0; i < ndofs; ++i)
      dof_set.push_back(dofs[i]);
  }

  // Get  values
  std::vector<double> data_values(dof_set.size());
  dolfin_assert(u.vector());
  u.vector()->get_local(data_values.data(), dof_set.size(), dof_set.data());

  if (value_rank == 1 && value_size == 2)
  {
    // Pad out data for 2D vector to 3D
    data_values.resize(3*num_local_cells);
    for (int j = (num_local_cells - 1); j >= 0; --j)
    {
      double nd[3] = {data_values[j*2], data_values[j*2 + 1], 0};
      std::copy(nd, nd + 3, &data_values[j*3]);
    }
  }
  else if (value_rank == 2 && value_size == 4)
  {
    data_values.resize(9*num_local_cells);
    for (int j = (num_local_cells - 1); j >= 0; --j)
    {
      double nd[9] = { data_values[j*4], data_values[j*4 + 1], 0,
                       data_values[j*4 + 2], data_values[j*4 + 3], 0,
                       0, 0, 0 };
      std::copy(nd, nd + 9, &data_values[j*9]);
    }
  }
  return data_values;
}
//-----------------------------------------------------------------------------
std::int64_t XDMFFile::get_padded_width(const Function& u)
{
  std::int64_t width = u.value_size();
  std::int64_t rank = u.value_rank();
  if (rank == 1 and width == 2)
    return 3;
  else if (rank == 2 and width == 4)
    return 9;
  return width;
}
//-----------------------------------------------------------------------------
bool XDMFFile::has_cell_centred_data(const Function& u)
{
  // Test for cell-centred data
  std::size_t cell_based_dim = 1;
  for (std::size_t i = 0; i < u.value_rank(); i++)
    cell_based_dim *= u.function_space()->mesh()->topology().dim();
  return (u.function_space()->dofmap()->max_element_dofs() == cell_based_dim);
}
//-----------------------------------------------------------------------------
std::vector<double> XDMFFile::get_point_data_values(const Function& u)
{
  const auto mesh = u.function_space()->mesh();

  std::vector<double> data_values;
  dolfin_assert(mesh->geometry().degree() == 1);

  u.compute_vertex_values(data_values, *mesh);

  std::int64_t width = get_padded_width(u);

  if (u.value_rank() > 0)
  {
    // Transpose vector/tensor data arrays
    const std::size_t num_local_vertices = mesh->size(0);
    const std::size_t value_size = u.value_size();
    std::vector<double> _data_values(width*num_local_vertices, 0.0);
    for (std::size_t i = 0; i < num_local_vertices; i++)
    {
      for (std::size_t j = 0; j < value_size; j++)
      {
        std::size_t tensor_2d_offset = (j > 1 && value_size == 4) ? 1 : 0;
        _data_values[i*width + j + tensor_2d_offset]
          = data_values[i + j*num_local_vertices];
      }
    }
    data_values = _data_values;
  }

  // Remove duplicates for vertex-based data in parallel
  if (MPI::size(mesh->mpi_comm()) > 1)
  {
    DistributedMeshTools::reorder_values_by_global_indices(*mesh,
                                                           data_values, width);
  }

  return data_values;
}
//-----------------------------------------------------------------------------
std::vector<double> XDMFFile::get_p2_data_values(const Function& u)
{
  const auto mesh = u.function_space()->mesh();
  dolfin_assert(mesh->geometry().degree() == 2);

  const std::size_t value_size = u.value_size();
  const std::size_t value_rank = u.value_rank();
  const std::size_t num_local_points = mesh->size(0) + mesh->size(1);
  const std::size_t width = get_padded_width(u);
  std::vector<double> data_values(width*num_local_points);
  std::vector<dolfin::la_index> data_dofs(data_values.size(), 0);

  dolfin_assert(u.function_space()->dofmap());
  const auto dofmap = u.function_space()->dofmap();

  // Function can be P1 or P2
  if (dofmap->num_entity_dofs(1) == 0)
  {
    // P1
    for (CellIterator cell(*mesh); !cell.end(); ++cell)
    {
      const ArrayView<const dolfin::la_index> dofs
        = dofmap->cell_dofs(cell->index());
      std::size_t c = 0;
      for (std::size_t i = 0; i != value_size; ++i)
      {
        for (VertexIterator v(*cell); !v.end(); ++v)
        {
          const std::size_t v0 = v->index()*width;
          data_dofs[v0 + i] = dofs[c];
          ++c;
        }
      }
    }

    // Get the values at the vertex points
    const GenericVector& uvec = *u.vector();
    uvec.get_local(data_values.data(), data_dofs.size(), data_dofs.data());

    // Get midpoint values for Edge points
    for (EdgeIterator e(*mesh); !e.end(); ++e)
    {
      const std::size_t v0 = e->entities(0)[0];
      const std::size_t v1 = e->entities(0)[1];
      const std::size_t e0 = (e->index() + mesh->size(0))*width;
      for (std::size_t i = 0; i != value_size; ++i)
        data_values[e0 + i] = (data_values[v0 + i] + data_values[v1 + i])/2.0;
    }
  }
  else if (dofmap->num_entity_dofs(0) == dofmap->num_entity_dofs(1))
  {
    // P2
    // Go over all cells inserting values
    // FIXME: a lot of duplication here
    for (CellIterator cell(*mesh); !cell.end(); ++cell)
    {
      const ArrayView<const dolfin::la_index> dofs
        = dofmap->cell_dofs(cell->index());
      std::size_t c = 0;
      for (std::size_t i = 0; i != value_size; ++i)
      {
        for (VertexIterator v(*cell); !v.end(); ++v)
        {
          const std::size_t v0 = v->index()*width;
          data_dofs[v0 + i] = dofs[c];
          ++c;
        }
        for (EdgeIterator e(*cell); !e.end(); ++e)
        {
          const std::size_t e0 = (e->index() + mesh->size(0))*width;
          data_dofs[e0 + i] = dofs[c];
          ++c;
        }
      }
    }

    const GenericVector& uvec = *u.vector();
    uvec.get_local(data_values.data(), data_dofs.size(), data_dofs.data());
  }
  else
  {
    dolfin_error("XDMFFile.cpp",
                 "get point values for Function",
                 "Function appears not to be defined on a P1 or P2 type FunctionSpace");
  }

  // Blank out empty values of 2D vector and tensor
  if (value_rank == 1 and value_size == 2)
  {
    for (std::size_t i = 0; i < data_values.size(); i += 3)
      data_values[i + 2] = 0.0;
  }
  else if (value_rank == 2 and value_size == 4)
  {
    for (std::size_t i = 0; i < data_values.size(); i += 9)
    {
      data_values[i + 2] = 0.0;
      data_values[i + 5] = 0.0;
      data_values[i + 6] = 0.0;
      data_values[i + 7] = 0.0;
      data_values[i + 8] = 0.0;
    }
  }

  return data_values;
}
//----------------------------------------------------------------------------
void XDMFFile::check_encoding(Encoding encoding) const
{
  if (encoding == Encoding::HDF5 and !has_hdf5())
  {
    dolfin_error("XDMFFile.cpp",
                 "write XDMF file",
                 "DOLFIN has not been compiled with HDF5 support");
  }

  if (encoding == Encoding::ASCII and MPI::size(_mpi_comm) != 1)
  {
    dolfin_error("XDMFFile.cpp",
                 "write XDMF file",
                 "ASCII format is not supported in parallel, use HDF5");
  }
}
//-----------------------------------------------------------------------------
std::string XDMFFile::vtk_cell_type_str(CellType::Type cell_type, int order)
{
  // FIXME: Move to CellType?
  switch (cell_type)
  {
  case CellType::Type::point:
    switch (order)
    {
    case 1:
      return "PolyVertex";
    }
  case CellType::Type::interval:
    switch (order)
    {
    case 1:
      return "PolyLine";
    case 2:
      return "Edge_3";
    }
  case CellType::Type::triangle:
    switch (order)
    {
    case 1:
      return "Triangle";
    case 2:
      return "Tri_6";
    }
  case CellType::Type::quadrilateral:
    switch (order)
    {
    case 1:
      return "Quadrilateral";
    case 2:
      return "Quad_8";
    }
  case CellType::Type::tetrahedron:
    switch (order)
    {
    case 1:
      return "Tetrahedron";
    case 2:
      return "Tet_10";
    }
  case CellType::Type::hexahedron:
    switch (order)
    {
    case 1:
      return "Hexahedron";
    case 2:
      return "Hex_20";
    }
  default:
    dolfin_error("XDMFFile.cpp",
                 "output mesh topology",
                 "Invalid combination of cell type and order");
    return "error";
  }
}
//-----------------------------------------------------------------------------
template <typename X, typename Y>
std::string XDMFFile::to_string(X x, Y y)
{
  return std::to_string(x) + " " + std::to_string(y);
}
//-----------------------------------------------------------------------------
template <typename T>
std::vector<T> XDMFFile::string_to_vector(const std::vector<std::string>& x_str)
{
  std::vector<T> data;
  for (auto& v : x_str)
  {
    if (!v.empty())
      data.push_back(boost::lexical_cast<T>(v));
  }

  return data;
}
//-----------------------------------------------------------------------------
std::string XDMFFile::rank_to_string(std::size_t value_rank)
{
  if (value_rank > 2)
    dolfin_error("XDMFFile.cpp", "get rank string", "Out of range");
  if (value_rank == 0)
    return "Scalar";
  else if (value_rank == 1)
    return "Vector";
  return "Tensor";
}
//-----------------------------------------------------------------------------<|MERGE_RESOLUTION|>--- conflicted
+++ resolved
@@ -359,75 +359,16 @@
   add_data_item(_mpi_comm, attribute_node, h5_id,
                 dataset_name, data_values, {num_values, width});
 
-<<<<<<< HEAD
-    // Flush file. Improves chances of recovering data if
-    // interrupted. Also makes file somewhat readable between writes.
-    if (parameters["flush_output"])
-      _hdf5_file->flush();
-  }
-#endif
-
-  // Write the XML meta description (see http://www.xdmf.org) on
-  // process zero
-  bool time_series = parameters["time_series"];
-=======
   // Save XML file (on process 0 only)
   if (MPI::rank(_mpi_comm) == 0)
     _xml_doc->save_file(_filename.c_str(), "  ");
->>>>>>> c81e84b7
 
 #ifdef HAS_HDF5
   // Close the HDF5 file if in "flush" mode
   if (encoding == Encoding::HDF5 and parameters["flush_output"])
   {
-<<<<<<< HEAD
-    dolfin_assert(_xml);
-
-    if (time_series)
-      _xml->init_timeseries(u.name(), time_step, _counter);
-    else
-      _xml->init_mesh("mesh");
-
-    if (encoding == Encoding::HDF5)
-    {
-      _xml->mesh_topology(mesh.type().cell_type(), degree,
-                          num_global_cells, _current_mesh_name + "/topology",
-                          xdmf_format_str(encoding));
-      _xml->mesh_geometry(num_global_points, gdim,
-                          _current_mesh_name + "/coordinates",
-                          xdmf_format_str(encoding));
-
-      boost::filesystem::path p(get_hdf5_filename(_filename));
-      _xml->data_attribute(u.name(), value_rank, vertex_data,
-                           num_global_points, num_global_cells,
-                           padded_value_size,
-                           p.filename().string() + ":" + dataset_name,
-                           xdmf_format_str(encoding));
-    }
-    else if (encoding == Encoding::ASCII)
-    {
-      // Add the mesh topology and geometry to the xml data
-      std::string topology_data = generate_xdmf_ascii_mesh_topology_data(mesh);
-      std::string geometry_data = generate_xdmf_ascii_mesh_geometry_data(mesh);
-
-      _xml->mesh_topology(mesh.type().cell_type(), degree,
-                          num_global_cells, topology_data,
-                          xdmf_format_str(encoding));
-      _xml->mesh_geometry(num_global_points, gdim, geometry_data,
-                          xdmf_format_str(encoding));
-
-      // Add the Function vertex data to the xml data
-      _xml->data_attribute(u.name(), value_rank, vertex_data,
-                           num_global_points, num_global_cells,
-                           padded_value_size,
-                           generate_xdmf_ascii_data(data_values, "%.15e"),
-                           xdmf_format_str(encoding));
-    }
-    _xml->write();
-=======
     dolfin_assert(_hdf5_file);
     _hdf5_file.reset();
->>>>>>> c81e84b7
   }
 #endif
 

// Copyright (C) 2005-2009 Garth N. Wells
//
// This file is part of DOLFIN.
//
// DOLFIN is free software: you can redistribute it and/or modify
// it under the terms of the GNU Lesser General Public License as published by
// the Free Software Foundation, either version 3 of the License, or
// (at your option) any later version.
//
// DOLFIN is distributed in the hope that it will be useful,
// but WITHOUT ANY WARRANTY; without even the implied warranty of
// MERCHANTABILITY or FITNESS FOR A PARTICULAR PURPOSE. See the
// GNU Lesser General Public License for more details.
//
// You should have received a copy of the GNU Lesser General Public License
// along with DOLFIN. If not, see <http://www.gnu.org/licenses/>.
//
// Modified by Anders Logg 2005-2011
// Modified by Kristian Oelgaard 2006
// Modified by Martin Alnes 2008
// Modified by Niclas Jansson 2009
// Modified by Johannes Ring 2012
// Modified by Cian Wilson 2013
//
// First added:  2005-07-05
// Last changed: 2013-06-09

#include <ostream>
#include <sstream>
#include <vector>
#include <iomanip>
#include <boost/cstdint.hpp>
#include <boost/detail/endian.hpp>

#include "pugixml.hpp"

#include <dolfin/common/Timer.h>
#include <dolfin/fem/GenericDofMap.h>
#include <dolfin/fem/FiniteElement.h>
#include <dolfin/function/Function.h>
#include <dolfin/function/FunctionSpace.h>
#include <dolfin/la/GenericVector.h>
#include <dolfin/mesh/Cell.h>
#include <dolfin/mesh/MeshEntityIterator.h>
#include <dolfin/mesh/Mesh.h>
#include <dolfin/mesh/MeshFunction.h>
#include <dolfin/mesh/Vertex.h>
#include "Encoder.h"
#include "VTKWriter.h"
#include "VTKFile.h"

using namespace dolfin;

//----------------------------------------------------------------------------
VTKFile::VTKFile(const std::string filename, std::string encoding)
  : GenericFile(filename, "VTK"),
    _encoding(encoding), binary(false), compress(false)
{
  if (encoding != "ascii" && encoding != "base64" && encoding != "compressed")
  {
    dolfin_error("VTKFile.cpp",
                 "create VTK file",
                 "Unknown encoding (\"%s\"). "
                 "Known encodings are \"ascii\", \"base64\" and \"compressed\"",
                 encoding.c_str());
  }

  if (encoding == "ascii")
  {
    encode_string = "ascii";
    binary = false;
  }
  else if (encoding == "base64" || encoding == "compressed")
  {
    encode_string = "binary";
    binary = true;
    if (encoding == "compressed")
      compress = true;
  }
  else
  {
    dolfin_error("VTKFile.cpp",
                 "create VTK file",
                 "Unknown encoding (\"%s\"). "
                 "Known encodings are \"ascii\", \"base64\" and \"compressed\"",
                 encoding.c_str());
  }
}
//----------------------------------------------------------------------------
VTKFile::~VTKFile()
{
  // Do nothing
}
//----------------------------------------------------------------------------
void VTKFile::operator<<(const Mesh& mesh)
{
  write_mesh(mesh, counter);
}
//----------------------------------------------------------------------------
void VTKFile::operator<<(const FunctionSpace& functionspace)
{
  write_functionspace(functionspace, counter);
}
//----------------------------------------------------------------------------
void VTKFile::operator<<(const MeshFunction<bool>& meshfunction)
{
  mesh_function_write(meshfunction, counter);
}
//----------------------------------------------------------------------------
void VTKFile::operator<<(const MeshFunction<std::size_t>& meshfunction)
{
  mesh_function_write(meshfunction, counter);
}
//----------------------------------------------------------------------------
void VTKFile::operator<<(const MeshFunction<int>& meshfunction)
{
  mesh_function_write(meshfunction, counter);
}
//----------------------------------------------------------------------------
void VTKFile::operator<<(const MeshFunction<double>& meshfunction)
{
  mesh_function_write(meshfunction, counter);
}
//----------------------------------------------------------------------------
void VTKFile::operator<<(const Function& u)
{
  dolfin_assert(u.function_space()->mesh());
  const Mesh& mesh = *u.function_space()->mesh();

  std::vector<const GenericFunction*> us;
  us.push_back(&u);

  write(us, mesh, (double) counter);
}
//----------------------------------------------------------------------------
void VTKFile::operator<<(const std::vector<const Function*>& us)
{
  std::vector<const Function*>::const_iterator u;
  std::vector<const GenericFunction*> usg;
  for (u = us.begin(); u != us.end(); u++)
  {
    usg.push_back(*u);
  }

  dolfin_assert(us[0]->function_space()->mesh());
  const Mesh& mesh = *us[0]->function_space()->mesh();

  write(usg, mesh, (double) counter);
}
//----------------------------------------------------------------------------
void VTKFile::operator<<(const std::pair<const Mesh*, double> mesh)
{
  dolfin_assert(mesh.first);
  write_mesh(*(mesh.first), mesh.second);
}
//----------------------------------------------------------------------------
void VTKFile::operator<<(const std::pair<const FunctionSpace*, double> functionspace)
{
  dolfin_assert(functionspace.first);
  write_functionspace(*(functionspace.first), functionspace.second);
}
//----------------------------------------------------------------------------
void VTKFile::operator<<(const std::pair<const MeshFunction<int>*, double> f)
{
  dolfin_assert(f.first);
  mesh_function_write(*(f.first), f.second);
}
//----------------------------------------------------------------------------
void VTKFile::operator<<(const std::pair<const MeshFunction<std::size_t>*,
                                         double> f)
{
  dolfin_assert(f.first);
  mesh_function_write(*(f.first), f.second);
}
//----------------------------------------------------------------------------
void VTKFile::operator<<(const std::pair<const MeshFunction<double>*, double> f)
{
  dolfin_assert(f.first);
  mesh_function_write(*(f.first), f.second);
}
//----------------------------------------------------------------------------
void VTKFile::operator<<(const std::pair<const MeshFunction<bool>*, double> f)
{
  dolfin_assert(f.first);
  mesh_function_write(*(f.first), f.second);
}
//----------------------------------------------------------------------------
void VTKFile::operator<<(const std::pair<const Function*, double> u)
{
  dolfin_assert(u.first);
  dolfin_assert(u.first->function_space()->mesh());
  const Mesh& mesh = *u.first->function_space()->mesh();

  std::vector<const GenericFunction*> us;
  us.push_back(u.first);

  write(us, mesh, u.second);
}
////----------------------------------------------------------------------------
//void VTKFile::operator<<(const std::pair<const std::vector<const Function*>, double> us)
//{
//  std::vector<const Function*>::const_iterator u;
//  std::vector<const GenericFunction*> usg;
//  for (u = us.first.begin(); u != us.first.end(); u++)
//  {
//    usg.push_back(*u);
//  }
//
//  dolfin_assert(us.first[0]->function_space()->mesh());
//  const Mesh& mesh = *us.first[0]->function_space()->mesh();
//
//  write(usg, mesh, us.second);
//}
//----------------------------------------------------------------------------
void VTKFile::write(const std::vector< std::shared_ptr<GenericFunction> >& us, const Mesh& mesh, double time)
{
  std::vector<const GenericFunction*> usp;
  std::vector<std::shared_ptr<GenericFunction> >::const_iterator u;
  for (u = us.begin(); u != us.end(); u++)
  {
    usp.push_back(&(**u));
  }
  write(usp, mesh, time);
}
//----------------------------------------------------------------------------
void VTKFile::write(const std::vector<const GenericFunction*>& us, const Mesh& mesh, double time)
{
  pugi::xml_document xml_doc;

  // Get MPI communicator
  const MPI_Comm mpi_comm = mesh.mpi_comm();

  // Get vtu file name and initialise
  std::string vtu_filename = init(xml_doc, mesh, mesh.topology().dim());

  // Write mesh
  VTKWriter::write_mesh(mesh, mesh.topology().dim(), xml_doc, binary,
                        compress);

  // Write results
  results_write(us, mesh, xml_doc);

  // Parallel-specific files
  const std::size_t num_processes = MPI::size(mpi_comm);
  if (num_processes > 1 && MPI::rank(mpi_comm) == 0)
  {
    std::string pvtu_filename = vtu_name(0, 0, counter, ".pvtu");
    pvtu_write(us, mesh, pvtu_filename);
    pvd_file_write(counter, time, pvtu_filename);
  }
  else if (num_processes == 1)
    pvd_file_write(counter, time, vtu_filename);

  // Finalise and write file
  finalize(xml_doc, vtu_filename);

  log(TRACE, "Saved functions to file %s in VTK format.", _filename.c_str());
}
//----------------------------------------------------------------------------
void VTKFile::write(const std::vector< std::shared_ptr<GenericFunction> >& us, const FunctionSpace& functionspace, double time)
{
  std::vector<const GenericFunction*> usp;
  std::vector<std::shared_ptr<GenericFunction> >::const_iterator u;
  for (u = us.begin(); u != us.end(); u++)
  {
    usp.push_back(&(**u));
  }
  write(usp, functionspace, time);
}
//----------------------------------------------------------------------------
void VTKFile::write(const std::vector<const GenericFunction*>& us, const FunctionSpace& functionspace, double time)
{
  dolfin_assert(functionspace.mesh());
  const Mesh& mesh = *functionspace.mesh();

  pugi::xml_document xml_doc;

  // Get MPI communicator
  const MPI_Comm mpi_comm = mesh.mpi_comm();

  // Get vtu file name and intialise
  std::string vtu_filename = init(xml_doc, functionspace, mesh.topology().dim());

  // Write mesh
  VTKWriter::write_mesh(functionspace, mesh.topology().dim(), xml_doc, binary,
                        compress);

  // Write results
  results_write(us, functionspace, xml_doc);

  // Parallel-specfic files
  const std::size_t num_processes = MPI::size(mpi_comm);
  if (num_processes > 1 && MPI::rank(mpi_comm) == 0)
  {
    std::string pvtu_filename = vtu_name(0, 0, counter, ".pvtu");
    pvtu_write(us, mesh, pvtu_filename);
    pvd_file_write(counter, time, pvtu_filename);
  }
  else if (num_processes == 1)
    pvd_file_write(counter, time, vtu_filename);

  // Finalise and write file
  finalize(xml_doc, vtu_filename);

  log(TRACE, "Saved functions to file %s in VTK format.", _filename.c_str());
}
//----------------------------------------------------------------------------
void VTKFile::write_mesh(const Mesh& mesh, double time)
{
  Timer t("Write mesh to PVD/VTK file");

  pugi::xml_document xml_doc;

  // Get MPI communicator
  const MPI_Comm mpi_comm = mesh.mpi_comm();

  // Get vtu file name and initialise out files
  std::string vtu_filename = init(xml_doc, mesh, mesh.topology().dim());

  // Write local mesh to vtu file
  VTKWriter::write_mesh(mesh, mesh.topology().dim(), xml_doc, binary, 
                        compress);

  // Parallel-specific files
  const std::size_t num_processes = MPI::size(mpi_comm);
  if (num_processes > 1 && MPI::rank(mpi_comm) == 0)
  {
    std::string pvtu_filename = vtu_name(0, 0, counter, ".pvtu");
    pvtu_write_mesh(pvtu_filename, num_processes);
    pvd_file_write(counter, time, pvtu_filename);
  }
  else if (num_processes == 1)
    pvd_file_write(counter, time, vtu_filename);

  // Finalise
  finalize(xml_doc, vtu_filename);

  log(TRACE, "Saved mesh %s (%s) to file %s in VTK format.",
      mesh.name().c_str(), mesh.label().c_str(), _filename.c_str());
}
//----------------------------------------------------------------------------
void VTKFile::write_functionspace(const FunctionSpace& functionspace, double time)
{
  dolfin_assert(functionspace.mesh());
  const Mesh& mesh = *functionspace.mesh();

  pugi::xml_document xml_doc;

  // Get MPI communicator
  const MPI_Comm mpi_comm = mesh.mpi_comm();

  // Get vtu file name and intialise out files
  std::string vtu_filename = init(xml_doc, functionspace, mesh.topology().dim());

  // Write local mesh to vtu file
  VTKWriter::write_mesh(functionspace, mesh.topology().dim(), xml_doc, binary, compress);

  // Parallel-specfic files
  const std::size_t num_processes = MPI::size(mpi_comm);
  if (num_processes > 1 && MPI::rank(mpi_comm) == 0)
  {
    std::string pvtu_filename = vtu_name(0, 0, counter, ".pvtu");
    pvtu_write_mesh(pvtu_filename, num_processes);
    pvd_file_write(counter, time, pvtu_filename);
  }
  else if (num_processes == 1)
    pvd_file_write(counter, time, vtu_filename);

  // Finalise
  finalize(xml_doc, vtu_filename);

  log(TRACE, "Saved functionspace on mesh %s (%s) to file %s in VTK format.",
      mesh.name().c_str(), mesh.label().c_str(), _filename.c_str());
}
//----------------------------------------------------------------------------
std::string VTKFile::init(pugi::xml_document& xml_doc, const Mesh& mesh, std::size_t cell_dim) const
{
  // Get MPI communicators
  const MPI_Comm mpi_comm = mesh.mpi_comm();

  // Get vtu file name
  std::string vtu_filename = vtu_name(MPI::rank(mpi_comm),
                                      MPI::size(mpi_comm),
                                      counter, ".vtu");

  // Number of cells
  const std::size_t num_cells = mesh.topology().size(cell_dim);

  // Write headers
  vtk_header_open(mesh.num_vertices(), num_cells, xml_doc);

  return vtu_filename;
}
//----------------------------------------------------------------------------
std::string VTKFile::init(pugi::xml_document& xml_doc, const FunctionSpace& functionspace, std::size_t cell_dim) const
{
  dolfin_assert(functionspace.element()->num_sub_elements() == 0);
  dolfin_assert(functionspace.element()->value_rank() == 0);

  std::shared_ptr<const GenericDofMap> dofmap = functionspace.dofmap();
  dolfin_assert(dofmap);

  const Mesh& mesh = *functionspace.mesh();

  // Get MPI communicators
  const MPI_Comm mpi_comm = mesh.mpi_comm();

  // Get vtu file name
  std::string vtu_filename = vtu_name(MPI::rank(mpi_comm),
                                      MPI::size(mpi_comm),
                                      counter, ".vtu");

  // Number of cells and vertices
  const std::size_t num_cells = mesh.topology().ghost_offset(cell_dim);
  const std::size_t num_vertices = mesh.topology().ghost_offset(0);

  // Create vector to hold dofs
  std::vector<la_index> dofs;
  dofs.reserve(num_cells*dofmap->max_cell_dimension());

  std::vector<dolfin::la_index> cell_dofs;
  for (dolfin::CellIterator cell(mesh); !cell.end(); ++cell)       // loop over the cells in the mesh
  {
    cell_dofs = dofmap->cell_dofs((*cell).index());

    dofs.insert(dofs.end(), cell_dofs.begin(), cell_dofs.end());
  }

  // Sort dofs (required to later remove duplicates)
  std::sort(dofs.begin(), dofs.end());

  // Remove duplicates
  dofs.erase(std::unique(dofs.begin(), dofs.end()), dofs.end());

  // Write headers
<<<<<<< HEAD
  vtk_header_open(dofs.size(), num_cells, xml_doc);
=======
  vtk_header_open(num_vertices, num_cells, vtu_filename);
>>>>>>> 23b26e1e

  return vtu_filename;
}
//----------------------------------------------------------------------------
void VTKFile::finalize(pugi::xml_document& xml_doc, std::string vtu_filename)
{
  // Save file
  xml_doc.save_file(vtu_filename.c_str(), "  ");

  // Increase the number of times we have saved the object
  counter++;
}
//----------------------------------------------------------------------------
void VTKFile::results_write(const std::vector<const GenericFunction*>& us, const Mesh& mesh, pugi::xml_document& xml_doc) const
{

  std::vector<std::size_t> cell_counter(3,0);
  std::vector<std::size_t> point_counter(3,0);

  std::vector<const GenericFunction*>::const_iterator u;
  for (u = us.begin(); u != us.end(); u++)
  {
    // Get rank of Function
    const std::size_t rank = (*u)->value_rank();
    if (rank > 2)
    {
      dolfin_error("VTKFile.cpp",
                   "write data to VTK file",
                   "Only scalar, vector and tensor functions can be saved in VTK format");
    }

    // Get number of components
    const std::size_t dim = (*u)->value_size();

    // Check that function type can be handled
    if (rank == 1)
    {
      if (!(dim == 1 || dim == 2 || dim == 3))
      {
        dolfin_error("VTKFile.cpp",
                     "write data to VTK file",
                     "Don't know how to handle vector function with dimension other than 1, 2 or 3");
      }
    }
    else if (rank == 2)
    {
      if (!(dim == 4 || dim == 9))
      {
        dolfin_error("VTKFile.cpp",
                     "write data to VTK file",
                     "Don't know how to handle tensor function with dimension other than 4 or 9");
      }
    }


    const Function *uf = dynamic_cast<const Function*>(*u);
    if (uf)
    {
      std::size_t cell_based_dim = 1;
      dolfin_assert(uf->function_space()->mesh());
      dolfin_assert(uf->function_space()->dofmap());
      for (std::size_t i = 0; i < rank; i++)
        cell_based_dim *= uf->function_space()->mesh()->topology().dim();
      if ((uf->function_space()->dofmap()->max_cell_dimension() == cell_based_dim) &&  // check if data is cell based
          (uf->function_space()->mesh()->num_cells()==mesh.num_cells()) && // also check it has the right number of cells
          (uf->function_space()->mesh()->topology().dim()==mesh.topology().dim())) // and the topo dim is the same
        VTKWriter::write_cell_data(*uf, xml_doc, binary, compress, cell_counter);
      else
        write_point_data(*uf, mesh, xml_doc, point_counter);
    }
    else
      write_point_data(**u, mesh, xml_doc, point_counter);
  }
}
//----------------------------------------------------------------------------
void VTKFile::results_write(const std::vector<const GenericFunction*>& us, const FunctionSpace& functionspace, pugi::xml_document& xml_doc) const
{

  dolfin_assert(functionspace.mesh());
  const Mesh& mesh = *functionspace.mesh();

  std::vector<std::size_t> cell_counter(3,0);
  std::vector<std::size_t> point_counter(3,0);

  std::vector<const GenericFunction*>::const_iterator u;
  for (u = us.begin(); u != us.end(); u++)
  {
    // Get rank of Function
    const std::size_t rank = (*u)->value_rank();
    if (rank > 2)
    {
      dolfin_error("VTKFile.cpp",
                   "write data to VTK file",
                   "Only scalar, vector and tensor functions can be saved in VTK format");
    }

<<<<<<< HEAD
    // Get number of components
    const std::size_t dim = (*u)->value_size();

    // Check that function type can be handled
    if (rank == 1)
    {
      if (!(dim == 1 || dim == 2 || dim == 3))
      {
        dolfin_error("VTKFile.cpp",
                     "write data to VTK file",
                     "Don't know how to handle vector function with dimension other than 1, 2 or 3");
      }
    }
    else if (rank == 2)
    {
      if (!(dim == 4 || dim == 9))
      {
        dolfin_error("VTKFile.cpp",
                     "write data to VTK file",
                     "Don't know how to handle tensor function with dimension other than 4 or 9");
      }
    }

    const Function *uf = dynamic_cast<const Function*>(*u);
    if (uf)
    {
      std::size_t cell_based_dim = 1;
      dolfin_assert(uf->function_space()->mesh());
      dolfin_assert(uf->function_space()->dofmap());
      for (std::size_t i = 0; i < rank; i++)
        cell_based_dim *= uf->function_space()->mesh()->topology().dim();
      if ((uf->function_space()->dofmap()->max_cell_dimension() == cell_based_dim) &&  // check if data is cell based
          (uf->function_space()->mesh()->num_cells()==functionspace.mesh()->num_cells()) && // also check it has the right number of cells
          (uf->function_space()->mesh()->topology().dim()==functionspace.mesh()->topology().dim())) // and the topo dim is the same
        VTKWriter::write_cell_data(*uf, xml_doc, binary, compress, cell_counter);
      else
        write_point_data(*uf, functionspace, xml_doc, point_counter);
    }
    else
      write_point_data(**u, functionspace, xml_doc, point_counter);
  }
=======
  // Test for cell-based element type
  dolfin_assert(u.function_space()->mesh());
  const Mesh& mesh = *u.function_space()->mesh();
  std::size_t cell_based_dim = 1;
  for (std::size_t i = 0; i < rank; i++)
    cell_based_dim *= mesh.topology().dim();

  dolfin_assert(u.function_space()->dofmap());
  const GenericDofMap& dofmap= *u.function_space()->dofmap();
  if (dofmap.max_element_dofs() == cell_based_dim)
    VTKWriter::write_cell_data(u, vtu_filename, binary, compress);
  else
    write_point_data(u, mesh, vtu_filename);
>>>>>>> 23b26e1e
}
//----------------------------------------------------------------------------
void VTKFile::write_point_data(const GenericFunction& u, const Mesh& mesh,
                               pugi::xml_document& xml_doc, std::vector<std::size_t>& counter) const
{
  const std::size_t rank = u.value_rank();
  const std::size_t num_vertices = mesh.num_vertices();

  // Get number of components
  const std::size_t dim = u.value_size();

  pugi::xml_node piece_node = xml_doc.child("VTKFile").child("UnstructuredGrid").child("Piece");

  pugi::xml_node point_node, data_node, value_node;
  std::stringstream value;

  if ((counter[0]==0) && (counter[1]==0) && (counter[2]==0))
    point_node = piece_node.append_child("PointData");
  else
    point_node = piece_node.child("PointData");

  // Allocate memory for function values at vertices
  const std::size_t size = num_vertices*dim;
  std::vector<double> values(size);

  // Get function values at vertices
  u.compute_vertex_values(values, mesh);
  dolfin_assert(values.size() == size);

  if (rank == 0)
  {
<<<<<<< HEAD
    if (counter[rank]==0)
      point_node.append_attribute("Scalars") = u.name().c_str();

    data_node = point_node.append_child("DataArray");
    data_node.append_attribute("type") = "Float64";
    data_node.append_attribute("Name") = u.name().c_str();
    data_node.append_attribute("format") = encode_string.c_str();

    counter[rank]++;
  }
  else if (rank == 1)
  {
    if (counter[rank]==0)
      point_node.append_attribute("Vectors") = u.name().c_str();

    data_node = point_node.append_child("DataArray");
    data_node.append_attribute("type") = "Float64";
    data_node.append_attribute("Name") = u.name().c_str();
    data_node.append_attribute("NumberOfComponents") = "3";
    data_node.append_attribute("format") = encode_string.c_str();

    counter[rank]++;
  }
  else if (rank == 2)
  {
    if (counter[rank]==0)
      point_node.append_attribute("Tensors") = u.name().c_str();

    data_node = point_node.append_child("DataArray");
    data_node.append_attribute("type") = "Float64";
    data_node.append_attribute("Name") = u.name().c_str();
    data_node.append_attribute("NumberOfComponents") = "9";
    data_node.append_attribute("format") = encode_string.c_str();

    counter[rank]++;
=======
    fp << "<PointData  Scalars=\"" << u.name() << "\"> " << std::endl;
    fp << "<DataArray  type=\"Float64\"  Name=\"" << u.name()
       << "\"  format=\""<< encode_string <<"\">";
  }
  else if (rank == 1)
  {
    fp << "<PointData  Vectors=\"" << u.name() << "\"> " << std::endl;
    fp << "<DataArray  type=\"Float64\"  Name=\"" << u.name()
       << "\"  NumberOfComponents=\"3\" format=\""<< encode_string <<"\">";
  }
  else if (rank == 2)
  {
    fp << "<PointData  Tensors=\"" << u.name() << "\"> " << std::endl;
    fp << "<DataArray  type=\"Float64\"  Name=\"" << u.name()
       << "\"  NumberOfComponents=\"9\" format=\""<< encode_string <<"\">";
>>>>>>> 23b26e1e
  }

  value.str("");
  if (_encoding == "ascii")
  {
    value << std::scientific;
    value << std::setprecision(16);
    for (VertexIterator vertex(mesh); !vertex.end(); ++vertex)
    {
      if (rank == 1 && dim < 3)
      {
        // Append 0.0 to 2D vectors to make them 3D
        for(std::size_t i = 0; i < dim; i++)
          value << values[vertex->index() + i*num_vertices] << " ";
        for(std::size_t i = dim; i < 3; i++)
          value << 0.0 << "  ";
      }
      else if (rank == 2 && dim == 4)
      {
        // Pad 2D tensors with 0.0 to make them 3D
        for(std::size_t i = 0; i < 2; i++)
        {
          value << values[vertex->index() + (2*i + 0)*num_vertices] << " ";
          value << values[vertex->index() + (2*i + 1)*num_vertices] << " ";
          value << 0.0 << " ";
        }
        value << 0.0 << " ";
        value << 0.0 << " ";
        value << 0.0 << "  ";
      }
      else
      {
        // Write all components
        for(std::size_t i = 0; i < dim; i++)
          value << values[vertex->index() + i*num_vertices] << " ";
        value << " ";
      }
    }

    // Send to file
    value_node = data_node.append_child(pugi::node_pcdata);
    value_node.set_value(value.str().c_str());
  }
  else if (_encoding == "base64" || _encoding == "compressed")
  {
    // Number of zero paddings per point
    std::size_t padding_per_point = 0;
    std::vector<std::size_t> indicies(dim, 0);
    std::iota(indicies.begin(), indicies.end(), 0);
    if (rank == 1 && dim < 3)
      padding_per_point = 3-dim;
    else if (rank == 2 && dim == 4)
    {
      padding_per_point = 5;
      indicies[2] = 3;
      indicies[3] = 4;
    }

    // Number of data entries per point and total number
    const std::size_t num_data_per_point = dim + padding_per_point;
    const std::size_t num_total_data_points = num_vertices*num_data_per_point;

    std::vector<double> data(num_total_data_points, 0);
    for (VertexIterator vertex(mesh); !vertex.end(); ++vertex)
    {
      const std::size_t index = vertex->index();
      for(std::size_t i = 0; i < dim; i++)
        data[index*num_data_per_point + indicies[i]] = values[index + i*num_vertices];
    }

    // Create encoded stream
    value << VTKWriter::encode_stream(data, compress) << std::endl;
    value_node = data_node.append_child(pugi::node_pcdata);
    value_node.set_value(value.str().c_str());
  }

}
//----------------------------------------------------------------------------
void VTKFile::write_point_data(const GenericFunction& u, const FunctionSpace& functionspace,
                               pugi::xml_document& xml_doc, std::vector<std::size_t>& counter) const
{
  const std::size_t rank = u.value_rank();

  // Get number of components
  const std::size_t dim = u.value_size();

  pugi::xml_node piece_node = xml_doc.child("VTKFile").child("UnstructuredGrid").child("Piece");

  pugi::xml_node point_node, data_node, value_node;
  std::stringstream value;

  if ((counter[0]==0) && (counter[1]==0) && (counter[2]==0))
    point_node = piece_node.append_child("PointData");
  else
    point_node = piece_node.child("PointData");

  std::shared_ptr<const GenericDofMap> dofmap = functionspace.dofmap();
  dolfin_assert(dofmap);

  const Mesh& mesh = *functionspace.mesh();

  // Create vector to hold dofs
  std::vector<la_index> dofs;
  dofs.reserve(mesh.num_cells()*dofmap->max_cell_dimension());

  std::vector<dolfin::la_index> cell_dofs;
  for (dolfin::CellIterator cell(mesh); !cell.end(); ++cell)       // loop over the cells in the mesh
  {
    cell_dofs = dofmap->cell_dofs((*cell).index());

    dofs.insert(dofs.end(), cell_dofs.begin(), cell_dofs.end());
  }

  // Sort dofs (required to later remove duplicates)
  std::sort(dofs.begin(), dofs.end());

  // Remove duplicates
  dofs.erase(std::unique(dofs.begin(), dofs.end()), dofs.end());
  
  // Allocate memory for function values at functionspace dofs
  Function uf(functionspace);
  std::vector< std::vector<double> > values(dim);
  for (std::vector< std::vector<double> >::iterator v = values.begin();
                                                    v != values.end();
                                                    v++)
  {
    v->resize(dofs.size());
  }

  if (rank == 0)
  {
    if (counter[rank]==0)
      point_node.append_attribute("Scalars") = u.name().c_str();

    data_node = point_node.append_child("DataArray");
    data_node.append_attribute("type") = "Float64";
    data_node.append_attribute("Name") = u.name().c_str();
    data_node.append_attribute("format") = encode_string.c_str();

    uf.interpolate(u);
    uf.vector()->get_local(values[0].data(), dofs.size(), dofs.data());
    std::vector<double>::iterator it;
    for (it = values[0].begin(); it != values[0].end(); ++it)
    {
      if (std::abs(*it) < DOLFIN_EPS)
        *it = 0.0;
    }

    counter[rank]++;
  }
  else if (rank == 1)
  {
    if (counter[rank]==0)
      point_node.append_attribute("Vectors") = u.name().c_str();

    data_node = point_node.append_child("DataArray");
    data_node.append_attribute("type") = "Float64";
    data_node.append_attribute("Name") = u.name().c_str();
    data_node.append_attribute("NumberOfComponents") = "3";
    data_node.append_attribute("format") = encode_string.c_str();

    const Function* ul = dynamic_cast<const Function*>(&u);
    if(ul && (ul->function_space()->element()->num_sub_elements()==dim))
    {
      for (std::size_t i = 0; i < dim; i++)
      {
        uf.interpolate((*ul)[i]);
        uf.vector()->get_local(values[i].data(), dofs.size(), dofs.data());
        std::vector<double>::iterator it;
        for (it = values[i].begin(); it != values[i].end(); ++it)
        {
          if (std::abs(*it) < DOLFIN_EPS)
            *it = 0.0;
        }
      }
    }
    else // FIXME: Functions with no sub elements are very costly to evaluate here
    {
      for (std::size_t i = 0; i < dim; i++)
      {
        VTKExpression ue(i, &u);
        uf.interpolate(ue);
        uf.vector()->get_local(values[i].data(), dofs.size(), dofs.data());
        std::vector<double>::iterator it;
        for (it = values[i].begin(); it != values[i].end(); ++it)
        {
          if (std::abs(*it) < DOLFIN_EPS)
            *it = 0.0;
        }
      }
    }

    counter[rank]++;
  }
  else if (rank == 2)
  {
    if (counter[rank]==0)
      point_node.append_attribute("Tensors") = u.name().c_str();

    data_node = point_node.append_child("DataArray");
    data_node.append_attribute("type") = "Float64";
    data_node.append_attribute("Name") = u.name().c_str();
    data_node.append_attribute("NumberOfComponents") = "9";
    data_node.append_attribute("format") = encode_string.c_str();

    const Function* ul = dynamic_cast<const Function*>(&u);
    if(ul && (ul->function_space()->element()->num_sub_elements() > 0))
    {
      const bool symmetric = (ul->function_space()->element()->num_sub_elements() != ul->value_size());
      const std::size_t dim0 = ul->value_dimension(0);
      const std::size_t dim1 = ul->value_dimension(1);
      for (std::size_t i = 0; i < dim0; i++)
      {
        for (std::size_t j = 0; j < dim1; j++)
        {
          std::size_t k = i*dim1 + j;
          std::size_t kf = k;
          if (symmetric)
            if (j >= i)
              kf = i*dim1 + j - (i*(i+1))/2;
            else
              kf = j*dim1 + i - (j*(j+1))/2;
          uf.interpolate((*ul)[kf]);
          uf.vector()->get_local(values[k].data(), dofs.size(), dofs.data());
          std::vector<double>::iterator it;
          for (it = values[k].begin(); it != values[k].end(); ++it)
          {
            if (std::abs(*it) < DOLFIN_EPS)
              *it = 0.0;
          }
        }
      }
    }
    else // FIXME: Functions with no sub elements are very costly to evaluate here
    {
      const std::size_t dim0 = u.value_dimension(0);
      const std::size_t dim1 = u.value_dimension(1);
      for (std::size_t i = 0; i < dim0; i++)
      {
        for (std::size_t j = 0; j < dim1; j++)
        {
          std::size_t k = i*dim1 + j;
          VTKExpression ue(k, &u);
          uf.interpolate(ue);
          uf.vector()->get_local(values[k].data(), dofs.size(), dofs.data());
          std::vector<double>::iterator it;
          for (it = values[k].begin(); it != values[k].end(); ++it)
          {
            if (std::abs(*it) < DOLFIN_EPS)
              *it = 0.0;
          }
        }
      }
    }

    counter[rank]++;
  }

  std::size_t lsize = values[0].size();

  value.str("");
  if (_encoding == "ascii")
  {
    value << std::scientific;
    value << std::setprecision(16);
    for (std::size_t index = 0; index < lsize; index++)
    {
      if (rank == 1 && dim < 3)
      {
        // Append 0.0 to 2D vectors to make them 3D
        for(std::size_t i = 0; i < dim; i++)
          value << values[i][index] << " ";
        for(std::size_t i = dim; i < 3; i++)
          value << 0.0 << "  ";
      }
      else if (rank == 2 && dim == 4)
      {
        // Pad 2D tensors with 0.0 to make them 3D
        for(std::size_t i = 0; i < 2; i++)
        {
          value << values[2*i][index] << " ";
          value << values[2*i+1][index] << " ";
          value << 0.0 << " ";
        }
        value << 0.0 << " ";
        value << 0.0 << " ";
        value << 0.0 << "  ";
      }
      else
      {
        // Write all components
        for(std::size_t i = 0; i < dim; i++)
          value << values[i][index] << " ";
        value << " ";
      }
    }

    // Send to file
    value_node = data_node.append_child(pugi::node_pcdata);
    value_node.set_value(value.str().c_str());
  }
  else if (_encoding == "base64" || _encoding == "compressed")
  {
    // Number of zero paddings per point
    std::size_t padding_per_point = 0;
    std::vector<std::size_t> indicies(dim, 0);
    std::iota(indicies.begin(), indicies.end(), 0);
    if (rank == 1 && dim < 3)
      padding_per_point = 3-dim;
    else if (rank == 2 && dim == 4)
    {
      padding_per_point = 5;
      indicies[2] = 3;
      indicies[3] = 4;
    }

    // Number of data entries per point and total number
    const std::size_t num_data_per_point = dim + padding_per_point;
    const std::size_t num_total_data_points = lsize*num_data_per_point;

    std::vector<double> data(num_total_data_points, 0);
    for (std::size_t index = 0; index < lsize; index++)
    {
      for(std::size_t i = 0; i < dim; i++)
        data[index*num_data_per_point + indicies[i]] = values[i][index];
    }

    // Create encoded stream
    value << VTKWriter::encode_stream(data, compress) << std::endl;
    value_node = data_node.append_child(pugi::node_pcdata);
    value_node.set_value(value.str().c_str());
  }

}
//----------------------------------------------------------------------------
void VTKFile::pvd_file_write(std::size_t step, double time,
                             std::string fname)
{
  pugi::xml_document xml_doc;
  if (step == 0)
  {
    pugi::xml_node vtk_node = xml_doc.append_child("VTKFile");
    vtk_node.append_attribute("type") = "Collection";
    vtk_node.append_attribute("version") = "0.1";
    vtk_node.append_child("Collection");
  }
  else
  {
    pugi::xml_parse_result result = xml_doc.load_file(_filename.c_str());
    if (!result)
    {
      dolfin_error("VTKFile.cpp",
                   "write data to VTK file",
                   "XML parsing error when reading from existing file");
    }
  }

  // Remove directory path from name for pvd file
  const std::string fname_strip = strip_path(fname);

  // Get Collection node
  pugi::xml_node xml_collections = xml_doc.child("VTKFile").child("Collection");
  dolfin_assert(xml_collections);

  // Append data set
  pugi::xml_node dataset_node = xml_collections.append_child("DataSet");
  dataset_node.append_attribute("timestep") = time;
  dataset_node.append_attribute("part") = "0";
  dataset_node.append_attribute("file") = fname_strip.c_str();

  // Save file
  xml_doc.save_file(_filename.c_str(), "  ");
}
//----------------------------------------------------------------------------
void VTKFile::pvtu_write_mesh(pugi::xml_node xml_node) const
{
  // Vertex data
  pugi::xml_node vertex_data_node = xml_node.append_child("PPoints");
  pugi::xml_node data_node = vertex_data_node.append_child("PDataArray");
  data_node.append_attribute("type") = "Float64";
  data_node.append_attribute("NumberOfComponents") = "3";

  // Cell data
  pugi::xml_node cell_data_node = xml_node.append_child("PCellData");

  data_node = cell_data_node.append_child("PDataArray");
  data_node.append_attribute("type") = "UInt32";
  data_node.append_attribute("Name") = "connectivity";

  data_node = cell_data_node.append_child("PDataArray");
  data_node.append_attribute("type") = "UInt32";
  data_node.append_attribute("Name") = "offsets";

  data_node = cell_data_node.append_child("PDataArray");
  data_node.append_attribute("type") = "UInt8";
  data_node.append_attribute("Name") = "types";
}
//----------------------------------------------------------------------------
void VTKFile::pvtu_write_function(std::size_t dim, std::size_t rank,
                                  const std::string data_location,
                                  const std::string name,
                                  const std::string fname,
                                  std::size_t num_processes,
                                  std::vector<std::size_t>& point_counter,
                                  std::vector<std::size_t>& cell_counter) const
{
  // Create xml doc
  pugi::xml_document xml_doc;
  pugi::xml_node vtk_node, grid_node, data_node;

  if ((cell_counter[0]==0) && (cell_counter[1]==0) && (cell_counter[2]==0) &&
      (point_counter[0]==0) && (point_counter[1]==0) && (point_counter[2]==0))
  {
    vtk_node = xml_doc.append_child("VTKFile");
    vtk_node.append_attribute("type") = "PUnstructuredGrid";
    vtk_node.append_attribute("version") = "0.1";
    grid_node = vtk_node.append_child("PUnstructuredGrid");
    grid_node.append_attribute("GhostLevel") = 0;

    // Mesh
    pvtu_write_mesh(grid_node);

    // Write vtu file list
    for(std::size_t i = 0; i < num_processes; i++)
    {
      const std::string tmp_string = strip_path(vtu_name(i, num_processes, counter, ".vtu"));
      pugi::xml_node piece_node = grid_node.append_child("Piece");
      piece_node.append_attribute("Source") = tmp_string.c_str();
    }

  }
  else
  {
    pugi::xml_parse_result result = xml_doc.load_file(fname.c_str());
    if (!result)
    {
      dolfin_error("VTKFile.cpp",
                   "write data to pvtu file",
                   "XML parsing error when reading from existing file");
    }
    grid_node = xml_doc.child("VTKFile").child("PUnstructuredGrid");
    dolfin_assert(grid_node);
  }

  // Add function data
  if (data_location == "point")
  {
    if ((point_counter[0]==0) && (point_counter[1]==0) && (point_counter[2]==0))
      data_node = grid_node.append_child("PPointData");
    else
      data_node = grid_node.child("PPointData");
  }
  else if (data_location == "cell")
  {
    if ((cell_counter[0]==0) && (cell_counter[1]==0) && (cell_counter[2]==0))
      data_node = grid_node.append_child("PCellData");
    else
      data_node = grid_node.child("PCellData");
  }

  // Get type based on rank
  std::size_t num_components = 0;
  if (rank == 0)
  {
    if (data_location == "point")
    {
      if (point_counter[rank] == 0)
        data_node.append_attribute("Scalars") = name.c_str();
      point_counter[rank]++;
    }
    else if (data_location == "cell") 
    {
      if (cell_counter[rank] == 0)
        data_node.append_attribute("Scalars") = name.c_str();
      cell_counter[rank]++;
    }

    num_components = 0;
  }
  else if (rank == 1)
  {
    if (!(dim == 2 || dim == 3))
    {
      dolfin_error("VTKFile.cpp",
                   "write data to VTK file",
                   "Don't know how to handle vector function with dimension other than 2 or 3");
    }

    if (data_location == "point")
    {
      if (point_counter[rank] == 0)
        data_node.append_attribute("Vectors") = name.c_str();
      point_counter[rank]++;
    }
    else if (data_location == "cell") 
    {
      if (cell_counter[rank] == 0)
        data_node.append_attribute("Vectors") = name.c_str();
      cell_counter[rank]++;
    }

    num_components = 3;
  }
  else if (rank == 2)
  {
    if (!(dim == 4 || dim == 9))
    {
      dolfin_error("VTKFile.cpp",
                   "write data to VTK file",
                   "Don't know how to handle tensor function with dimension other than 4 or 9");
    }

    if (data_location == "point")
    {
      if (point_counter[rank] == 0)
        data_node.append_attribute("Tensors") = name.c_str();
      point_counter[rank]++;
    }
    else if (data_location == "cell") 
    {
      if (cell_counter[rank] == 0)
        data_node.append_attribute("Tensors") = name.c_str();
      cell_counter[rank]++;
    }

    num_components = 9;
  }
  else
  {
    dolfin_error("VTKFile.cpp",
                 "write data to VTK file",
                 "Cannot handle XML output of rank %d", rank);
  }

  pugi::xml_node data_array_node = data_node.append_child("PDataArray");
  data_array_node.append_attribute("type") = "Float64";
  data_array_node.append_attribute("Name") = name.c_str();
  if (num_components>0)
    data_array_node.append_attribute("NumberOfComponents")
      = (unsigned int) num_components;

  xml_doc.save_file(fname.c_str(), "  ");
}
//----------------------------------------------------------------------------
void VTKFile::pvtu_write_mesh(const std::string fname,
                              const std::size_t num_processes) const
{
  // Create xml doc
  pugi::xml_document xml_doc;
  pugi::xml_node vtk_node = xml_doc.append_child("VTKFile");
  vtk_node.append_attribute("type") = "PUnstructuredGrid";
  vtk_node.append_attribute("version") = "0.1";
  pugi::xml_node grid_node = vtk_node.append_child("PUnstructuredGrid");
  grid_node.append_attribute("GhostLevel") = 0;

  // Mesh
  pvtu_write_mesh(grid_node);

  // Write vtu file list
  for (std::size_t i = 0; i < num_processes; i++)
  {
    const std::string tmp_string = strip_path(vtu_name(i, num_processes,
                                                       counter, ".vtu"));
    pugi::xml_node piece_node = grid_node.append_child("Piece");
    piece_node.append_attribute("Source") = tmp_string.c_str();
  }

  xml_doc.save_file(fname.c_str(), "  ");
}
//----------------------------------------------------------------------------
void VTKFile::pvtu_write(const std::vector<const GenericFunction*>& us, const Mesh& mesh, const std::string fname) const
{
  std::vector<std::size_t> cell_counter(3,0);
  std::vector<std::size_t> point_counter(3,0);

  const std::size_t num_processes = MPI::size(mesh.mpi_comm());

  std::vector<const GenericFunction*>::const_iterator u;
  for (u = us.begin(); u != us.end(); u++)
  {
    const std::size_t rank = (*u)->value_rank();
    if (rank > 2)
    {
      dolfin_error("VTKFile.cpp",
                   "write data to VTK file",
                   "Only scalar, vector and tensor functions can be saved in VTK format");
    }

    // Get number of components
    const std::size_t dim = (*u)->value_size();

    // Test for cell-based element type
    std::string data_type = "point";

<<<<<<< HEAD
    const Function* uf = dynamic_cast<const Function*>(*u);
    if (uf)
    {
      std::size_t cell_based_dim = 1;
      dolfin_assert(uf->function_space()->mesh());
      dolfin_assert(uf->function_space()->dofmap());
      for (std::size_t i = 0; i < rank; i++)
        cell_based_dim *= uf->function_space()->mesh()->topology().dim();
      if ((uf->function_space()->dofmap()->max_cell_dimension() == cell_based_dim) &&  // check if data is cell based
          (uf->function_space()->mesh()->num_cells()==mesh.num_cells()) && // also check it has the right number of cells
          (uf->function_space()->mesh()->topology().dim()==mesh.topology().dim())) // and the topo dim is the same
        data_type = "cell";
    }

    pvtu_write_function(dim, rank, data_type, (*u)->name(), fname, num_processes,
                        point_counter, cell_counter);
  }
=======
  // Test for cell-based element type
  std::string data_type = "point";
  std::size_t cell_based_dim = 1;
  dolfin_assert(u.function_space()->dofmap());
  for (std::size_t i = 0; i < rank; i++)
    cell_based_dim *= mesh.topology().dim();
  if (u.function_space()->dofmap()->max_element_dofs() == cell_based_dim)
    data_type = "cell";
>>>>>>> 23b26e1e

}
//----------------------------------------------------------------------------
void VTKFile::vtk_header_open(std::size_t num_points, std::size_t num_cells,
                              pugi::xml_document& xml_doc) const
{
  // Write headers
  pugi::xml_node vtk_node = xml_doc.append_child("VTKFile");
  vtk_node.append_attribute("type") = "UnstructuredGrid";
  vtk_node.append_attribute("version") = "0.1";
  if (encode_string == "binary")
  {
    #if defined BOOST_LITTLE_ENDIAN
    vtk_node.append_attribute("byte_order") = "LittleEndian";
    #elif defined BOOST_BIG_ENDIAN
    vtk_node.append_attribute("byte_order") = "BigEndian";
    #else
    dolfin_error("VTKFile.cpp",
                 "write data to VTK file",
                 "Unable to determine the endianness of the machine for VTK binary output");
    #endif
  }

  // Compression string
  if (_encoding == "compressed")
    vtk_node.append_attribute("compressor") = "vtkZLibDataCompressor";
  
  pugi::xml_node grid_node = vtk_node.append_child("UnstructuredGrid");

  pugi::xml_node piece_node = grid_node.append_child("Piece");
  piece_node.append_attribute("NumberOfPoints") = (unsigned int) num_points;
  piece_node.append_attribute("NumberOfCells") = (unsigned int) num_cells;

}
//----------------------------------------------------------------------------
std::string VTKFile::vtu_name(const int process, const int num_processes,
                              const int counter, std::string ext) const
{
  std::string filestart, extension;
  std::ostringstream fileid, newfilename;

  fileid.fill('0');
  fileid.width(6);

  filestart.assign(_filename, 0, _filename.find_last_of("."));
  extension.assign(_filename, _filename.find_last_of("."), _filename.size());

  fileid << counter;

  // Add process number to .vtu file name
  std::string proc = "";
  if (num_processes > 1)
  {
    std::ostringstream _p;
    _p << "_p" << process << "_";
    proc = _p.str();
  }
  newfilename << filestart << proc << fileid.str() << ext;

  return newfilename.str();
}
//----------------------------------------------------------------------------
template<typename T>
void VTKFile::mesh_function_write(T& meshfunction, double time)
{
  const Mesh& mesh = *meshfunction.mesh();
  const std::size_t cell_dim = meshfunction.dim();

  pugi::xml_document xml_doc;

  // Update vtu file name and clear file
  std::string vtu_filename = init(xml_doc, mesh, cell_dim);

  // Write mesh
  VTKWriter::write_mesh(mesh, cell_dim, xml_doc, binary, compress);

  pugi::xml_node piece_node = xml_doc.child("VTKFile").child("UnstructuredGrid").child("Piece");

  pugi::xml_node cell_node, data_node, value_node;
  std::stringstream value;

  cell_node = piece_node.append_child("CellData");
  cell_node.append_attribute("Scalars") = meshfunction.name().c_str();

  data_node = cell_node.append_child("DataArray");
  data_node.append_attribute("type") = "Float64";
  data_node.append_attribute("Name") = meshfunction.name().c_str();
  data_node.append_attribute("format") = "ascii";
  // Open file
  value.str("");
  // Write data
  for (MeshEntityIterator cell(mesh, cell_dim); !cell.end(); ++cell)
    value << meshfunction[cell->index()] << " ";

  value_node = data_node.append_child(pugi::node_pcdata);
  value_node.set_value(value.str().c_str());

  // Parallel-specific files
  const std::size_t num_processes = MPI::size(mesh.mpi_comm());
  const std::size_t process_number = MPI::rank(mesh.mpi_comm());
  if (num_processes > 1 && process_number == 0)
  {
    std::string pvtu_filename = vtu_name(0, 0, counter, ".pvtu");
    std::vector<std::size_t> cell_counter(3,0), point_counter(3,0);
    pvtu_write_function(1, 0, "cell", meshfunction.name(), pvtu_filename,
                        num_processes, point_counter, cell_counter);
    pvd_file_write(counter, time, pvtu_filename);
  }
  else if (num_processes == 1)
    pvd_file_write(counter, time, vtu_filename);

  // Finalise
  finalize(xml_doc, vtu_filename);

  log(TRACE, "Saved mesh function %s (%s) to file %s in VTK format.",
      mesh.name().c_str(), mesh.label().c_str(), _filename.c_str());
}
//----------------------------------------------------------------------------
std::string VTKFile::strip_path(std::string file) const
{
  std::string fname;
  fname.assign(file, _filename.find_last_of("/") + 1, file.size());
  return fname;
}
//----------------------------------------------------------------------------<|MERGE_RESOLUTION|>--- conflicted
+++ resolved
@@ -383,11 +383,12 @@
                                       MPI::size(mpi_comm),
                                       counter, ".vtu");
 
-  // Number of cells
-  const std::size_t num_cells = mesh.topology().size(cell_dim);
+  // Number of cells and vertices
+  const std::size_t num_cells = mesh.topology().ghost_offset(cell_dim);
+  const std::size_t num_vertices = mesh.topology().ghost_offset(0);
 
   // Write headers
-  vtk_header_open(mesh.num_vertices(), num_cells, xml_doc);
+  vtk_header_open(num_vertices, num_cells, xml_doc);
 
   return vtu_filename;
 }
@@ -412,15 +413,17 @@
 
   // Number of cells and vertices
   const std::size_t num_cells = mesh.topology().ghost_offset(cell_dim);
-  const std::size_t num_vertices = mesh.topology().ghost_offset(0);
 
   // Create vector to hold dofs
   std::vector<la_index> dofs;
-  dofs.reserve(num_cells*dofmap->max_cell_dimension());
-
-  std::vector<dolfin::la_index> cell_dofs;
+  dofs.reserve(num_cells*dofmap->max_element_dofs());
+
+  ArrayView<const dolfin::la_index> cell_dofs;
   for (dolfin::CellIterator cell(mesh); !cell.end(); ++cell)       // loop over the cells in the mesh
   {
+    // Check that cell is not a ghost
+    dolfin_assert(!cell->is_ghost());
+
     cell_dofs = dofmap->cell_dofs((*cell).index());
 
     dofs.insert(dofs.end(), cell_dofs.begin(), cell_dofs.end());
@@ -433,11 +436,7 @@
   dofs.erase(std::unique(dofs.begin(), dofs.end()), dofs.end());
 
   // Write headers
-<<<<<<< HEAD
   vtk_header_open(dofs.size(), num_cells, xml_doc);
-=======
-  vtk_header_open(num_vertices, num_cells, vtu_filename);
->>>>>>> 23b26e1e
 
   return vtu_filename;
 }
@@ -501,7 +500,7 @@
       dolfin_assert(uf->function_space()->dofmap());
       for (std::size_t i = 0; i < rank; i++)
         cell_based_dim *= uf->function_space()->mesh()->topology().dim();
-      if ((uf->function_space()->dofmap()->max_cell_dimension() == cell_based_dim) &&  // check if data is cell based
+      if ((uf->function_space()->dofmap()->max_element_dofs() == cell_based_dim) &&  // check if data is cell based
           (uf->function_space()->mesh()->num_cells()==mesh.num_cells()) && // also check it has the right number of cells
           (uf->function_space()->mesh()->topology().dim()==mesh.topology().dim())) // and the topo dim is the same
         VTKWriter::write_cell_data(*uf, xml_doc, binary, compress, cell_counter);
@@ -534,7 +533,6 @@
                    "Only scalar, vector and tensor functions can be saved in VTK format");
     }
 
-<<<<<<< HEAD
     // Get number of components
     const std::size_t dim = (*u)->value_size();
 
@@ -566,7 +564,7 @@
       dolfin_assert(uf->function_space()->dofmap());
       for (std::size_t i = 0; i < rank; i++)
         cell_based_dim *= uf->function_space()->mesh()->topology().dim();
-      if ((uf->function_space()->dofmap()->max_cell_dimension() == cell_based_dim) &&  // check if data is cell based
+      if ((uf->function_space()->dofmap()->max_element_dofs() == cell_based_dim) &&  // check if data is cell based
           (uf->function_space()->mesh()->num_cells()==functionspace.mesh()->num_cells()) && // also check it has the right number of cells
           (uf->function_space()->mesh()->topology().dim()==functionspace.mesh()->topology().dim())) // and the topo dim is the same
         VTKWriter::write_cell_data(*uf, xml_doc, binary, compress, cell_counter);
@@ -576,21 +574,6 @@
     else
       write_point_data(**u, functionspace, xml_doc, point_counter);
   }
-=======
-  // Test for cell-based element type
-  dolfin_assert(u.function_space()->mesh());
-  const Mesh& mesh = *u.function_space()->mesh();
-  std::size_t cell_based_dim = 1;
-  for (std::size_t i = 0; i < rank; i++)
-    cell_based_dim *= mesh.topology().dim();
-
-  dolfin_assert(u.function_space()->dofmap());
-  const GenericDofMap& dofmap= *u.function_space()->dofmap();
-  if (dofmap.max_element_dofs() == cell_based_dim)
-    VTKWriter::write_cell_data(u, vtu_filename, binary, compress);
-  else
-    write_point_data(u, mesh, vtu_filename);
->>>>>>> 23b26e1e
 }
 //----------------------------------------------------------------------------
 void VTKFile::write_point_data(const GenericFunction& u, const Mesh& mesh,
@@ -622,7 +605,6 @@
 
   if (rank == 0)
   {
-<<<<<<< HEAD
     if (counter[rank]==0)
       point_node.append_attribute("Scalars") = u.name().c_str();
 
@@ -658,23 +640,6 @@
     data_node.append_attribute("format") = encode_string.c_str();
 
     counter[rank]++;
-=======
-    fp << "<PointData  Scalars=\"" << u.name() << "\"> " << std::endl;
-    fp << "<DataArray  type=\"Float64\"  Name=\"" << u.name()
-       << "\"  format=\""<< encode_string <<"\">";
-  }
-  else if (rank == 1)
-  {
-    fp << "<PointData  Vectors=\"" << u.name() << "\"> " << std::endl;
-    fp << "<DataArray  type=\"Float64\"  Name=\"" << u.name()
-       << "\"  NumberOfComponents=\"3\" format=\""<< encode_string <<"\">";
-  }
-  else if (rank == 2)
-  {
-    fp << "<PointData  Tensors=\"" << u.name() << "\"> " << std::endl;
-    fp << "<DataArray  type=\"Float64\"  Name=\"" << u.name()
-       << "\"  NumberOfComponents=\"9\" format=\""<< encode_string <<"\">";
->>>>>>> 23b26e1e
   }
 
   value.str("");
@@ -778,9 +743,9 @@
 
   // Create vector to hold dofs
   std::vector<la_index> dofs;
-  dofs.reserve(mesh.num_cells()*dofmap->max_cell_dimension());
-
-  std::vector<dolfin::la_index> cell_dofs;
+  dofs.reserve(mesh.num_cells()*dofmap->max_element_dofs());
+
+  ArrayView<const dolfin::la_index> cell_dofs;
   for (dolfin::CellIterator cell(mesh); !cell.end(); ++cell)       // loop over the cells in the mesh
   {
     cell_dofs = dofmap->cell_dofs((*cell).index());
@@ -795,7 +760,7 @@
   dofs.erase(std::unique(dofs.begin(), dofs.end()), dofs.end());
   
   // Allocate memory for function values at functionspace dofs
-  Function uf(functionspace);
+  Function uf(std::make_shared<FunctionSpace>(functionspace));
   std::vector< std::vector<double> > values(dim);
   for (std::vector< std::vector<double> >::iterator v = values.begin();
                                                     v != values.end();
@@ -1269,7 +1234,6 @@
     // Test for cell-based element type
     std::string data_type = "point";
 
-<<<<<<< HEAD
     const Function* uf = dynamic_cast<const Function*>(*u);
     if (uf)
     {
@@ -1278,7 +1242,7 @@
       dolfin_assert(uf->function_space()->dofmap());
       for (std::size_t i = 0; i < rank; i++)
         cell_based_dim *= uf->function_space()->mesh()->topology().dim();
-      if ((uf->function_space()->dofmap()->max_cell_dimension() == cell_based_dim) &&  // check if data is cell based
+      if ((uf->function_space()->dofmap()->max_element_dofs() == cell_based_dim) &&  // check if data is cell based
           (uf->function_space()->mesh()->num_cells()==mesh.num_cells()) && // also check it has the right number of cells
           (uf->function_space()->mesh()->topology().dim()==mesh.topology().dim())) // and the topo dim is the same
         data_type = "cell";
@@ -1287,16 +1251,6 @@
     pvtu_write_function(dim, rank, data_type, (*u)->name(), fname, num_processes,
                         point_counter, cell_counter);
   }
-=======
-  // Test for cell-based element type
-  std::string data_type = "point";
-  std::size_t cell_based_dim = 1;
-  dolfin_assert(u.function_space()->dofmap());
-  for (std::size_t i = 0; i < rank; i++)
-    cell_based_dim *= mesh.topology().dim();
-  if (u.function_space()->dofmap()->max_element_dofs() == cell_based_dim)
-    data_type = "cell";
->>>>>>> 23b26e1e
 
 }
 //----------------------------------------------------------------------------

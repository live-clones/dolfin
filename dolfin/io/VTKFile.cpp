// Copyright (C) 2005-2009 Garth N. Wells
//
// This file is part of DOLFIN.
//
// DOLFIN is free software: you can redistribute it and/or modify
// it under the terms of the GNU Lesser General Public License as published by
// the Free Software Foundation, either version 3 of the License, or
// (at your option) any later version.
//
// DOLFIN is distributed in the hope that it will be useful,
// but WITHOUT ANY WARRANTY; without even the implied warranty of
// MERCHANTABILITY or FITNESS FOR A PARTICULAR PURPOSE. See the
// GNU Lesser General Public License for more details.
//
// You should have received a copy of the GNU Lesser General Public License
// along with DOLFIN. If not, see <http://www.gnu.org/licenses/>.
//
// Modified by Anders Logg 2005-2011
// Modified by Kristian Oelgaard 2006
// Modified by Martin Alnes 2008
// Modified by Niclas Jansson 2009
// Modified by Johannes Ring 2012
// Modified by Cian Wilson 2013
//
// First added:  2005-07-05
// Last changed: 2013-06-09

#include <ostream>
#include <sstream>
#include <vector>
#include <iomanip>
#include <boost/cstdint.hpp>
#include <boost/detail/endian.hpp>

#include "pugixml.hpp"

#include <dolfin/common/Timer.h>
#include <dolfin/fem/GenericDofMap.h>
#include <dolfin/fem/FiniteElement.h>
#include <dolfin/function/Function.h>
#include <dolfin/function/FunctionSpace.h>
#include <dolfin/la/GenericVector.h>
#include <dolfin/mesh/Cell.h>
#include <dolfin/mesh/MeshEntityIterator.h>
#include <dolfin/mesh/Mesh.h>
#include <dolfin/mesh/MeshFunction.h>
#include <dolfin/mesh/Vertex.h>
#include "Encoder.h"
#include "VTKWriter.h"
#include "VTKFile.h"

using namespace dolfin;

//----------------------------------------------------------------------------
VTKFile::VTKFile(const std::string filename, std::string encoding)
  : GenericFile(filename, "VTK"),
    _encoding(encoding), binary(false), compress(false)
{
  if (encoding != "ascii" && encoding != "base64" && encoding != "compressed")
  {
    dolfin_error("VTKFile.cpp",
                 "create VTK file",
                 "Unknown encoding (\"%s\"). "
                 "Known encodings are \"ascii\", \"base64\" and \"compressed\"",
                 encoding.c_str());
  }

  if (encoding == "ascii")
  {
    encode_string = "ascii";
    binary = false;
  }
  else if (encoding == "base64" || encoding == "compressed")
  {
    encode_string = "binary";
    binary = true;
    if (encoding == "compressed")
      compress = true;
  }
  else
  {
    dolfin_error("VTKFile.cpp",
                 "create VTK file",
                 "Unknown encoding (\"%s\"). "
                 "Known encodings are \"ascii\", \"base64\" and \"compressed\"",
                 encoding.c_str());
  }
}
//----------------------------------------------------------------------------
VTKFile::~VTKFile()
{
  // Do nothing
}
//----------------------------------------------------------------------------
void VTKFile::operator<<(const Mesh& mesh)
{
  write_mesh(mesh, counter);
}
//----------------------------------------------------------------------------
void VTKFile::operator<<(const FunctionSpace& functionspace)
{
  write_functionspace(functionspace, counter);
}
//----------------------------------------------------------------------------
void VTKFile::operator<<(const MeshFunction<bool>& meshfunction)
{
  mesh_function_write(meshfunction, counter);
}
//----------------------------------------------------------------------------
void VTKFile::operator<<(const MeshFunction<std::size_t>& meshfunction)
{
  mesh_function_write(meshfunction, counter);
}
//----------------------------------------------------------------------------
void VTKFile::operator<<(const MeshFunction<int>& meshfunction)
{
  mesh_function_write(meshfunction, counter);
}
//----------------------------------------------------------------------------
void VTKFile::operator<<(const MeshFunction<double>& meshfunction)
{
  mesh_function_write(meshfunction, counter);
}
//----------------------------------------------------------------------------
void VTKFile::operator<<(const Function& u)
{
  u.update();

  dolfin_assert(u.function_space()->mesh());
  const Mesh& mesh = *u.function_space()->mesh();

  std::vector<const GenericFunction*> us;
  us.push_back(&u);

  write(us, mesh, (double) counter);
}
//----------------------------------------------------------------------------
void VTKFile::operator<<(const std::vector<const Function*>& us)
{
  std::vector<const Function*>::const_iterator u;
  std::vector<const GenericFunction*> usg;
  for (u = us.begin(); u != us.end(); u++)
  {
    (*u)->update();
    usg.push_back(*u);
  }

  dolfin_assert(us[0]->function_space()->mesh());
  const Mesh& mesh = *us[0]->function_space()->mesh();

  write(usg, mesh, (double) counter);
}
//----------------------------------------------------------------------------
void VTKFile::operator<<(const std::pair<const Mesh*, double> mesh)
{
  dolfin_assert(mesh.first);
  write_mesh(*(mesh.first), mesh.second);
}
//----------------------------------------------------------------------------
void VTKFile::operator<<(const std::pair<const FunctionSpace*, double> functionspace)
{
  dolfin_assert(functionspace.first);
  write_functionspace(*(functionspace.first), functionspace.second);
}
//----------------------------------------------------------------------------
void VTKFile::operator<<(const std::pair<const MeshFunction<int>*, double> f)
{
  dolfin_assert(f.first);
  mesh_function_write(*(f.first), f.second);
}
//----------------------------------------------------------------------------
void VTKFile::operator<<(const std::pair<const MeshFunction<std::size_t>*,
                                         double> f)
{
  dolfin_assert(f.first);
  mesh_function_write(*(f.first), f.second);
}
//----------------------------------------------------------------------------
void VTKFile::operator<<(const std::pair<const MeshFunction<double>*, double> f)
{
  dolfin_assert(f.first);
  mesh_function_write(*(f.first), f.second);
}
//----------------------------------------------------------------------------
void VTKFile::operator<<(const std::pair<const MeshFunction<bool>*, double> f)
{
  dolfin_assert(f.first);
  mesh_function_write(*(f.first), f.second);
}
//----------------------------------------------------------------------------
void VTKFile::operator<<(const std::pair<const Function*, double> u)
{
  dolfin_assert(u.first);
  u.first->update();

  dolfin_assert(u.first->function_space()->mesh());
  const Mesh& mesh = *u.first->function_space()->mesh();

  std::vector<const GenericFunction*> us;
  us.push_back(u.first);

  write(us, mesh, u.second);
}
////----------------------------------------------------------------------------
//void VTKFile::operator<<(const std::pair<const std::vector<const Function*>, double> us)
//{
//  std::vector<const Function*>::const_iterator u;
//  std::vector<const GenericFunction*> usg;
//  for (u = us.first.begin(); u != us.first.end(); u++)
//  {
//    (*u)->update();
//    usg.push_back(*u);
//  }
//
//  dolfin_assert(us.first[0]->function_space()->mesh());
//  const Mesh& mesh = *us.first[0]->function_space()->mesh();
//
//  write(usg, mesh, us.second);
//}
//----------------------------------------------------------------------------
void VTKFile::write(const std::vector< boost::shared_ptr<GenericFunction> >& us, const Mesh& mesh, double time)
{
  std::vector<const GenericFunction*> usp;
  std::vector<boost::shared_ptr<GenericFunction> >::const_iterator u;
  for (u = us.begin(); u != us.end(); u++)
  {
    usp.push_back(&(**u));
  }
  write(usp, mesh, time);
}
//----------------------------------------------------------------------------
void VTKFile::write(const std::vector<const GenericFunction*>& us, const Mesh& mesh, double time)
{
  pugi::xml_document xml_doc;

  // Get vtu file name and intialise
  std::string vtu_filename = init(xml_doc, mesh, mesh.topology().dim());

  // Write mesh
  VTKWriter::write_mesh(mesh, mesh.topology().dim(), xml_doc, binary,
                        compress);

  // Write results
  results_write(us, mesh, xml_doc);

  // Parallel-specfic files
  if (MPI::num_processes() > 1 && MPI::process_number() == 0)
  {
    std::string pvtu_filename = vtu_name(0, 0, counter, ".pvtu");
    pvtu_write(us, mesh, pvtu_filename);
    pvd_file_write(counter, time, pvtu_filename);
  }
  else if (MPI::num_processes() == 1)
    pvd_file_write(counter, time, vtu_filename);

  // Finalise and write file
  finalize(xml_doc, vtu_filename);

  log(TRACE, "Saved functions to file %s in VTK format.", _filename.c_str());
}
//----------------------------------------------------------------------------
void VTKFile::write(const std::vector< boost::shared_ptr<GenericFunction> >& us, const FunctionSpace& functionspace, double time)
{
  std::vector<const GenericFunction*> usp;
  std::vector<boost::shared_ptr<GenericFunction> >::const_iterator u;
  for (u = us.begin(); u != us.end(); u++)
  {
    usp.push_back(&(**u));
  }
  write(usp, functionspace, time);
}
//----------------------------------------------------------------------------
void VTKFile::write(const std::vector<const GenericFunction*>& us, const FunctionSpace& functionspace, double time)
{
  dolfin_assert(functionspace.mesh());
  const Mesh& mesh = *functionspace.mesh();

  pugi::xml_document xml_doc;

  // Get MPI communicator
  const MPI_Comm mpi_comm = mesh.mpi_comm();

  // Get vtu file name and intialise
  std::string vtu_filename = init(xml_doc, functionspace, mesh.topology().dim());

  // Write mesh
  VTKWriter::write_mesh(functionspace, mesh.topology().dim(), xml_doc, binary,
                        compress);

  // Write results
  results_write(us, functionspace, xml_doc);

  // Parallel-specfic files
  const std::size_t num_processes = MPI::num_processes(mpi_comm);
  if (num_processes > 1 && MPI::process_number(mpi_comm) == 0)
  {
    std::string pvtu_filename = vtu_name(0, 0, counter, ".pvtu");
    pvtu_write(us, mesh, pvtu_filename);
    pvd_file_write(counter, time, pvtu_filename);
  }
  else if (num_processes == 1)
    pvd_file_write(counter, time, vtu_filename);

  // Finalise and write file
  finalize(xml_doc, vtu_filename);

  log(TRACE, "Saved functions to file %s in VTK format.", _filename.c_str());
}
//----------------------------------------------------------------------------
void VTKFile::write_mesh(const Mesh& mesh, double time)
{
  Timer t("Write mesh to PVD/VTK file");

<<<<<<< HEAD
  pugi::xml_document xml_doc;
=======
  // Get MPI communicator
  const MPI_Comm mpi_comm = mesh.mpi_comm();
>>>>>>> 7daf1bd8

  // Get vtu file name and intialise out files
  std::string vtu_filename = init(xml_doc, mesh, mesh.topology().dim());

  // Write local mesh to vtu file
  VTKWriter::write_mesh(mesh, mesh.topology().dim(), xml_doc, binary, 
                        compress);

  // Parallel-specific files
  const std::size_t num_processes = MPI::num_processes(mpi_comm);
  if (num_processes > 1 && MPI::process_number(mpi_comm) == 0)
  {
    std::string pvtu_filename = vtu_name(0, 0, counter, ".pvtu");
    pvtu_write_mesh(pvtu_filename, num_processes);
    pvd_file_write(counter, time, pvtu_filename);
  }
  else if (num_processes == 1)
    pvd_file_write(counter, time, vtu_filename);

  // Finalise
  finalize(xml_doc, vtu_filename);

  log(TRACE, "Saved mesh %s (%s) to file %s in VTK format.",
      mesh.name().c_str(), mesh.label().c_str(), _filename.c_str());
}
//----------------------------------------------------------------------------
void VTKFile::write_functionspace(const FunctionSpace& functionspace, double time)
{
  dolfin_assert(functionspace.mesh());
  const Mesh& mesh = *functionspace.mesh();

  pugi::xml_document xml_doc;

  // Get vtu file name and intialise out files
  std::string vtu_filename = init(xml_doc, functionspace, mesh.topology().dim());

  // Write local mesh to vtu file
  VTKWriter::write_mesh(functionspace, mesh.topology().dim(), xml_doc, binary, compress);

  // Parallel-specfic files
  if (MPI::num_processes() > 1 && MPI::process_number() == 0)
  {
    std::string pvtu_filename = vtu_name(0, 0, counter, ".pvtu");
    pvtu_write_mesh(pvtu_filename);
    pvd_file_write(counter, time, pvtu_filename);
  }
  else if (MPI::num_processes() == 1)
    pvd_file_write(counter, time, vtu_filename);

  // Finalise
  finalize(xml_doc, vtu_filename);

  log(TRACE, "Saved functionspace on mesh %s (%s) to file %s in VTK format.",
      mesh.name().c_str(), mesh.label().c_str(), _filename.c_str());
}
//----------------------------------------------------------------------------
std::string VTKFile::init(pugi::xml_document& xml_doc, const Mesh& mesh, std::size_t cell_dim) const
{
  // Get MPI communicators
  const MPI_Comm mpi_comm = mesh.mpi_comm();

  // Get vtu file name and clear file
<<<<<<< HEAD
  std::string vtu_filename = vtu_name(MPI::process_number(),
                                      MPI::num_processes(),
                                      counter,
                                      ".vtu");
  // Number of cells
  const std::size_t num_cells = mesh.topology().size(cell_dim);

  // Write headers
  vtk_header_open(mesh.num_vertices(), num_cells, xml_doc);

  return vtu_filename;
}
//----------------------------------------------------------------------------
std::string VTKFile::init(pugi::xml_document& xml_doc, const FunctionSpace& functionspace, std::size_t cell_dim) const
{
  dolfin_assert(functionspace.element()->num_sub_elements() == 0);
  dolfin_assert(functionspace.element()->value_rank() == 0);

  dolfin_assert(functionspace.dofmap());
=======
  std::string vtu_filename = vtu_name(MPI::process_number(mpi_comm),
                                      MPI::num_processes(mpi_comm),
                                      counter, ".vtu");
  clear_file(vtu_filename);
>>>>>>> 7daf1bd8

  const Mesh& mesh = *functionspace.mesh();

  // Get vtu file name and clear file
  std::string vtu_filename = vtu_name(MPI::process_number(),
                                      MPI::num_processes(),
                                      counter,
                                      ".vtu");
  // Number of cells
  const std::size_t num_cells = mesh.topology().size(cell_dim);

  // Write headers
  vtk_header_open(functionspace.dofmap()->global_dimension(), num_cells, xml_doc);

  return vtu_filename;
}
//----------------------------------------------------------------------------
void VTKFile::finalize(pugi::xml_document& xml_doc, std::string vtu_filename)
{
  // Save file
  xml_doc.save_file(vtu_filename.c_str(), "  ");

  // Increase the number of times we have saved the object
  counter++;
}
//----------------------------------------------------------------------------
void VTKFile::results_write(const std::vector<const GenericFunction*>& us, const Mesh& mesh, pugi::xml_document& xml_doc) const
{

  std::vector<std::size_t> cell_counter(3,0);
  std::vector<std::size_t> point_counter(3,0);

  std::vector<const GenericFunction*>::const_iterator u;
  for (u = us.begin(); u != us.end(); u++)
  {
    // Get rank of Function
    const std::size_t rank = (*u)->value_rank();
    if (rank > 2)
    {
      dolfin_error("VTKFile.cpp",
                   "write data to VTK file",
                   "Only scalar, vector and tensor functions can be saved in VTK format");
    }

    // Get number of components
    const std::size_t dim = (*u)->value_size();

    // Check that function type can be handled
    if (rank == 1)
    {
      if (!(dim == 2 || dim == 3))
      {
        dolfin_error("VTKFile.cpp",
                     "write data to VTK file",
                     "Don't know how to handle vector function with dimension other than 2 or 3");
      }
    }
    else if (rank == 2)
    {
      if (!(dim == 4 || dim == 9))
      {
        dolfin_error("VTKFile.cpp",
                     "write data to VTK file",
                     "Don't know how to handle tensor function with dimension other than 4 or 9");
      }
    }


    const Function *uf = dynamic_cast<const Function*>(*u);
    if (uf)
    {
      std::size_t cell_based_dim = 1;
      dolfin_assert(uf->function_space()->mesh());
      dolfin_assert(uf->function_space()->dofmap());
      for (std::size_t i = 0; i < rank; i++)
        cell_based_dim *= uf->function_space()->mesh()->topology().dim();
      if ((uf->function_space()->dofmap()->max_cell_dimension() == cell_based_dim) &&  // check if data is cell based
          (uf->function_space()->mesh()->num_cells()==mesh.num_cells()) && // also check it has the right number of cells
          (uf->function_space()->mesh()->topology().dim()==mesh.topology().dim())) // and the topo dim is the same
        VTKWriter::write_cell_data(*uf, xml_doc, binary, compress, cell_counter);
      else
        write_point_data(*uf, mesh, xml_doc, point_counter);
    }
    else
      write_point_data(**u, mesh, xml_doc, point_counter);
  }
}
//----------------------------------------------------------------------------
void VTKFile::results_write(const std::vector<const GenericFunction*>& us, const FunctionSpace& functionspace, pugi::xml_document& xml_doc) const
{

  dolfin_assert(functionspace.mesh());
  const Mesh& mesh = *functionspace.mesh();

  std::vector<std::size_t> cell_counter(3,0);
  std::vector<std::size_t> point_counter(3,0);

  std::vector<const GenericFunction*>::const_iterator u;
  for (u = us.begin(); u != us.end(); u++)
  {
    // Get rank of Function
    const std::size_t rank = (*u)->value_rank();
    if (rank > 2)
    {
      dolfin_error("VTKFile.cpp",
                   "write data to VTK file",
                   "Only scalar, vector and tensor functions can be saved in VTK format");
    }

    // Get number of components
    const std::size_t dim = (*u)->value_size();

    // Check that function type can be handled
    if (rank == 1)
    {
      if (!(dim == 2 || dim == 3))
      {
        dolfin_error("VTKFile.cpp",
                     "write data to VTK file",
                     "Don't know how to handle vector function with dimension other than 2 or 3");
      }
    }
    else if (rank == 2)
    {
      if (!(dim == 4 || dim == 9))
      {
        dolfin_error("VTKFile.cpp",
                     "write data to VTK file",
                     "Don't know how to handle tensor function with dimension other than 4 or 9");
      }
    }

    const Function *uf = dynamic_cast<const Function*>(*u);
    if (uf)
    {
      std::size_t cell_based_dim = 1;
      dolfin_assert(uf->function_space()->mesh());
      dolfin_assert(uf->function_space()->dofmap());
      for (std::size_t i = 0; i < rank; i++)
        cell_based_dim *= uf->function_space()->mesh()->topology().dim();
      if ((uf->function_space()->dofmap()->max_cell_dimension() == cell_based_dim) &&  // check if data is cell based
          (uf->function_space()->mesh()->num_cells()==functionspace.mesh()->num_cells()) && // also check it has the right number of cells
          (uf->function_space()->mesh()->topology().dim()==functionspace.mesh()->topology().dim())) // and the topo dim is the same
        VTKWriter::write_cell_data(*uf, xml_doc, binary, compress, cell_counter);
      else
        write_point_data(*uf, functionspace, xml_doc, point_counter);
    }
    else
      write_point_data(**u, functionspace, xml_doc, point_counter);
  }
}
//----------------------------------------------------------------------------
void VTKFile::write_point_data(const GenericFunction& u, const Mesh& mesh,
                               pugi::xml_document& xml_doc, std::vector<std::size_t>& counter) const
{
  const std::size_t rank = u.value_rank();
  const std::size_t num_vertices = mesh.num_vertices();

  // Get number of components
  const std::size_t dim = u.value_size();

  pugi::xml_node piece_node = xml_doc.child("VTKFile").child("UnstructuredGrid").child("Piece");

  pugi::xml_node point_node, data_node, value_node;
  std::stringstream value;

  if ((counter[0]==0) && (counter[1]==0) && (counter[2]==0))
    point_node = piece_node.append_child("PointData");
  else
    point_node = piece_node.child("PointData");

  // Allocate memory for function values at vertices
  const std::size_t size = num_vertices*dim;
  std::vector<double> values(size);

  // Get function values at vertices and zero any small values
  u.compute_vertex_values(values, mesh);
  dolfin_assert(values.size() == size);
  std::vector<double>::iterator it;
  for (it = values.begin(); it != values.end(); ++it)
  {
    if (std::abs(*it) < DOLFIN_EPS)
      *it = 0.0;
  }

  if (rank == 0)
  {
    if (counter[rank]==0)
      point_node.append_attribute("Scalars") = u.name().c_str();

    data_node = point_node.append_child("DataArray");
    data_node.append_attribute("type") = "Float64";
    data_node.append_attribute("Name") = u.name().c_str();
    data_node.append_attribute("format") = encode_string.c_str();

    counter[rank]++;
  }
  else if (rank == 1)
  {
    if (counter[rank]==0)
      point_node.append_attribute("Vectors") = u.name().c_str();

    data_node = point_node.append_child("DataArray");
    data_node.append_attribute("type") = "Float64";
    data_node.append_attribute("Name") = u.name().c_str();
    data_node.append_attribute("NumberOfComponents") = "3";
    data_node.append_attribute("format") = encode_string.c_str();

    counter[rank]++;
  }
  else if (rank == 2)
  {
    if (counter[rank]==0)
      point_node.append_attribute("Tensors") = u.name().c_str();

    data_node = point_node.append_child("DataArray");
    data_node.append_attribute("type") = "Float64";
    data_node.append_attribute("Name") = u.name().c_str();
    data_node.append_attribute("NumberOfComponents") = "9";
    data_node.append_attribute("format") = encode_string.c_str();

    counter[rank]++;
  }

  value.str("");
  if (_encoding == "ascii")
  {
    value << std::scientific;
    value << std::setprecision(16);
    for (VertexIterator vertex(mesh); !vertex.end(); ++vertex)
    {
      if (rank == 1 && dim == 2)
      {
        // Append 0.0 to 2D vectors to make them 3D
        for(std::size_t i = 0; i < 2; i++)
          value << values[vertex->index() + i*num_vertices] << " ";
        value << 0.0 << "  ";
      }
      else if (rank == 2 && dim == 4)
      {
        // Pad 2D tensors with 0.0 to make them 3D
        for(std::size_t i = 0; i < 2; i++)
        {
          value << values[vertex->index() + (2*i + 0)*num_vertices] << " ";
          value << values[vertex->index() + (2*i + 1)*num_vertices] << " ";
          value << 0.0 << " ";
        }
        value << 0.0 << " ";
        value << 0.0 << " ";
        value << 0.0 << "  ";
      }
      else
      {
        // Write all components
        for(std::size_t i = 0; i < dim; i++)
          value << values[vertex->index() + i*num_vertices] << " ";
        value << " ";
      }
    }

    // Send to file
    value_node = data_node.append_child(pugi::node_pcdata);
    value_node.set_value(value.str().c_str());
  }
  else if (_encoding == "base64" || _encoding == "compressed")
  {
    // Number of zero paddings per point
    std::size_t padding_per_point = 0;
    if (rank == 1 && dim == 2)
      padding_per_point = 1;
    else if (rank == 2 && dim == 4)
      padding_per_point = 5;

    // Number of data entries per point and total number
    const std::size_t num_data_per_point = dim + padding_per_point;
    const std::size_t num_total_data_points = num_vertices*num_data_per_point;

    std::vector<double> data(num_total_data_points, 0);
    for (VertexIterator vertex(mesh); !vertex.end(); ++vertex)
    {
      const std::size_t index = vertex->index();
      for(std::size_t i = 0; i < dim; i++)
        data[index*num_data_per_point + i] = values[index + i*num_vertices];
    }

    // Create encoded stream
    value << VTKWriter::encode_stream(data, compress) << std::endl;
    value_node = data_node.append_child(pugi::node_pcdata);
    value_node.set_value(value.str().c_str());
  }

}
//----------------------------------------------------------------------------
void VTKFile::write_point_data(const GenericFunction& u, const FunctionSpace& functionspace,
                               pugi::xml_document& xml_doc, std::vector<std::size_t>& counter) const
{
  const std::size_t rank = u.value_rank();

  // Get number of components
  const std::size_t dim = u.value_size();

  pugi::xml_node piece_node = xml_doc.child("VTKFile").child("UnstructuredGrid").child("Piece");

  pugi::xml_node point_node, data_node, value_node;
  std::stringstream value;

  if ((counter[0]==0) && (counter[1]==0) && (counter[2]==0))
    point_node = piece_node.append_child("PointData");
  else
    point_node = piece_node.child("PointData");

  
  // Allocate memory for function values at functionspace dofs
  Function uf(functionspace);
  std::vector< std::vector<double> > values(dim);

  if (rank == 0)
  {
    if (counter[rank]==0)
      point_node.append_attribute("Scalars") = u.name().c_str();

    data_node = point_node.append_child("DataArray");
    data_node.append_attribute("type") = "Float64";
    data_node.append_attribute("Name") = u.name().c_str();
    data_node.append_attribute("format") = encode_string.c_str();

    uf.interpolate(u);
    uf.vector()->get_local(values[0]);
    std::vector<double>::iterator it;
    for (it = values[0].begin(); it != values[0].end(); ++it)
    {
      if (std::abs(*it) < DOLFIN_EPS)
        *it = 0.0;
    }

    counter[rank]++;
  }
  else if (rank == 1)
  {
    if (counter[rank]==0)
      point_node.append_attribute("Vectors") = u.name().c_str();

    data_node = point_node.append_child("DataArray");
    data_node.append_attribute("type") = "Float64";
    data_node.append_attribute("Name") = u.name().c_str();
    data_node.append_attribute("NumberOfComponents") = "3";
    data_node.append_attribute("format") = encode_string.c_str();

    const Function* ul = dynamic_cast<const Function*>(&u);
    if(ul)
    {
      for (std::size_t i = 0; i < dim; i++)
      {
        uf.interpolate((*ul)[i]);
        uf.vector()->get_local(values[i]);
        std::vector<double>::iterator it;
        for (it = values[i].begin(); it != values[i].end(); ++it)
        {
          if (std::abs(*it) < DOLFIN_EPS)
            *it = 0.0;
        }
      }
    }
    else
    {
      for (std::size_t i = 0; i < dim; i++)
      {
        VTKExpression ue(i, &u);
        uf.interpolate(ue);
        uf.vector()->get_local(values[i]);
        std::vector<double>::iterator it;
        for (it = values[i].begin(); it != values[i].end(); ++it)
        {
          if (std::abs(*it) < DOLFIN_EPS)
            *it = 0.0;
        }
      }
    }

    counter[rank]++;
  }
  else if (rank == 2)
  {
    if (counter[rank]==0)
      point_node.append_attribute("Tensors") = u.name().c_str();

    data_node = point_node.append_child("DataArray");
    data_node.append_attribute("type") = "Float64";
    data_node.append_attribute("Name") = u.name().c_str();
    data_node.append_attribute("NumberOfComponents") = "9";
    data_node.append_attribute("format") = encode_string.c_str();

    const Function* ul = dynamic_cast<const Function*>(&u);
    if(ul)
    {
      std::size_t k = 0;
      for (std::size_t i = 0; i < ul->value_dimension(0); i++)
      {
        for (std::size_t j = 0; j < ul->value_dimension(1); j++)
        {
          uf.interpolate((*ul)[i][j]);
          uf.vector()->get_local(values[k]);
          std::vector<double>::iterator it;
          for (it = values[k].begin(); it != values[k].end(); ++it)
          {
            if (std::abs(*it) < DOLFIN_EPS)
              *it = 0.0;
          }
          k++;
        }
      }
    }
    else
    {
      std::size_t k = 0;
      for (std::size_t i = 0; i < u.value_dimension(0); i++)
      {
        for (std::size_t j = 0; j < u.value_dimension(1); j++)
        {
          VTKExpression ue(k, &u);
          uf.interpolate(ue);
          uf.vector()->get_local(values[k]);
          std::vector<double>::iterator it;
          for (it = values[k].begin(); it != values[k].end(); ++it)
          {
            if (std::abs(*it) < DOLFIN_EPS)
              *it = 0.0;
          }
          k++;
        }
      }
    }

    counter[rank]++;
  }

  std::size_t lsize = values[0].size();

  value.str("");
  if (_encoding == "ascii")
  {
    value << std::scientific;
    value << std::setprecision(16);
    for (std::size_t index = 0; index < lsize; index++)
    {
      if (rank == 1 && dim == 2)
      {
        // Append 0.0 to 2D vectors to make them 3D
        for(std::size_t i = 0; i < 2; i++)
          value << values[i][index] << " ";
        value << 0.0 << "  ";
      }
      else if (rank == 2 && dim == 4)
      {
        // Pad 2D tensors with 0.0 to make them 3D
        for(std::size_t i = 0; i < 2; i++)
        {
          value << values[2*i][index] << " ";
          value << values[2*i+1][index] << " ";
          value << 0.0 << " ";
        }
        value << 0.0 << " ";
        value << 0.0 << " ";
        value << 0.0 << "  ";
      }
      else
      {
        // Write all components
        for(std::size_t i = 0; i < dim; i++)
          value << values[i][index] << " ";
        value << " ";
      }
    }

    // Send to file
    value_node = data_node.append_child(pugi::node_pcdata);
    value_node.set_value(value.str().c_str());
  }
  else if (_encoding == "base64" || _encoding == "compressed")
  {
    // Number of zero paddings per point
    std::size_t padding_per_point = 0;
    if (rank == 1 && dim == 2)
      padding_per_point = 1;
    else if (rank == 2 && dim == 4)
      padding_per_point = 5;

    // Number of data entries per point and total number
    const std::size_t num_data_per_point = dim + padding_per_point;
    const std::size_t num_total_data_points = lsize*num_data_per_point;

    std::vector<double> data(num_total_data_points, 0);
    for (std::size_t index = 0; index < lsize; index++)
    {
      for(std::size_t i = 0; i < dim; i++)
        data[index*num_data_per_point + i] = values[i][index];
    }

    // Create encoded stream
    value << VTKWriter::encode_stream(data, compress) << std::endl;
    value_node = data_node.append_child(pugi::node_pcdata);
    value_node.set_value(value.str().c_str());
  }

}
//----------------------------------------------------------------------------
void VTKFile::pvd_file_write(std::size_t step, double time,
                             std::string fname)
{
  pugi::xml_document xml_doc;
  if (step == 0)
  {
    pugi::xml_node vtk_node = xml_doc.append_child("VTKFile");
    vtk_node.append_attribute("type") = "Collection";
    vtk_node.append_attribute("version") = "0.1";
    vtk_node.append_child("Collection");
  }
  else
  {
    pugi::xml_parse_result result = xml_doc.load_file(_filename.c_str());
    if (!result)
    {
      dolfin_error("VTKFile.cpp",
                   "write data to VTK file",
                   "XML parsing error when reading from existing file");
    }
  }

  // Remove directory path from name for pvd file
  const std::string fname_strip = strip_path(fname);

  // Get Collection node
  pugi::xml_node xml_collections = xml_doc.child("VTKFile").child("Collection");
  dolfin_assert(xml_collections);

  // Append data set
  pugi::xml_node dataset_node = xml_collections.append_child("DataSet");
  dataset_node.append_attribute("timestep") = time;
  dataset_node.append_attribute("part") = "0";
  dataset_node.append_attribute("file") = fname_strip.c_str();

  // Save file
  xml_doc.save_file(_filename.c_str(), "  ");
}
//----------------------------------------------------------------------------
void VTKFile::pvtu_write_mesh(pugi::xml_node xml_node) const
{
  // Vertex data
  pugi::xml_node vertex_data_node = xml_node.append_child("PPoints");
  pugi::xml_node data_node = vertex_data_node.append_child("PDataArray");
  data_node.append_attribute("type") = "Float64";
  data_node.append_attribute("NumberOfComponents") = "3";

  // Cell data
  pugi::xml_node cell_data_node = xml_node.append_child("PCellData");

  data_node = cell_data_node.append_child("PDataArray");
  data_node.append_attribute("type") = "UInt32";
  data_node.append_attribute("Name") = "connectivity";

  data_node = cell_data_node.append_child("PDataArray");
  data_node.append_attribute("type") = "UInt32";
  data_node.append_attribute("Name") = "offsets";

  data_node = cell_data_node.append_child("PDataArray");
  data_node.append_attribute("type") = "UInt8";
  data_node.append_attribute("Name") = "types";
}
//----------------------------------------------------------------------------
void VTKFile::pvtu_write_function(std::size_t dim, std::size_t rank,
                                  const std::string data_location,
                                  const std::string name,
<<<<<<< HEAD
                                  const std::string filename,
                                  std::vector<std::size_t>& point_counter,
                                  std::vector<std::size_t>& cell_counter) const
=======
                                  const std::string fname,
                                  std::size_t num_processes) const
>>>>>>> 7daf1bd8
{
  // Create xml doc
  pugi::xml_document xml_doc;
  pugi::xml_node vtk_node, grid_node, data_node;

  if ((cell_counter[0]==0) && (cell_counter[1]==0) && (cell_counter[2]==0) &&
      (point_counter[0]==0) && (point_counter[1]==0) && (point_counter[2]==0))
  {
    vtk_node = xml_doc.append_child("VTKFile");
    vtk_node.append_attribute("type") = "PUnstructuredGrid";
    vtk_node.append_attribute("version") = "0.1";
    grid_node = vtk_node.append_child("PUnstructuredGrid");
    grid_node.append_attribute("GhostLevel") = 0;

    // Mesh
    pvtu_write_mesh(grid_node);

    // Write vtu file list
    for(std::size_t i = 0; i < MPI::num_processes(); i++)
    {
      const std::string tmp_string = strip_path(vtu_name(i, MPI::num_processes(), counter, ".vtu"));
      pugi::xml_node piece_node = grid_node.append_child("Piece");
      piece_node.append_attribute("Source") = tmp_string.c_str();
    }

  }
  else
  {
    pugi::xml_parse_result result = xml_doc.load_file(filename.c_str());
    if (!result)
    {
      dolfin_error("VTKFile.cpp",
                   "write data to pvtu file",
                   "XML parsing error when reading from existing file");
    }
    grid_node = xml_doc.child("PUnstructuredGrid");
  }

  // Add function data
  if (data_location == "point")
  {
    if ((point_counter[0]==0) && (point_counter[1]==0) && (point_counter[2]==0))
      data_node = grid_node.append_child("PPointData");
    else
      data_node = grid_node.child("PPointData");
  }
  else if (data_location == "cell")
  {
    if ((cell_counter[0]==0) && (cell_counter[1]==0) && (cell_counter[2]==0))
      data_node = grid_node.append_child("PCellData");
    else
      data_node = grid_node.child("PCellData");
  }

  // Get type based on rank
  std::size_t num_components = 0;
  if (rank == 0)
  {
    if (data_location == "point")
    {
      if (point_counter[rank] == 0)
        data_node.append_attribute("Scalars") = name.c_str();
      point_counter[rank]++;
    }
    else if (data_location == "cell") 
    {
      if (cell_counter[rank] == 0)
        data_node.append_attribute("Scalars") = name.c_str();
      cell_counter[rank]++;
    }

    num_components = 0;
  }
  else if (rank == 1)
  {
    if (!(dim == 2 || dim == 3))
    {
      dolfin_error("VTKFile.cpp",
                   "write data to VTK file",
                   "Don't know how to handle vector function with dimension other than 2 or 3");
    }

    if (data_location == "point")
    {
      if (point_counter[rank] == 0)
        data_node.append_attribute("Vectors") = name.c_str();
      point_counter[rank]++;
    }
    else if (data_location == "cell") 
    {
      if (cell_counter[rank] == 0)
        data_node.append_attribute("Vectors") = name.c_str();
      cell_counter[rank]++;
    }

    num_components = 3;
  }
  else if (rank == 2)
  {
    if (!(dim == 4 || dim == 9))
    {
      dolfin_error("VTKFile.cpp",
                   "write data to VTK file",
                   "Don't know how to handle tensor function with dimension other than 4 or 9");
    }

    if (data_location == "point")
    {
      if (point_counter[rank] == 0)
        data_node.append_attribute("Tensors") = name.c_str();
      point_counter[rank]++;
    }
    else if (data_location == "cell") 
    {
      if (cell_counter[rank] == 0)
        data_node.append_attribute("Tensors") = name.c_str();
      cell_counter[rank]++;
    }

    num_components = 9;
  }
  else
  {
    dolfin_error("VTKFile.cpp",
                 "write data to VTK file",
                 "Cannot handle XML output of rank %d", rank);
  }

  pugi::xml_node data_array_node = data_node.append_child("PDataArray");
  data_array_node.append_attribute("type") = "Float64";
  data_array_node.append_attribute("Name") = name.c_str();
  if (num_components>0)
    data_array_node.append_attribute("NumberOfComponents")
      = (unsigned int) num_components;

<<<<<<< HEAD
  xml_doc.save_file(filename.c_str(), "  ");
=======
  // Write vtu file list
  for(std::size_t i = 0; i <num_processes; i++)
  {
    const std::string tmp_string = strip_path(vtu_name(i, num_processes,
                                                       counter, ".vtu"));
    pugi::xml_node piece_node = grid_node.append_child("Piece");
    piece_node.append_attribute("Source") = tmp_string.c_str();
  }

  xml_doc.save_file(fname.c_str(), "  ");
>>>>>>> 7daf1bd8
}
//----------------------------------------------------------------------------
void VTKFile::pvtu_write_mesh(const std::string fname,
                              const std::size_t num_processes) const
{
  // Create xml doc
  pugi::xml_document xml_doc;
  pugi::xml_node vtk_node = xml_doc.append_child("VTKFile");
  vtk_node.append_attribute("type") = "PUnstructuredGrid";
  vtk_node.append_attribute("version") = "0.1";
  pugi::xml_node grid_node = vtk_node.append_child("PUnstructuredGrid");
  grid_node.append_attribute("GhostLevel") = 0;

  // Mesh
  pvtu_write_mesh(grid_node);

  // Write vtu file list
  for (std::size_t i = 0; i < num_processes; i++)
  {
    const std::string tmp_string = strip_path(vtu_name(i, num_processes,
                                                       counter, ".vtu"));
    pugi::xml_node piece_node = grid_node.append_child("Piece");
    piece_node.append_attribute("Source") = tmp_string.c_str();
  }

  xml_doc.save_file(fname.c_str(), "  ");
}
//----------------------------------------------------------------------------
void VTKFile::pvtu_write(const std::vector<const GenericFunction*>& us, const Mesh& mesh, const std::string filename) const
{
  std::vector<std::size_t> cell_counter(3,0);
  std::vector<std::size_t> point_counter(3,0);

  std::vector<const GenericFunction*>::const_iterator u;
  for (u = us.begin(); u != us.end(); u++)
  {
    const std::size_t rank = (*u)->value_rank();
    if (rank > 2)
    {
      dolfin_error("VTKFile.cpp",
                   "write data to VTK file",
                   "Only scalar, vector and tensor functions can be saved in VTK format");
    }

    // Get number of components
    const std::size_t dim = (*u)->value_size();

<<<<<<< HEAD
    // Test for cell-based element type
    std::string data_type = "point";

    const Function* uf = dynamic_cast<const Function*>(*u);
    if (uf)
    {
      std::size_t cell_based_dim = 1;
      dolfin_assert(uf->function_space()->mesh());
      dolfin_assert(uf->function_space()->dofmap());
      for (std::size_t i = 0; i < rank; i++)
        cell_based_dim *= uf->function_space()->mesh()->topology().dim();
      if ((uf->function_space()->dofmap()->max_cell_dimension() == cell_based_dim) &&  // check if data is cell based
          (uf->function_space()->mesh()->num_cells()==mesh.num_cells()) && // also check it has the right number of cells
          (uf->function_space()->mesh()->topology().dim()==mesh.topology().dim())) // and the topo dim is the same
        data_type = "cell";
    }

    pvtu_write_function(dim, rank, data_type, (*u)->name(), filename, 
                        point_counter, cell_counter);
  }
=======
  // Get mesh
  dolfin_assert(u.function_space()->mesh());
  const Mesh& mesh = *(u.function_space()->mesh());

  // Test for cell-based element type
  std::string data_type = "point";
  std::size_t cell_based_dim = 1;
  dolfin_assert(u.function_space()->dofmap());
  for (std::size_t i = 0; i < rank; i++)
    cell_based_dim *= mesh.topology().dim();
  if (u.function_space()->dofmap()->max_cell_dimension() == cell_based_dim)
    data_type = "cell";

  const std::size_t num_processes = MPI::num_processes(mesh.mpi_comm());
  pvtu_write_function(dim, rank, data_type, u.name(), fname, num_processes);
>>>>>>> 7daf1bd8
}
//----------------------------------------------------------------------------
void VTKFile::vtk_header_open(std::size_t num_points, std::size_t num_cells,
                              pugi::xml_document& xml_doc) const
{
  // Write headers
  pugi::xml_node vtk_node = xml_doc.append_child("VTKFile");
  vtk_node.append_attribute("type") = "UnstructuredGrid";
  vtk_node.append_attribute("version") = "0.1";
  if (encode_string == "binary")
  {
    #if defined BOOST_LITTLE_ENDIAN
    vtk_node.append_attribute("byte_order") = "LittleEndian";
    #elif defined BOOST_BIG_ENDIAN
    vtk_node.append_attribute("byte_order") = "BigEndian";
    #else
    dolfin_error("VTKFile.cpp",
                 "write data to VTK file",
                 "Unable to determine the endianness of the machine for VTK binary output");
    #endif
  }

  // Compression string
  if (_encoding == "compressed")
    vtk_node.append_attribute("compressor") = "vtkZLibDataCompressor";
  
  pugi::xml_node grid_node = vtk_node.append_child("UnstructuredGrid");

  pugi::xml_node piece_node = grid_node.append_child("Piece");
  piece_node.append_attribute("NumberOfPoints") = (unsigned int) num_points;
  piece_node.append_attribute("NumberOfCells") = (unsigned int) num_cells;

}
//----------------------------------------------------------------------------
std::string VTKFile::vtu_name(const int process, const int num_processes,
                              const int counter, std::string ext) const
{
  std::string filestart, extension;
  std::ostringstream fileid, newfilename;

  fileid.fill('0');
  fileid.width(6);

  filestart.assign(_filename, 0, _filename.find_last_of("."));
  extension.assign(_filename, _filename.find_last_of("."), _filename.size());

  fileid << counter;

  // Add process number to .vtu file name
  std::string proc = "";
  if (num_processes > 1)
  {
    std::ostringstream _p;
    _p << "_p" << process << "_";
    proc = _p.str();
  }
  newfilename << filestart << proc << fileid.str() << ext;

  return newfilename.str();
}
//----------------------------------------------------------------------------
template<typename T>
void VTKFile::mesh_function_write(T& meshfunction, double time)
{
  const Mesh& mesh = *meshfunction.mesh();
  const std::size_t cell_dim = meshfunction.dim();

  pugi::xml_document xml_doc;

  // Update vtu file name and clear file
  std::string vtu_filename = init(xml_doc, mesh, cell_dim);

  // Write mesh
  VTKWriter::write_mesh(mesh, cell_dim, xml_doc, binary, compress);

  pugi::xml_node piece_node = xml_doc.child("VTKFile").child("UnstructuredGrid").child("Piece");

  pugi::xml_node cell_node, data_node, value_node;
  std::stringstream value;

  cell_node = piece_node.append_child("CellData");
  cell_node.append_attribute("Scalars") = meshfunction.name().c_str();

  data_node = cell_node.append_child("DataArray");
  data_node.append_attribute("type") = "Float64";
  data_node.append_attribute("Name") = meshfunction.name().c_str();
  data_node.append_attribute("format") = "ascii";
  // Open file
  value.str("");
  // Write data
  for (MeshEntityIterator cell(mesh, cell_dim); !cell.end(); ++cell)
    value << meshfunction[cell->index()] << " ";

  value_node = data_node.append_child(pugi::node_pcdata);
  value_node.set_value(value.str().c_str());

  // Parallel-specfic files
  const std::size_t num_processes = MPI::num_processes(mesh.mpi_comm());
  const std::size_t process_number = MPI::process_number(mesh.mpi_comm());
  if (num_processes > 1 && process_number == 0)
  {
    std::string pvtu_filename = vtu_name(0, 0, counter, ".pvtu");
<<<<<<< HEAD
    std::vector<std::size_t> cell_counter(3,0), point_counter(3,0);
    pvtu_write_function(1, 0, "cell", meshfunction.name(), pvtu_filename,
                        point_counter, cell_counter);
=======
    pvtu_write_function(1, 0, "cell", meshfunction.name(), pvtu_filename,
                        num_processes);
>>>>>>> 7daf1bd8
    pvd_file_write(counter, time, pvtu_filename);
  }
  else if (num_processes == 1)
    pvd_file_write(counter, time, vtu_filename);

  // Finalise
  finalize(xml_doc, vtu_filename);

  log(TRACE, "Saved mesh function %s (%s) to file %s in VTK format.",
      mesh.name().c_str(), mesh.label().c_str(), _filename.c_str());
}
//----------------------------------------------------------------------------
std::string VTKFile::strip_path(std::string file) const
{
  std::string fname;
  fname.assign(file, _filename.find_last_of("/") + 1, file.size());
  return fname;
}
//----------------------------------------------------------------------------<|MERGE_RESOLUTION|>--- conflicted
+++ resolved
@@ -233,6 +233,9 @@
 {
   pugi::xml_document xml_doc;
 
+  // Get MPI communicator
+  const MPI_Comm mpi_comm = mesh.mpi_comm();
+
   // Get vtu file name and intialise
   std::string vtu_filename = init(xml_doc, mesh, mesh.topology().dim());
 
@@ -244,13 +247,14 @@
   results_write(us, mesh, xml_doc);
 
   // Parallel-specfic files
-  if (MPI::num_processes() > 1 && MPI::process_number() == 0)
+  const std::size_t num_processes = MPI::num_processes(mpi_comm);
+  if (num_processes > 1 && MPI::process_number(mpi_comm) == 0)
   {
     std::string pvtu_filename = vtu_name(0, 0, counter, ".pvtu");
     pvtu_write(us, mesh, pvtu_filename);
     pvd_file_write(counter, time, pvtu_filename);
   }
-  else if (MPI::num_processes() == 1)
+  else if (num_processes == 1)
     pvd_file_write(counter, time, vtu_filename);
 
   // Finalise and write file
@@ -311,12 +315,10 @@
 {
   Timer t("Write mesh to PVD/VTK file");
 
-<<<<<<< HEAD
   pugi::xml_document xml_doc;
-=======
+
   // Get MPI communicator
   const MPI_Comm mpi_comm = mesh.mpi_comm();
->>>>>>> 7daf1bd8
 
   // Get vtu file name and intialise out files
   std::string vtu_filename = init(xml_doc, mesh, mesh.topology().dim());
@@ -350,6 +352,9 @@
 
   pugi::xml_document xml_doc;
 
+  // Get MPI communicator
+  const MPI_Comm mpi_comm = mesh.mpi_comm();
+
   // Get vtu file name and intialise out files
   std::string vtu_filename = init(xml_doc, functionspace, mesh.topology().dim());
 
@@ -357,13 +362,14 @@
   VTKWriter::write_mesh(functionspace, mesh.topology().dim(), xml_doc, binary, compress);
 
   // Parallel-specfic files
-  if (MPI::num_processes() > 1 && MPI::process_number() == 0)
+  const std::size_t num_processes = MPI::num_processes(mpi_comm);
+  if (num_processes > 1 && MPI::process_number(mpi_comm) == 0)
   {
     std::string pvtu_filename = vtu_name(0, 0, counter, ".pvtu");
-    pvtu_write_mesh(pvtu_filename);
+    pvtu_write_mesh(pvtu_filename, num_processes);
     pvd_file_write(counter, time, pvtu_filename);
   }
-  else if (MPI::num_processes() == 1)
+  else if (num_processes == 1)
     pvd_file_write(counter, time, vtu_filename);
 
   // Finalise
@@ -378,41 +384,37 @@
   // Get MPI communicators
   const MPI_Comm mpi_comm = mesh.mpi_comm();
 
-  // Get vtu file name and clear file
-<<<<<<< HEAD
-  std::string vtu_filename = vtu_name(MPI::process_number(),
-                                      MPI::num_processes(),
-                                      counter,
-                                      ".vtu");
-  // Number of cells
-  const std::size_t num_cells = mesh.topology().size(cell_dim);
-
-  // Write headers
-  vtk_header_open(mesh.num_vertices(), num_cells, xml_doc);
-
-  return vtu_filename;
-}
-//----------------------------------------------------------------------------
-std::string VTKFile::init(pugi::xml_document& xml_doc, const FunctionSpace& functionspace, std::size_t cell_dim) const
-{
-  dolfin_assert(functionspace.element()->num_sub_elements() == 0);
-  dolfin_assert(functionspace.element()->value_rank() == 0);
-
-  dolfin_assert(functionspace.dofmap());
-=======
+  // Get vtu file name
   std::string vtu_filename = vtu_name(MPI::process_number(mpi_comm),
                                       MPI::num_processes(mpi_comm),
                                       counter, ".vtu");
-  clear_file(vtu_filename);
->>>>>>> 7daf1bd8
+
+  // Number of cells
+  const std::size_t num_cells = mesh.topology().size(cell_dim);
+
+  // Write headers
+  vtk_header_open(mesh.num_vertices(), num_cells, xml_doc);
+
+  return vtu_filename;
+}
+//----------------------------------------------------------------------------
+std::string VTKFile::init(pugi::xml_document& xml_doc, const FunctionSpace& functionspace, std::size_t cell_dim) const
+{
+  dolfin_assert(functionspace.element()->num_sub_elements() == 0);
+  dolfin_assert(functionspace.element()->value_rank() == 0);
+
+  dolfin_assert(functionspace.dofmap());
 
   const Mesh& mesh = *functionspace.mesh();
 
-  // Get vtu file name and clear file
-  std::string vtu_filename = vtu_name(MPI::process_number(),
-                                      MPI::num_processes(),
-                                      counter,
-                                      ".vtu");
+  // Get MPI communicators
+  const MPI_Comm mpi_comm = mesh.mpi_comm();
+
+  // Get vtu file name
+  std::string vtu_filename = vtu_name(MPI::process_number(mpi_comm),
+                                      MPI::num_processes(mpi_comm),
+                                      counter, ".vtu");
+
   // Number of cells
   const std::size_t num_cells = mesh.topology().size(cell_dim);
 
@@ -977,14 +979,10 @@
 void VTKFile::pvtu_write_function(std::size_t dim, std::size_t rank,
                                   const std::string data_location,
                                   const std::string name,
-<<<<<<< HEAD
-                                  const std::string filename,
+                                  const std::string fname,
+                                  std::size_t num_processes,
                                   std::vector<std::size_t>& point_counter,
                                   std::vector<std::size_t>& cell_counter) const
-=======
-                                  const std::string fname,
-                                  std::size_t num_processes) const
->>>>>>> 7daf1bd8
 {
   // Create xml doc
   pugi::xml_document xml_doc;
@@ -1003,9 +1001,9 @@
     pvtu_write_mesh(grid_node);
 
     // Write vtu file list
-    for(std::size_t i = 0; i < MPI::num_processes(); i++)
-    {
-      const std::string tmp_string = strip_path(vtu_name(i, MPI::num_processes(), counter, ".vtu"));
+    for(std::size_t i = 0; i < num_processes; i++)
+    {
+      const std::string tmp_string = strip_path(vtu_name(i, num_processes, counter, ".vtu"));
       pugi::xml_node piece_node = grid_node.append_child("Piece");
       piece_node.append_attribute("Source") = tmp_string.c_str();
     }
@@ -1013,7 +1011,7 @@
   }
   else
   {
-    pugi::xml_parse_result result = xml_doc.load_file(filename.c_str());
+    pugi::xml_parse_result result = xml_doc.load_file(fname.c_str());
     if (!result)
     {
       dolfin_error("VTKFile.cpp",
@@ -1120,20 +1118,7 @@
     data_array_node.append_attribute("NumberOfComponents")
       = (unsigned int) num_components;
 
-<<<<<<< HEAD
-  xml_doc.save_file(filename.c_str(), "  ");
-=======
-  // Write vtu file list
-  for(std::size_t i = 0; i <num_processes; i++)
-  {
-    const std::string tmp_string = strip_path(vtu_name(i, num_processes,
-                                                       counter, ".vtu"));
-    pugi::xml_node piece_node = grid_node.append_child("Piece");
-    piece_node.append_attribute("Source") = tmp_string.c_str();
-  }
-
   xml_doc.save_file(fname.c_str(), "  ");
->>>>>>> 7daf1bd8
 }
 //----------------------------------------------------------------------------
 void VTKFile::pvtu_write_mesh(const std::string fname,
@@ -1162,10 +1147,12 @@
   xml_doc.save_file(fname.c_str(), "  ");
 }
 //----------------------------------------------------------------------------
-void VTKFile::pvtu_write(const std::vector<const GenericFunction*>& us, const Mesh& mesh, const std::string filename) const
+void VTKFile::pvtu_write(const std::vector<const GenericFunction*>& us, const Mesh& mesh, const std::string fname) const
 {
   std::vector<std::size_t> cell_counter(3,0);
   std::vector<std::size_t> point_counter(3,0);
+
+  const std::size_t num_processes = MPI::num_processes(mesh.mpi_comm());
 
   std::vector<const GenericFunction*>::const_iterator u;
   for (u = us.begin(); u != us.end(); u++)
@@ -1181,7 +1168,6 @@
     // Get number of components
     const std::size_t dim = (*u)->value_size();
 
-<<<<<<< HEAD
     // Test for cell-based element type
     std::string data_type = "point";
 
@@ -1199,26 +1185,10 @@
         data_type = "cell";
     }
 
-    pvtu_write_function(dim, rank, data_type, (*u)->name(), filename, 
+    pvtu_write_function(dim, rank, data_type, (*u)->name(), fname, num_processes,
                         point_counter, cell_counter);
   }
-=======
-  // Get mesh
-  dolfin_assert(u.function_space()->mesh());
-  const Mesh& mesh = *(u.function_space()->mesh());
-
-  // Test for cell-based element type
-  std::string data_type = "point";
-  std::size_t cell_based_dim = 1;
-  dolfin_assert(u.function_space()->dofmap());
-  for (std::size_t i = 0; i < rank; i++)
-    cell_based_dim *= mesh.topology().dim();
-  if (u.function_space()->dofmap()->max_cell_dimension() == cell_based_dim)
-    data_type = "cell";
-
-  const std::size_t num_processes = MPI::num_processes(mesh.mpi_comm());
-  pvtu_write_function(dim, rank, data_type, u.name(), fname, num_processes);
->>>>>>> 7daf1bd8
+
 }
 //----------------------------------------------------------------------------
 void VTKFile::vtk_header_open(std::size_t num_points, std::size_t num_cells,
@@ -1321,14 +1291,9 @@
   if (num_processes > 1 && process_number == 0)
   {
     std::string pvtu_filename = vtu_name(0, 0, counter, ".pvtu");
-<<<<<<< HEAD
     std::vector<std::size_t> cell_counter(3,0), point_counter(3,0);
     pvtu_write_function(1, 0, "cell", meshfunction.name(), pvtu_filename,
-                        point_counter, cell_counter);
-=======
-    pvtu_write_function(1, 0, "cell", meshfunction.name(), pvtu_filename,
-                        num_processes);
->>>>>>> 7daf1bd8
+                        num_processes, point_counter, cell_counter);
     pvd_file_write(counter, time, pvtu_filename);
   }
   else if (num_processes == 1)

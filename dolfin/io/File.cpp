// Copyright (C) 2002-2011 Johan Hoffman, Anders Logg and Garth N. Wells
//
// This file is part of DOLFIN.
//
// DOLFIN is free software: you can redistribute it and/or modify
// it under the terms of the GNU Lesser General Public License as published by
// the Free Software Foundation, either version 3 of the License, or
// (at your option) any later version.
//
// DOLFIN is distributed in the hope that it will be useful,
// but WITHOUT ANY WARRANTY; without even the implied warranty of
// MERCHANTABILITY or FITNESS FOR A PARTICULAR PURPOSE. See the
// GNU Lesser General Public License for more details.
//
// You should have received a copy of the GNU Lesser General Public License
// along with DOLFIN. If not, see <http://www.gnu.org/licenses/>.
//
// Modified by Magnus Vikstrom 2007.
// Modified by Nuno Lopes 2008.
// Modified by Niclas Jansson 2008.
// Modified by Ola Skavhaug 2009.
//
// First added:  2002-11-12
// Last changed: 2013-03-11

#include <fstream>
#include <string>
#include <boost/filesystem.hpp>

#include <dolfin/common/MPI.h>
#include <dolfin/function/Function.h>
#include <dolfin/log/dolfin_log.h>
#include "BinaryFile.h"
#include "ExodusFile.h"
#include "RAWFile.h"
#include "SVGFile.h"
#include "VTKFile.h"
#include "X3DFile.h"
#include "XMLFile.h"
#include "XDMFFile.h"
#include "XYZFile.h"

#include "File.h"

using namespace dolfin;

//-----------------------------------------------------------------------------
File::File(const std::string filename, std::string encoding)
  : _mpi_comm(MPI_COMM_WORLD)
{
  init(MPI_COMM_WORLD, filename, encoding);
}
//-----------------------------------------------------------------------------
File::File(MPI_Comm comm, const std::string filename, std::string encoding)
  : _mpi_comm(comm)
{
  init(comm, filename, encoding);
}
//-----------------------------------------------------------------------------
File::File(const std::string filename, Type type, std::string encoding)
  : _mpi_comm(MPI_COMM_WORLD)
{
  init(MPI_COMM_WORLD, filename, type, encoding);
}
//-----------------------------------------------------------------------------
File::File(MPI_Comm comm, const std::string filename, Type type,
           std::string encoding) : _mpi_comm(comm)
{
  init(comm, filename, type, encoding);
}
//-----------------------------------------------------------------------------
File::File(std::ostream& outstream) : _mpi_comm(MPI_COMM_SELF)
{
  file.reset(new XMLFile(outstream));
}
//-----------------------------------------------------------------------------
File::~File()
{
  // Do nothing
}
//-----------------------------------------------------------------------------
void File::operator<<(const std::pair<const Mesh*, double> mesh)
{
  file->write(MPI::process_number(_mpi_comm));
  *file << mesh;
}
//-----------------------------------------------------------------------------
void File::operator<<(const std::pair<const MeshFunction<int>*, double> f)
{
  file->write(MPI::process_number(_mpi_comm));
  *file << f;
}
//-----------------------------------------------------------------------------
void
File::operator<<(const std::pair<const MeshFunction<std::size_t>*, double> f)
{
  file->write(MPI::process_number(_mpi_comm));
  *file << f;
}
//-----------------------------------------------------------------------------
void File::operator<<(const std::pair<const MeshFunction<double>*, double> f)
{
  file->write(MPI::process_number(_mpi_comm));
  *file << f;
}
//-----------------------------------------------------------------------------
void File::operator<<(const std::pair<const MeshFunction<bool>*, double> f)
{
  file->write(MPI::process_number(_mpi_comm));
  *file << f;
}
//-----------------------------------------------------------------------------
void File::operator<<(const std::pair<const Function*, double> u)
{
  u.first->update();
  file->write(MPI::process_number(_mpi_comm));
  *file << u;
}
//-----------------------------------------------------------------------------
bool File::exists(std::string filename)
{
  std::ifstream file(filename.c_str());
  if (!file.is_open())
    return false;
  else
  {
    file.close();
    return true;
  }
}
//-----------------------------------------------------------------------------
void File::create_parent_path(std::string filename)
{
  const boost::filesystem::path path(filename);
  if (path.has_parent_path()
      && !boost::filesystem::is_directory(path.parent_path()))
  {
    boost::filesystem::create_directories(path.parent_path());
    if (!boost::filesystem::is_directory(path.parent_path()))
    {
      dolfin_error("File.cpp",
                   "open file",
                   "Could not create directory \"%s\"",
                   path.parent_path().string().c_str());
    }
  }
}
//-----------------------------------------------------------------------------
void File::init(MPI_Comm comm, const std::string filename,
                std::string encoding)
{
  // Create parent path for file if file has a parent path
  create_parent_path(filename);

  // Get file path and extension
  const boost::filesystem::path path(filename);
  const std::string extension = boost::filesystem::extension(path);

  // Choose format based on extension
  if (extension == ".gz")
  {
    // Get suffix after discarding .gz
    const std::string ext =
      boost::filesystem::extension(boost::filesystem::basename(path));
    if (ext == ".xml")
      file.reset(new XMLFile(comm, filename));
    else if (ext == ".bin")
      file.reset(new BinaryFile(filename));
    else
    {
      dolfin_error("File.cpp",
                   "open file",
                   "Unknown file type (\"%s\") for file \"%s\"",
                   ext.c_str(), filename.c_str());
    }
  }
  else if (extension == ".x3d")
    file.reset(new X3DFile(filename));
  else if (extension == ".xml")
    file.reset(new XMLFile(comm, filename));
  else if (extension == ".pvd")
    file.reset(new VTKFile(filename, encoding));
#ifdef HAS_VTK
#ifdef HAS_VTK_EXODUS
  else if (extension == ".e")
    file.reset(new ExodusFile(filename));
#endif
#endif
  else if (extension == ".raw")
    file.reset(new RAWFile(filename));
  else if (extension == ".xyz")
    file.reset(new XYZFile(filename));
  else if (extension == ".bin")
    file.reset(new BinaryFile(filename));
#ifdef HAS_HDF5
  else if (extension == ".xdmf")
    file.reset(new XDMFFile(comm, filename));
#endif
  else if (extension == ".svg")
    file.reset(new SVGFile(filename));
  else
  {
    dolfin_error("File.cpp",
                 "open file",
                 "Unknown file type (\"%s\") for file \"%s\"",
                 extension.c_str(), filename.c_str());
  }
}
//-----------------------------------------------------------------------------
void File::init(MPI_Comm comm, const std::string filename, Type type,
                std::string encoding)
{
  switch (type)
  {
  case x3d:
    file.reset(new X3DFile(filename));
    break;
  case xdmf:
#ifdef HAS_HDF5
    file.reset(new XDMFFile(comm, filename));
    break;
#endif
  case xml:
    file.reset(new XMLFile(comm, filename));
    break;
  case vtk:
    file.reset(new VTKFile(filename, encoding));
    break;
  case raw:
    file.reset(new RAWFile(filename));
    break;
  case xyz:
    file.reset(new XYZFile(filename));
    break;
  case binary:
    file.reset(new BinaryFile(filename));
    break;
  default:
    dolfin_error("File.cpp",
                 "open file",
                 "Unknown file type (\"%d\") for file \"%s\"",
                 type, filename.c_str());
  }
}
<<<<<<< HEAD
//-----------------------------------------------------------------------------
File::File(std::ostream& outstream)
{
  file.reset(new XMLFile(outstream));
}
//-----------------------------------------------------------------------------
File::~File()
{
  // Do nothing
}
//-----------------------------------------------------------------------------
void File::operator<<(const std::pair<const Mesh*, double> mesh)
{
  file->write();
  *file << mesh;
}
//-----------------------------------------------------------------------------
void File::operator<<(const std::pair<const MeshFunction<int>*, double> f)
{
  file->write();
  *file << f;
}
//-----------------------------------------------------------------------------
void
File::operator<<(const std::pair<const MeshFunction<std::size_t>*, double> f)
{
  file->write();
  *file << f;
}
//-----------------------------------------------------------------------------
void File::operator<<(const std::pair<const MeshFunction<double>*, double> f)
{
  file->write();
  *file << f;
}
//-----------------------------------------------------------------------------
void File::operator<<(const std::pair<const MeshFunction<bool>*, double> f)
{
  file->write();
  *file << f;
}
//-----------------------------------------------------------------------------
void File::operator<<(const std::pair<const Function*, double> u)
{
  u.first->update();
  file->write();
  *file << u;
}
//-----------------------------------------------------------------------------
void File::operator<<(const std::vector<const Function*> us)
{
  std::vector<const Function*>::const_iterator u;
  for (u = us.begin(); u != us.end(); u++)
    (*u)->update();

  file->write();
  *file << us;
}
////-----------------------------------------------------------------------------
//void File::operator<<(const std::pair<const std::vector<const Function*>, double> us)
//{
//  std::vector<const Function*>::const_iterator u;
//  for (u = us.first.begin(); u != us.first.end(); u++)
//    (*u)->update();
//
//  file->write();
//  *file << us;
//}
//-----------------------------------------------------------------------------
bool File::exists(std::string filename)
{
  std::ifstream file(filename.c_str());
  if (!file.is_open())
    return false;
  else
  {
    file.close();
    return true;
  }
}
//-----------------------------------------------------------------------------
void File::create_parent_path(std::string filename)
{
  const boost::filesystem::path path(filename);
  if (path.has_parent_path()
      && !boost::filesystem::is_directory(path.parent_path()))
  {
    boost::filesystem::create_directories(path.parent_path());
    if (!boost::filesystem::is_directory(path.parent_path()))
    {
      dolfin_error("File.cpp",
                   "open file",
                   "Could not create directory \"%s\"",
                   path.parent_path().string().c_str());
    }
  }
}
=======
>>>>>>> 7daf1bd8
//-----------------------------------------------------------------------------<|MERGE_RESOLUTION|>--- conflicted
+++ resolved
@@ -116,6 +116,26 @@
   file->write(MPI::process_number(_mpi_comm));
   *file << u;
 }
+//-----------------------------------------------------------------------------
+void File::operator<<(const std::vector<const Function*> us)
+{
+  std::vector<const Function*>::const_iterator u;
+  for (u = us.begin(); u != us.end(); u++)
+    (*u)->update();
+
+  file->write(MPI::process_number(_mpi_comm));
+  *file << us;
+}
+////-----------------------------------------------------------------------------
+//void File::operator<<(const std::pair<const std::vector<const Function*>, double> us)
+//{
+//  std::vector<const Function*>::const_iterator u;
+//  for (u = us.first.begin(); u != us.first.end(); u++)
+//    (*u)->update();
+//
+//  file->write(MPI::process_number(_mpi_comm));
+//  *file << us;
+//}
 //-----------------------------------------------------------------------------
 bool File::exists(std::string filename)
 {
@@ -242,104 +262,4 @@
                  type, filename.c_str());
   }
 }
-<<<<<<< HEAD
-//-----------------------------------------------------------------------------
-File::File(std::ostream& outstream)
-{
-  file.reset(new XMLFile(outstream));
-}
-//-----------------------------------------------------------------------------
-File::~File()
-{
-  // Do nothing
-}
-//-----------------------------------------------------------------------------
-void File::operator<<(const std::pair<const Mesh*, double> mesh)
-{
-  file->write();
-  *file << mesh;
-}
-//-----------------------------------------------------------------------------
-void File::operator<<(const std::pair<const MeshFunction<int>*, double> f)
-{
-  file->write();
-  *file << f;
-}
-//-----------------------------------------------------------------------------
-void
-File::operator<<(const std::pair<const MeshFunction<std::size_t>*, double> f)
-{
-  file->write();
-  *file << f;
-}
-//-----------------------------------------------------------------------------
-void File::operator<<(const std::pair<const MeshFunction<double>*, double> f)
-{
-  file->write();
-  *file << f;
-}
-//-----------------------------------------------------------------------------
-void File::operator<<(const std::pair<const MeshFunction<bool>*, double> f)
-{
-  file->write();
-  *file << f;
-}
-//-----------------------------------------------------------------------------
-void File::operator<<(const std::pair<const Function*, double> u)
-{
-  u.first->update();
-  file->write();
-  *file << u;
-}
-//-----------------------------------------------------------------------------
-void File::operator<<(const std::vector<const Function*> us)
-{
-  std::vector<const Function*>::const_iterator u;
-  for (u = us.begin(); u != us.end(); u++)
-    (*u)->update();
-
-  file->write();
-  *file << us;
-}
-////-----------------------------------------------------------------------------
-//void File::operator<<(const std::pair<const std::vector<const Function*>, double> us)
-//{
-//  std::vector<const Function*>::const_iterator u;
-//  for (u = us.first.begin(); u != us.first.end(); u++)
-//    (*u)->update();
-//
-//  file->write();
-//  *file << us;
-//}
-//-----------------------------------------------------------------------------
-bool File::exists(std::string filename)
-{
-  std::ifstream file(filename.c_str());
-  if (!file.is_open())
-    return false;
-  else
-  {
-    file.close();
-    return true;
-  }
-}
-//-----------------------------------------------------------------------------
-void File::create_parent_path(std::string filename)
-{
-  const boost::filesystem::path path(filename);
-  if (path.has_parent_path()
-      && !boost::filesystem::is_directory(path.parent_path()))
-  {
-    boost::filesystem::create_directories(path.parent_path());
-    if (!boost::filesystem::is_directory(path.parent_path()))
-    {
-      dolfin_error("File.cpp",
-                   "open file",
-                   "Could not create directory \"%s\"",
-                   path.parent_path().string().c_str());
-    }
-  }
-}
-=======
->>>>>>> 7daf1bd8
 //-----------------------------------------------------------------------------
// Copyright (C) 2012-2015 Chris N. Richardson and Garth N. Wells
//
// This file is part of DOLFIN.
//
// DOLFIN is free software: you can redistribute it and/or modify
// it under the terms of the GNU Lesser General Public License as published by
// the Free Software Foundation, either version 3 of the License, or
// (at your option) any later version.
//
// DOLFIN is distributed in the hope that it will be useful,
// but WITHOUT ANY WARRANTY; without even the implied warranty of
// MERCHANTABILITY or FITNESS FOR A PARTICULAR PURPOSE. See the
// GNU Lesser General Public License for more details.
//
// You should have received a copy of the GNU Lesser General Public License
// along with DOLFIN. If not, see <http://www.gnu.org/licenses/>.
//
// Modified by Garth N. Wells, 2012

#ifndef __DOLFIN_XDMFFILE_H
#define __DOLFIN_XDMFFILE_H

#include <memory>
#include <string>
#include <utility>
#include <vector>

#include <dolfin/common/MPI.h>
#include <dolfin/common/Variable.h>

namespace dolfin
{

  // Forward declarations
  class Function;
#ifdef HAS_HDF5
  class HDF5File;
#endif
  class Mesh;
  template<typename T> class MeshFunction;
  template<typename T> class MeshValueCollection;
  class Point;
  class XDMFxml;

  /// This class supports the output of meshes and functions in XDMF
  /// (http://www.xdmf.org) format. It creates an XML file that
  /// describes the data and points to a HDF5 file that stores the
  /// actual problem data. Output of data in parallel is supported.
  ///
  /// XDMF is not suitable for checkpointing as it may decimate some
  /// data.

  class XDMFFile : public Variable
  {
  public:

    /// File encoding type
    enum class Encoding {HDF5, ASCII};

    /// Re-use or recompute mesh partition stored in file
    enum UseFilePartition : bool {yes=true, no=false};

    /// Constructor
    XDMFFile(MPI_Comm comm, const std::string filename);

    /// Destructor
    ~XDMFFile();

    /// Save a mesh to XDMF format, either using an associated HDF5
    /// file, or storing the data inline as XML Create function on
    /// given function space
    ///
    /// *Arguments*
    ///     mesh (_Mesh_)
    ///         A mesh to save.
    ///     encoding (_Encoding_)
    ///         Encoding to use: HDF5 or ASCII
    ///
    void write(const Mesh& mesh, Encoding encoding=Encoding::HDF5);

    /// Save a Function to XDMF file for visualisation, using an
    /// associated HDF5 file, or storing the data inline as XML.
    ///
    /// *Arguments*
    ///     u (_Function_)
    ///         A function to save.
    ///     encoding (_Encoding_)
    ///         Encoding to use: HDF5 or ASCII
    ///
    void write(const Function& u, Encoding encoding=Encoding::HDF5);

    /// Save a Function with timestamp to XDMF file for visualisation,
    /// using an associated HDF5 file, or storing the data inline as
    /// XML.
    ///
    /// *Arguments*
    ///     u (_Function_)
    ///         A function to save.
    ///     t (_double_)
    ///         Timestep
    ///     encoding (_Encoding_)
    ///         Encoding to use: HDF5 or ASCII
    ///
    void write(const Function& u, double t, Encoding encoding=Encoding::HDF5);

    /// Save MeshFunction to file using an associated HDF5 file, or
    /// storing the data inline as XML.
    ///
    /// *Arguments*
    ///     meshfunction (_MeshFunction_)
    ///         A meshfunction to save.
    ///     encoding (_Encoding_)
    ///         Encoding to use: HDF5 or ASCII
    ///
    void write(const MeshFunction<bool>& meshfunction, Encoding encoding=Encoding::HDF5);
    void write(const MeshFunction<int>& meshfunction, Encoding encoding=Encoding::HDF5);
    void write(const MeshFunction<std::size_t>& meshfunction,
               Encoding encoding=Encoding::HDF5);
    void write(const MeshFunction<double>& meshfunction,
               Encoding encoding=Encoding::HDF5);

    /// Save a cloud of points to file using an associated HDF5 file,
    /// or storing the data inline as XML.
    ///
    /// *Arguments*
    ///     points (_std::vector<Point>_)
    ///         A list of points to save.
    ///     encoding (_Encoding_)
    ///         Encoding to use: HDF5 or ASCII
    ///
    void write(const std::vector<Point>& points, Encoding encoding=Encoding::HDF5);

    /// Save a cloud of points, with scalar values using an associated
    /// HDF5 file, or storing the data inline as XML.
    ///
    /// *Arguments*
    ///     points (_std::vector<Point>_)
    ///         A list of points to save.
    ///     values (_std::vector<double>_)
    ///         A list of values at each point.
    ///     encoding (_Encoding_)
    ///         Encoding to use: HDF5 or ASCII
    ///
    void write(const std::vector<Point>& points, const std::vector<double>& values,
               Encoding encoding=Encoding::HDF5);

    /// Write out mesh value collection (subset) using an associated
    /// HDF5 file, or storing the data inline as XML.
    ///
    /// *Arguments*
    ///     mvc (_MeshValueCollection<std::size_t>_)
    ///         A list of points to save.
    ///     encoding (_Encoding_)
    ///         Encoding to use: HDF5 or ASCII
    ///
    void write(const MeshValueCollection<std::size_t>& mvc,
               Encoding encoding=Encoding::HDF5);

    /// Read in a mesh from the associated HDF5 file, optionally using
    /// stored partitioning, if possible when the same number of
    /// processes are being used.
    ///
    /// *Arguments*
    ///     mesh (_Mesh_)
    ///
    ///     use_partition_from_file (_UseFilePartition_)
    ///         Use the existing partition information in HDF5 file
    ///
    void read(Mesh& mesh, UseFilePartition use_file_partition=UseFilePartition::no);

    /// Read first MeshFunction from file
    void read(MeshFunction<bool>& meshfunction);
    void read(MeshFunction<int>& meshfunction);
    void read(MeshFunction<std::size_t>& meshfunction);
    void read(MeshFunction<double>& meshfunction);

  private:

    // MPI communicator
    MPI_Comm _mpi_comm;

    // HDF5 data file
#ifdef HAS_HDF5
    std::unique_ptr<HDF5File> _hdf5_file;
#endif

    // HDF5 filename
    std::string _hdf5_filename;

    // HDF5 file mode (r/w)
    std::string _hdf5_filemode;

    // Generic MeshFunction reader
    template<typename T>
      void read_mesh_function(MeshFunction<T>& meshfunction);

    // Generic MeshFunction writer
    template<typename T>
      void write_mesh_function(const MeshFunction<T>& meshfunction, std::string format,
                               Encoding encoding);

    // Write XML description of point clouds, with value_size = 0, 1
    // or 3 (for either no point data, scalar, or vector)
    void write_point_xml(const std::string dataset_name,
                         const std::size_t num_global_points,
                         const unsigned int value_size, Encoding encoding);

    // Get point data values for linear or quadratic mesh into
    // flattened 2D array in data_values with given width
    void get_point_data_values(std::vector<double>& data_values, std::size_t width,
                               const Function& u) const;

    // Check whether the requested encoding is supported
    void check_encoding(Encoding encoding) const;

    // Generate the XDMF format string based on the Encoding
    // enumeration
    static std::string xdmf_format_str(Encoding encoding)
    { return (encoding == XDMFFile::Encoding::HDF5) ? "HDF" : "XML"; }

    // Generate the data string to insert in an xdmf file for the mesh
    // cell to node connectivity
    static std::string generate_xdmf_ascii_mesh_topology_data(const Mesh& mesh);

    // Generate the data string to insert in an xdmf file for the mesh
    // for the topology of entitiy dimension edim -> 0.
    static std::string generate_xdmf_ascii_mesh_topology_data(const Mesh& mesh,
                                                              const std::size_t edim);

    // Generate the data string to insert in an xdmf file for the
    // mesh point cloud
    static std::string generate_xdmf_ascii_mesh_geometry_data(const Mesh& mesh);

    // Generate a string of the vertex data numeric values contained in the
    // data argument which can then be inserted into an xdmf file. The
    // numeric data is formatted according to the format argument.
    // E.g:
    //    generate_xdmf_ascii_data(data_values, "%.15e")
    template<typename T>
<<<<<<< HEAD
      std::string generate_xdmf_ascii_data(const T& data, std::string format);

    // As XDMFFile::generate_xdmf_ascii_data, using boost::lexical_cast to
    // format the numeric data as a string.
=======
    static  std::string generate_xdmf_ascii_data(const T& data, std::string format);
>>>>>>> 0a328c42
    template<typename T>
    static std::string generate_xdmf_ascii_data(const T& data);

    // Determine the encoding of the data from the xml file.
<<<<<<< HEAD
    Encoding get_file_encoding();

    // Determine the encoding enumeration value from the xdmf format string
    // E.g. "XML" or "HDF".
    // See XDMFFile::xdmf_format_str
    Encoding get_file_encoding(std::string xdmf_format);
=======
    // E.g. "XML" or "HDF".
    Encoding get_file_encoding() const;
    Encoding get_file_encoding(std::string xdmf_format) const;
>>>>>>> 0a328c42

    // Most recent mesh name
    std::string _current_mesh_name;

    // Cached filename
    const std::string _filename;

    // Counter for time series
    std::size_t _counter;

    // The xml document of the XDMF file
    std::unique_ptr<XDMFxml> _xml;

    // Write MVC to ascii string to store in XDMF XML file
    template <typename T>
      void write_ascii_mesh_value_collection(const MeshValueCollection<T>& mesh_values,
                                             std::string data_name);

  };
}

#endif<|MERGE_RESOLUTION|>--- conflicted
+++ resolved
@@ -196,7 +196,8 @@
 
     // Generic MeshFunction writer
     template<typename T>
-      void write_mesh_function(const MeshFunction<T>& meshfunction, std::string format,
+      void write_mesh_function(const MeshFunction<T>& meshfunction,
+                               std::string format,
                                Encoding encoding);
 
     // Write XML description of point clouds, with value_size = 0, 1
@@ -207,7 +208,8 @@
 
     // Get point data values for linear or quadratic mesh into
     // flattened 2D array in data_values with given width
-    void get_point_data_values(std::vector<double>& data_values, std::size_t width,
+    void get_point_data_values(std::vector<double>& data_values,
+                               std::size_t width,
                                const Function& u) const;
 
     // Check whether the requested encoding is supported
@@ -224,43 +226,35 @@
 
     // Generate the data string to insert in an xdmf file for the mesh
     // for the topology of entitiy dimension edim -> 0.
-    static std::string generate_xdmf_ascii_mesh_topology_data(const Mesh& mesh,
-                                                              const std::size_t edim);
+    static std::string
+    generate_xdmf_ascii_mesh_topology_data(const Mesh& mesh,
+                                           const std::size_t edim);
 
     // Generate the data string to insert in an xdmf file for the
     // mesh point cloud
     static std::string generate_xdmf_ascii_mesh_geometry_data(const Mesh& mesh);
 
-    // Generate a string of the vertex data numeric values contained in the
-    // data argument which can then be inserted into an xdmf file. The
-    // numeric data is formatted according to the format argument.
-    // E.g:
+    // Generate a string of the vertex data numeric values contained
+    // in the data argument which can then be inserted into an xdmf
+    // file. The numeric data is formatted according to the format
+    // argument. E.g:
     //    generate_xdmf_ascii_data(data_values, "%.15e")
     template<typename T>
-<<<<<<< HEAD
-      std::string generate_xdmf_ascii_data(const T& data, std::string format);
-
-    // As XDMFFile::generate_xdmf_ascii_data, using boost::lexical_cast to
-    // format the numeric data as a string.
-=======
-    static  std::string generate_xdmf_ascii_data(const T& data, std::string format);
->>>>>>> 0a328c42
+    static  std::string generate_xdmf_ascii_data(const T& data,
+                                                 std::string format);
+
+    // As XDMFFile::generate_xdmf_ascii_data, using
+    // boost::lexical_cast to format the numeric data as a string.
     template<typename T>
     static std::string generate_xdmf_ascii_data(const T& data);
 
     // Determine the encoding of the data from the xml file.
-<<<<<<< HEAD
-    Encoding get_file_encoding();
+    Encoding get_file_encoding() const;
 
     // Determine the encoding enumeration value from the xdmf format string
     // E.g. "XML" or "HDF".
     // See XDMFFile::xdmf_format_str
-    Encoding get_file_encoding(std::string xdmf_format);
-=======
-    // E.g. "XML" or "HDF".
-    Encoding get_file_encoding() const;
-    Encoding get_file_encoding(std::string xdmf_format) const;
->>>>>>> 0a328c42
+    static Encoding get_file_encoding(std::string xdmf_format) const;
 
     // Most recent mesh name
     std::string _current_mesh_name;

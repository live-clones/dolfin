// Copyright (C) 2005-2009 Garth N. Wells
//
// This file is part of DOLFIN.
//
// DOLFIN is free software: you can redistribute it and/or modify
// it under the terms of the GNU Lesser General Public License as published by
// the Free Software Foundation, either version 3 of the License, or
// (at your option) any later version.
//
// DOLFIN is distributed in the hope that it will be useful,
// but WITHOUT ANY WARRANTY; without even the implied warranty of
// MERCHANTABILITY or FITNESS FOR A PARTICULAR PURPOSE. See the
// GNU Lesser General Public License for more details.
//
// You should have received a copy of the GNU Lesser General Public License
// along with DOLFIN. If not, see <http://www.gnu.org/licenses/>.
//
// Modified by Anders Logg 2006.
// Modified by Niclas Jansson 2009.
//
// First added:  2005-07-05
// Last changed: 2013-03-11

#ifndef __VTK_FILE_H
#define __VTK_FILE_H

#include <fstream>
#include <string>
#include <utility>
#include <vector>
#include "GenericFile.h"
#include "pugixml.hpp"
#include <boost/shared_ptr.hpp>
#include <dolfin/function/Expression.h>

namespace pugi
{
  class xml_node;
}

namespace dolfin
{

  /// This class supports the output of meshes and functions in VTK
  /// XML format for visualistion purposes. It is not suitable to
  /// checkpointing as it may decimate some data.

  class VTKFile : public GenericFile
  {
  public:

    VTKFile(const std::string filename, std::string encoding);
    ~VTKFile();

    void operator<< (const Mesh& mesh);
    void operator<< (const FunctionSpace& functionspace);
    void operator<< (const MeshFunction<bool>& meshfunction);
    void operator<< (const MeshFunction<std::size_t>& meshfunction);
    void operator<< (const MeshFunction<int>& meshfunction);
    void operator<< (const MeshFunction<double>& meshfunction);
    void operator<< (const Function& u);
    void operator<< (const std::vector<const Function*>& us);
    void operator<< (const std::pair<const Mesh*, double> mesh);
    void operator<< (const std::pair<const FunctionSpace*, double> functionspace);
    void operator<< (const std::pair<const MeshFunction<int>*, double> f);
    void
      operator<< (const std::pair<const MeshFunction<std::size_t>*, double> f);
    void operator<< (const std::pair<const MeshFunction<double>*, double> f);
    void operator<< (const std::pair<const MeshFunction<bool>*, double> f);
    void operator<< (const std::pair<const Function*, double> u);
    //void operator<< (const std::pair<const std::vector<const Function*>, double> us);

    void write(const std::vector<boost::shared_ptr<GenericFunction> >& us, const Mesh& mesh, double time);
    void write(const std::vector<const GenericFunction*>& us, const Mesh& mesh, double time);
    void write(const std::vector<boost::shared_ptr<GenericFunction> >& us, const FunctionSpace& functionspace, double time);
    void write(const std::vector<const GenericFunction*>& us, const FunctionSpace& functionspace, double time);

  protected:

    void write_mesh(const Mesh& mesh, double time);

    void write_functionspace(const FunctionSpace& functionspace, double time);

    std::string init(pugi::xml_document& xml_doc, const Mesh& mesh, std::size_t dim) const;

    std::string init(pugi::xml_document& xml_doc, const FunctionSpace& functionspace, std::size_t dim) const;

    void finalize(pugi::xml_document& xml_doc, std::string vtu_filename);

    void results_write(const std::vector<const GenericFunction*>& us, const Mesh& mesh, pugi::xml_document& xml_doc) const;

    void results_write(const std::vector<const GenericFunction*>& us, const FunctionSpace& functionspace, pugi::xml_document& xml_doc) const;

    void write_point_data(const GenericFunction& u, const Mesh& mesh,
                          pugi::xml_document& xml_doc, std::vector<std::size_t>& counter) const;

    void write_point_data(const GenericFunction& u, const FunctionSpace& functionspace,
                          pugi::xml_document& xml_doc, std::vector<std::size_t>& counter) const;

    void pvd_file_write(std::size_t step, double time, std::string fname);


    void pvtu_write_function(std::size_t dim, std::size_t rank,
                             const std::string data_location,
                             const std::string name,
                             const std::string filename,
                             std::vector<std::size_t>& point_counter,
                             std::vector<std::size_t>& cell_counter) const;

    void pvtu_write_mesh(const std::string fname) const;

    void pvtu_write(const std::vector<const GenericFunction*>& us, const Mesh& mesh, const std::string pvtu_filename) const;

<<<<<<< HEAD
    void vtk_header_open(std::size_t num_points, std::size_t num_cells, pugi::xml_document& xml_doc) const;
=======
    void vtk_header_open(std::size_t num_vertices, std::size_t num_cells,
                         std::string file) const;
    void vtk_header_close(std::string file) const;
>>>>>>> b14986d4

    std::string vtu_name(const int process, const int num_processes,
                         const int counter, std::string ext) const;

    template<typename T>
    void mesh_function_write(T& meshfunction, double time);

    // Strip path from file
    std::string strip_path(std::string file) const;

  private:

    void pvtu_write_mesh(pugi::xml_node xml_node) const;

    // File encoding
    const std::string _encoding;
    std::string encode_string;

    bool binary;
    bool compress;

  };

  class VTKExpression : public Expression
  {

  public:

    VTKExpression(const std::size_t& dim, const GenericFunction* u) : _dim(dim), _u(u)
    {
      dolfin_assert(_dim < _u->value_size());
    }

    void eval(Array<double>& values, const Array<double>& x, const ufc::cell &cell) const
    {
      Array<double> _u_values(_u->value_size());
      _u->eval(_u_values, x, cell);
      values[0] = _u_values[_dim];
    }

  private:

    const GenericFunction* _u;

    const std::size_t _dim;

  };

}

#endif<|MERGE_RESOLUTION|>--- conflicted
+++ resolved
@@ -111,13 +111,8 @@
 
     void pvtu_write(const std::vector<const GenericFunction*>& us, const Mesh& mesh, const std::string pvtu_filename) const;
 
-<<<<<<< HEAD
-    void vtk_header_open(std::size_t num_points, std::size_t num_cells, pugi::xml_document& xml_doc) const;
-=======
-    void vtk_header_open(std::size_t num_vertices, std::size_t num_cells,
-                         std::string file) const;
-    void vtk_header_close(std::string file) const;
->>>>>>> b14986d4
+    void vtk_header_open(std::size_t num_points, std::size_t num_cells, 
+                         pugi::xml_document& xml_doc) const;
 
     std::string vtu_name(const int process, const int num_processes,
                          const int counter, std::string ext) const;

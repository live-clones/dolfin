// Copyright (C) 2012 Chris N Richardson
//
// This file is part of DOLFIN.
//
// DOLFIN is free software: you can redistribute it and/or modify
// it under the terms of the GNU Lesser General Public License as published by
// the Free Software Foundation, either version 3 of the License, or
// (at your option) any later version.
//
// DOLFIN is distributed in the hope that it will be useful,
// but WITHOUT ANY WARRANTY; without even the implied warranty of
// MERCHANTABILITY or FITNESS FOR A PARTICULAR PURPOSE. See the
// GNU Lesser General Public License for more details.
//
// You should have received a copy of the GNU Lesser General Public License
// along with DOLFIN. If not, see <http://www.gnu.org/licenses/>.
//
// Modified by Garth N. Wells, 2012
//
// First added:  2012-06-01
<<<<<<< HEAD
// Last changed: 2013-05-31
=======
// Last changed: 2013-05-20
>>>>>>> bbd489b7

#ifdef HAS_HDF5

#include <cstdio>
#include <fstream>
#include <iostream>
#include <iomanip>
#include <boost/filesystem.hpp>
#include <boost/lexical_cast.hpp>
#include <boost/assign.hpp>
#include <boost/multi_array.hpp>
#include <boost/unordered_map.hpp>

#include <dolfin/common/constants.h>
#include <dolfin/common/MPI.h>
#include <dolfin/common/NoDeleter.h>
#include <dolfin/common/Timer.h>
#include <dolfin/function/Function.h>
#include <dolfin/la/GenericVector.h>
#include <dolfin/log/log.h>
#include <dolfin/mesh/Cell.h>
#include <dolfin/mesh/LocalMeshData.h>
#include <dolfin/mesh/Mesh.h>
#include <dolfin/mesh/MeshEditor.h>
#include <dolfin/mesh/MeshPartitioning.h>
#include <dolfin/mesh/MeshEntityIterator.h>
#include <dolfin/mesh/MeshFunction.h>
#include <dolfin/mesh/MeshValueCollection.h>
#include <dolfin/mesh/Vertex.h>
#include "HDF5Interface.h"
#include "HDF5Utility.h"
#include "HDF5File.h"

using namespace dolfin;

//-----------------------------------------------------------------------------
HDF5File::HDF5File(const std::string filename, const std::string file_mode,
                   bool use_mpiio)
  : hdf5_file_open(false), hdf5_file_id(0),
    mpi_io(MPI::num_processes() > 1 && use_mpiio ? true : false)
{
  // HDF5 chunking
  parameters.add("chunking", false);

  // Open HDF5 file
  hdf5_file_id = HDF5Interface::open_file(filename, file_mode, mpi_io);
  hdf5_file_open = true;
}
//-----------------------------------------------------------------------------
HDF5File::~HDF5File()
{
  // Close HDF5 file
  if (hdf5_file_open)
    HDF5Interface::close_file(hdf5_file_id);
}
//-----------------------------------------------------------------------------
void HDF5File::flush()
{
  dolfin_assert(hdf5_file_open);
  HDF5Interface::flush_file(hdf5_file_id);
}
//-----------------------------------------------------------------------------
void HDF5File::write(const GenericVector& x, const std::string dataset_name)
{
  dolfin_assert(x.size() > 0);
  dolfin_assert(hdf5_file_open);

  // Get all local data
  std::vector<double> local_data;
  x.get_local(local_data);

  // Write data to file
  std::pair<std::size_t, std::size_t> local_range = x.local_range();
  const bool chunking = parameters["chunking"];
  const std::vector<std::size_t> global_size(1, x.size());
  HDF5Interface::write_dataset(hdf5_file_id, dataset_name, local_data,
                               local_range, global_size, mpi_io, chunking);

  // Add partitioning attribute to dataset
  std::vector<std::size_t> partitions;
  MPI::gather(local_range.first, partitions);
  MPI::broadcast(partitions);

  HDF5Interface::add_attribute(hdf5_file_id, dataset_name, "partition",
                               partitions);
}
//-----------------------------------------------------------------------------
void HDF5File::write(const Mesh& mesh, const std::string name)
{
  write(mesh, mesh.topology().dim(), name);
}
//-----------------------------------------------------------------------------
void HDF5File::write(const Mesh& mesh, std::size_t cell_dim,
                     const std::string name)
{
  Timer t0("HDF5: write mesh to file");

  dolfin_assert(hdf5_file_open);

  // ---------- Vertices (coordinates)
  {
    // Write vertex data to HDF5 file
    const std::string coord_dataset =  name + "/coordinates";

    // Copy coordinates and indices and remove off-process values
    const std::size_t gdim = mesh.geometry().dim();
    const std::vector<double> vertex_coords
      = HDF5Utility::reorder_vertices_by_global_indices(mesh);

    // Write coordinates out from each process
    std::vector<std::size_t> global_size(2);
    global_size[0] = MPI::sum(vertex_coords.size()/gdim);
    global_size[1] = gdim;
    dolfin_assert(global_size[0] == mesh.size_global(0));
    write_data(coord_dataset, vertex_coords, global_size);
  }

  // ---------- Topology
  {
    std::vector<std::size_t> topological_data;
    topological_data.reserve(mesh.num_entities(cell_dim)*(cell_dim + 1));

    if (cell_dim == mesh.topology().dim() || MPI::num_processes() == 1)
    {
      // Usual case, with cell output, and/or none shared with another
      // process.
      // Get/build topology data
      for (MeshEntityIterator c(mesh, cell_dim); !c.end(); ++c)
        for (VertexIterator v(*c); !v.end(); ++v)
          topological_data.push_back(v->global_index());
    }
    else
    {
      // Drop duplicate topology for shared entities of less than mesh
      // dimension

      // If not already numbered, number entities of order cell_dim so
      // we can get shared_entities
      DistributedMeshTools::number_entities(mesh, cell_dim);

      const std::size_t my_rank = MPI::process_number();
      const std::map<unsigned int, std::set<unsigned int> >& shared_entities
        = mesh.topology().shared_entities(cell_dim);

      for (MeshEntityIterator c(mesh, cell_dim); !c.end(); ++c)
      {
        std::map<unsigned int, std::set<unsigned int> >::const_iterator
          sh = shared_entities.find(c->index());

        // If unshared, or owned locally, append to topology
        if (sh == shared_entities.end())
        {
          for (VertexIterator v(*c); !v.end(); ++v)
            topological_data.push_back(v->global_index());
        }
        else
        {
          std::set<unsigned int>::const_iterator lowest_proc
            = sh->second.begin();
          if (*lowest_proc > my_rank)
          {
            for (VertexIterator v(*c); !v.end(); ++v)
              topological_data.push_back(v->global_index());
          }
        }
      }
    }

    // Write topology data
    const std::string topology_dataset =  name + "/topology";
    std::vector<std::size_t> global_size(2);
    global_size[0] = MPI::sum(topological_data.size()/(cell_dim + 1));
    global_size[1] = cell_dim + 1;
    dolfin_assert(global_size[0] == mesh.size_global(cell_dim));
    write_data(topology_dataset, topological_data, global_size);

    // For cells, write the global cell index
    if(cell_dim == mesh.topology().dim())
    {
      const std::string cell_index_dataset = name + "/cell_indices";
      global_size.pop_back();
      const std::vector<std::size_t>& cells = 
        mesh.topology().global_indices(mesh.topology().dim());
      write_data(cell_index_dataset, cells, global_size);
    }

    // Add cell type attribute
    HDF5Interface::add_attribute(hdf5_file_id, topology_dataset, "celltype",
                    CellType::type2string((CellType::Type)cell_dim));

    // Add partitioning attribute to dataset
    std::vector<std::size_t> partitions;
    const std::size_t topology_offset
      = MPI::global_offset(topological_data.size()/(cell_dim + 1), true);
    MPI::gather(topology_offset, partitions);
    MPI::broadcast(partitions);
    HDF5Interface::add_attribute(hdf5_file_id, topology_dataset,
                                 "partition", partitions);
  }
}
//-----------------------------------------------------------------------------
void HDF5File::write(const MeshFunction<std::size_t>& meshfunction,
                     const std::string name)
{
  write_mesh_function(meshfunction, name);
}
//-----------------------------------------------------------------------------
void HDF5File::read(MeshFunction<std::size_t>& meshfunction,
                    const std::string name)
{
  read_mesh_function(meshfunction, name);
}
//-----------------------------------------------------------------------------
void HDF5File::write(const MeshFunction<int>& meshfunction,
                     const std::string name)
{
  write_mesh_function(meshfunction, name);
}
//-----------------------------------------------------------------------------
void HDF5File::read(MeshFunction<int>& meshfunction, const std::string name)
{
  read_mesh_function(meshfunction, name);
}
//-----------------------------------------------------------------------------
void HDF5File::write(const MeshFunction<double>& meshfunction,
                     const std::string name)
{
  write_mesh_function(meshfunction, name);
}
//-----------------------------------------------------------------------------
void HDF5File::read(MeshFunction<double>& meshfunction, const std::string name)
{
  read_mesh_function(meshfunction, name);
}
//-----------------------------------------------------------------------------
void HDF5File::write(const MeshFunction<bool>& meshfunction,
                     const std::string name)
{
  const Mesh& mesh = *meshfunction.mesh();
  const std::size_t cell_dim = meshfunction.dim();

  // HDF5 does not support a boolean type,
  // so copy to int with values 1 and 0
  MeshFunction<int> mf(mesh, cell_dim);
  for (MeshEntityIterator cell(mesh, cell_dim); !cell.end(); ++cell)
    mf[cell->index()] = (meshfunction[cell->index()] ? 1 : 0);

  write_mesh_function(mf, name);
}
//-----------------------------------------------------------------------------
void HDF5File::read(MeshFunction<bool>& meshfunction, const std::string name)
{
  const Mesh& mesh = *meshfunction.mesh();
  const std::size_t cell_dim = meshfunction.dim();

  // HDF5 does not support bool, so use int instead
  MeshFunction<int> mf(mesh, cell_dim);
  read_mesh_function(mf, name);

  for (MeshEntityIterator cell(mesh, cell_dim); !cell.end(); ++cell)
    meshfunction[cell->index()] = (mf[cell->index()] != 0);
}
//-----------------------------------------------------------------------------
template <typename T>
void HDF5File::read_mesh_function(MeshFunction<T>& meshfunction,
                                  const std::string mesh_name)
{
  const Mesh& mesh = *meshfunction.mesh();

  dolfin_assert(hdf5_file_open);

  const std::string topology_name = mesh_name + "/topology";

  if (!HDF5Interface::has_dataset(hdf5_file_id, topology_name))
  {
    dolfin_error("HDF5File.cpp",
                 "read topology dataset",
                 "Dataset \"%s\" not found", topology_name.c_str());
  }

  // Look for Coordinates dataset - but not used
  const std::string coordinates_name = mesh_name + "/coordinates";
  if (!HDF5Interface::has_dataset(hdf5_file_id, coordinates_name))
  {
    dolfin_error("HDF5File.cpp",
                 "read coordinates dataset",
                 "Dataset \"%s\" not found", coordinates_name.c_str());
  }

  // Look for Values dataset
  const std::string values_name = mesh_name + "/values";
  if (!HDF5Interface::has_dataset(hdf5_file_id, values_name))
  {
    dolfin_error("HDF5File.cpp",
                 "read values dataset",
                 "Dataset \"%s\" not found", values_name.c_str());
  }

  // --- Topology ---
  // Discover size of topology dataset
  const std::vector<std::size_t> topology_dim
      = HDF5Interface::get_dataset_size(hdf5_file_id, topology_name);

  // Some consistency checks

  const std::size_t num_global_cells = topology_dim[0];
  const std::size_t vert_per_cell = topology_dim[1];
  const std::size_t cell_dim = vert_per_cell - 1;

  // Initialise if called from MeshFunction constructor with filename
  // argument
  if (meshfunction.size() == 0)
    meshfunction.init(cell_dim);

  // Otherwise, pre-existing MeshFunction must have correct dimension
  if (cell_dim != meshfunction.dim())
  {
    dolfin_error("HDF5File.cpp",
                 "read meshfunction topology",
                 "Cell dimension mismatch");
  }

  // Ensure size_global(cell_dim) is set
  DistributedMeshTools::number_entities(mesh, cell_dim);

  if (num_global_cells != mesh.size_global(cell_dim))
  {
    dolfin_error("HDF5File.cpp",
                 "read meshfunction topology",
                 "Mesh dimension mismatch");
  }

  // Divide up cells ~equally between processes
  const std::pair<std::size_t, std::size_t> cell_range
    = MPI::local_range(num_global_cells);
  const std::size_t num_read_cells = cell_range.second - cell_range.first;

  // Read a block of cells
  std::vector<std::size_t> topology_data;
  topology_data.reserve(num_read_cells*vert_per_cell);
  HDF5Interface::read_dataset(hdf5_file_id, topology_name, cell_range,
                              topology_data);

  boost::multi_array_ref<std::size_t, 2>
    topology_array(topology_data.data(),
                   boost::extents[num_read_cells][vert_per_cell]);

  std::vector<T> value_data;
  value_data.reserve(num_read_cells);
  HDF5Interface::read_dataset(hdf5_file_id, values_name, cell_range,
                              value_data);


  // Now send the read data to each process on the basis of the first
  // vertex of the entity, since we do not know the global_index
  const std::size_t num_processes = MPI::num_processes();
  const std::size_t max_vertex = mesh.size_global(0);

  std::vector<std::vector<std::size_t> > send_topology(num_processes);
  std::vector<std::vector<std::size_t> > receive_topology(num_processes);
  std::vector<std::vector<T> > send_values(num_processes);
  std::vector<std::vector<T> > receive_values(num_processes);

  for (std::size_t i = 0; i < num_read_cells ; ++i)
  {
    std::vector<std::size_t> cell_topology(topology_array[i].begin(),
                                           topology_array[i].end());
    std::sort(cell_topology.begin(), cell_topology.end());

    // Use first vertex to decide where to send this data
    const std::size_t send_to_process
      = MPI::index_owner(cell_topology.front(), max_vertex);

    send_topology[send_to_process].insert(send_topology[send_to_process].end(),
                              cell_topology.begin(), cell_topology.end());
    send_values[send_to_process].push_back(value_data[i]);
  }

  MPI::all_to_all(send_topology, receive_topology);
  MPI::all_to_all(send_values, receive_values);

  // Generate requests for data from remote processes, based on the
  // first vertex of the MeshEntities which belong on this process
  // Send our process number, and our local index, so it can come back
  // directly to the right place
  std::vector<std::vector<std::size_t> > send_requests(num_processes);
  std::vector<std::vector<std::size_t> > receive_requests(num_processes);

  const std::size_t process_number = MPI::process_number();

  for (MeshEntityIterator cell(mesh, cell_dim); !cell.end(); ++cell)
  {
    std::vector<std::size_t> cell_topology;
    for (VertexIterator v(*cell); !v.end(); ++v)
    {
      cell_topology.push_back(v->global_index());
    }
    std::sort(cell_topology.begin(), cell_topology.end());

    // Use first vertex to decide where to send this request
    std::size_t send_to_process = MPI::index_owner(cell_topology.front(),
                                                   max_vertex);
    // Map to this process and local index by appending to send data
    cell_topology.push_back(cell->index());
    cell_topology.push_back(process_number);
    send_requests[send_to_process].insert(send_requests[send_to_process].end(),
                                          cell_topology.begin(),
                                          cell_topology.end());
  }

  MPI::all_to_all(send_requests, receive_requests);

  // At this point, the data with its associated vertices is in
  // receive_values and receive_topology and the final destinations
  // are stored in receive_requests as
  // [vertices][index][process][vertices][index][process]...  Some
  // data will have more than one destination

  // Create a mapping from the topology vector to the desired data
  typedef boost::unordered_map<std::vector<std::size_t>, T> VectorKeyMap;
  VectorKeyMap cell_to_data;

  for (std::size_t i = 0; i < receive_values.size(); ++i)
  {
    dolfin_assert(receive_values[i].size()*vert_per_cell
                  == receive_topology[i].size());
    std::vector<std::size_t>::iterator p = receive_topology[i].begin();
    for (std::size_t j = 0; j < receive_values[i].size(); ++j)
    {
      const std::vector<std::size_t> cell(p, p + vert_per_cell);
      cell_to_data[cell] = receive_values[i][j];
      p += vert_per_cell;
    }
  }

  // Clear vectors for reuse - now to send values and indices to final
  // destination
  send_topology = std::vector<std::vector<std::size_t> >(num_processes);
  send_values = std::vector<std::vector<T> >(num_processes);

  // Go through requests, which are stacked as [vertex, vertex, ...]
  // [index] [proc] etc.  Use the vertices as the key for the map
  // (above) to retrieve the data to send to proc
  for (std::size_t i = 0; i < receive_requests.size(); ++i)
  {
    for (std::vector<std::size_t>::iterator p = receive_requests[i].begin();
        p != receive_requests[i].end(); p += (vert_per_cell + 2))
    {
      const std::vector<std::size_t> cell(p, p + vert_per_cell);
      const std::size_t remote_index = *(p + vert_per_cell);
      const std::size_t send_to_proc = *(p + vert_per_cell + 1);

      const typename VectorKeyMap::iterator find_cell = cell_to_data.find(cell);
      dolfin_assert(find_cell != cell_to_data.end());
      send_values[send_to_proc].push_back(find_cell->second);
      send_topology[send_to_proc].push_back(remote_index);
    }
  }

  MPI::all_to_all(send_topology, receive_topology);
  MPI::all_to_all(send_values, receive_values);

  // At this point, receive_topology should only list the local indices
  // and received values should have the appropriate values for each

  for (std::size_t i = 0; i < receive_values.size(); ++i)
  {
    dolfin_assert(receive_values[i].size() == receive_topology[i].size());
    for (std::size_t j = 0; j < receive_values[i].size(); ++j)
    {
      meshfunction[receive_topology[i][j]] = receive_values[i][j];
    }
  }
}
//-----------------------------------------------------------------------------
template <typename T>
void HDF5File::write_mesh_function(const MeshFunction<T>& meshfunction,
                                   const std::string name)
{

  if (meshfunction.size() == 0)
  {
    dolfin_error("HDF5File.cpp",
                 "save empty MeshFunction",
                 "No values in MeshFunction");
  }

  const Mesh& mesh = *meshfunction.mesh();
  const std::size_t cell_dim = meshfunction.dim();

  // Write a mesh for the MeshFunction - this will also globally
  // number the entities if needed
  write(mesh, cell_dim, name);

  // Storage for output values
  std::vector<T> data_values;

  if (cell_dim == mesh.topology().dim() || MPI::num_processes() == 1)
  {
    // No duplicates
    data_values.assign(meshfunction.values(),
                       meshfunction.values() + meshfunction.size());
  }
  else
  {
    data_values.reserve(mesh.size(cell_dim));

    // Drop duplicate data
    const std::size_t my_rank = MPI::process_number();
    const std::map<unsigned int, std::set<unsigned int> >& shared_entities
      = mesh.topology().shared_entities(cell_dim);

    for (std::size_t i = 0; i < meshfunction.size(); ++i)
    {
      std::map<unsigned int, std::set<unsigned int> >::const_iterator sh
        = shared_entities.find(i);

      // If unshared, or shared and locally owned, append to vector
      if (sh == shared_entities.end())
        data_values.push_back(meshfunction[i]);
      else
      {
        std::set<unsigned int>::iterator lowest_proc = sh->second.begin();
        if (*lowest_proc > my_rank)
          data_values.push_back(meshfunction[i]);
      }
    }
  }

  // Write values to HDF5
  std::vector<std::size_t> global_size(1, MPI::sum(data_values.size()));

  write_data(name + "/values", data_values, global_size);

}
//-----------------------------------------------------------------------------
void HDF5File::write(const MeshValueCollection<std::size_t>& mesh_values,
                     const std::string name)
{
  write_mesh_value_collection(mesh_values, name);
}
//-----------------------------------------------------------------------------
void HDF5File::read(MeshValueCollection<std::size_t>& mesh_values,
                    const std::string name)
{
  read_mesh_value_collection(mesh_values, name);
}
//-----------------------------------------------------------------------------
void HDF5File::write(const MeshValueCollection<double>& mesh_values,
                     const std::string name)
{
  write_mesh_value_collection(mesh_values, name);
}
//-----------------------------------------------------------------------------
void HDF5File::read(MeshValueCollection<double>& mesh_values,
                    const std::string name)
{
  read_mesh_value_collection(mesh_values, name);
}
//-----------------------------------------------------------------------------
void HDF5File::write(const MeshValueCollection<bool>& mesh_values,
                     const std::string name)
{
  //  dolfin_error("HDF5File.cpp",
  //               "write bool MeshValueCollection",
  //               "Not implemented yet");

  // HDF5 does not implement bool, use int and copy

  MeshValueCollection<int> mvc_int(mesh_values.mesh(), mesh_values.dim());
  const std::map<std::pair<std::size_t, std::size_t>, bool>& values
    = mesh_values.values();
  for (std::map<std::pair<std::size_t, std::size_t>,
                bool>::const_iterator mesh_value_it = values.begin();
       mesh_value_it != values.end(); ++mesh_value_it)
  {
    mvc_int.set_value(mesh_value_it->first.first, mesh_value_it->first.second,
                      mesh_value_it->second ? 1 : 0);
  }

  write_mesh_value_collection(mvc_int, name);
}
//-----------------------------------------------------------------------------
void HDF5File::read(MeshValueCollection<bool>& mesh_values,
                    const std::string name)
{
  //  dolfin_error("HDF5File.cpp",
  //               "read bool MeshValueCollection",
  //               "Not implemented yet");

  // HDF5 does not implement bool, use int and copy

  MeshValueCollection<int> mvc_int(mesh_values.mesh(), mesh_values.dim());
  read_mesh_value_collection(mvc_int, name);

  const std::map<std::pair<std::size_t, std::size_t>, int>& values
    = mvc_int.values();
  for (std::map<std::pair<std::size_t, std::size_t>,
                int>::const_iterator mesh_value_it = values.begin();
      mesh_value_it != values.end(); ++mesh_value_it)
  {
    mesh_values.set_value(mesh_value_it->first.first,
                          mesh_value_it->first.second,
                          (mesh_value_it->second != 0));
  }

}
//-----------------------------------------------------------------------------
template <typename T>
void HDF5File::write_mesh_value_collection(const MeshValueCollection<T>& mesh_values, const std::string name)
{
  const std::map<std::pair<std::size_t, std::size_t>, T>& values
    = mesh_values.values();

  const Mesh& mesh = *mesh_values.mesh();
  const std::vector<std::size_t>& global_cell_index
    = mesh.topology().global_indices(mesh.topology().dim());

  std::vector<T> data_values;
  std::vector<std::size_t> entities;
  std::vector<std::size_t> cells;

  for (typename std::map<std::pair<std::size_t, std::size_t>,
         T>::const_iterator
         p = values.begin(); p != values.end(); ++p)
  {
    cells.push_back(global_cell_index[p->first.first]);
    entities.push_back(p->first.second);
    data_values.push_back(p->second);
  }

  std::vector<std::size_t> global_size(1, MPI::sum(data_values.size()));
  write_data(name + "/values", data_values, global_size);
  write_data(name + "/entities", entities, global_size);
  write_data(name + "/cells", cells, global_size);

  HDF5Interface::add_attribute(hdf5_file_id, name, "dimension",
                               mesh_values.dim());
}
//-----------------------------------------------------------------------------
template <typename T>
void HDF5File::read_mesh_value_collection(MeshValueCollection<T>& mesh_vc,
                                          const std::string name)
{
  dolfin_assert(hdf5_file_open);
  mesh_vc.clear();
  if (!HDF5Interface::has_group(hdf5_file_id, name))
  {
    dolfin_error("HDF5File.cpp",
                 "open MeshValueCollection dataset",
                 "Group \"%s\" not found in file", name.c_str());
  }

  std::size_t dim = 0;
  HDF5Interface::get_attribute(hdf5_file_id, name, "dimension", dim);

  const std::string values_name = name + "/values";
  const std::string entities_name = name + "/entities";
  const std::string cells_name = name + "/cells";

  if (!HDF5Interface::has_dataset(hdf5_file_id, values_name))
  {
    dolfin_error("HDF5File.cpp",
                 "open MeshValueCollection dataset",
                 "Dataset \"%s\" not found in file", values_name.c_str());
  }
  if (!HDF5Interface::has_dataset(hdf5_file_id, entities_name))
  {
    dolfin_error("HDF5File.cpp",
                 "open MeshValueCollection dataset",
                 "Dataset \"%s\" not found in file", entities_name.c_str());
  }
  if (!HDF5Interface::has_dataset(hdf5_file_id, cells_name))
  {
    dolfin_error("HDF5File.cpp",
                 "open MeshValueCollection dataset",
                 "Dataset \"%s\" not found in file", cells_name.c_str());
  }

  // Check all datasets have the same size
  const std::vector<std::size_t> values_dim
      = HDF5Interface::get_dataset_size(hdf5_file_id, values_name);
  const std::vector<std::size_t> entities_dim
      = HDF5Interface::get_dataset_size(hdf5_file_id, entities_name);
  const std::vector<std::size_t> cells_dim
      = HDF5Interface::get_dataset_size(hdf5_file_id, cells_name);
  dolfin_assert(values_dim[0] == entities_dim[0]);
  dolfin_assert(values_dim[0] == cells_dim[0]);

  // Check size of dataset. If small enough, just read on all processes...

  // FIXME: optimise value
  const std::size_t max_data_one = 1048576; // arbtirary 1M

  if (values_dim[0] < max_data_one)
  {
    // read on all processes
    const std::pair<std::size_t, std::size_t> range(0, values_dim[0]);
    const std::size_t local_size = range.second - range.first;

    std::vector<T> values_data;
    values_data.reserve(local_size);
    HDF5Interface::read_dataset(hdf5_file_id, values_name, range, values_data);
    std::vector<std::size_t> entities_data;
    entities_data.reserve(local_size);
    HDF5Interface::read_dataset(hdf5_file_id, entities_name, range,
                                entities_data);
    std::vector<std::size_t> cells_data;
    cells_data.reserve(local_size);
    HDF5Interface::read_dataset(hdf5_file_id, cells_name, range, cells_data);

    // Get global mapping to restore values
    const Mesh& mesh = *mesh_vc.mesh();
    const std::vector<std::size_t>& global_cell_index
      = mesh.topology().global_indices(mesh.topology().dim());

    // Reference to actual map of MeshValueCollection
    std::map<std::pair<std::size_t, std::size_t>, T>& mvc_map
      = mesh_vc.values();

    // Find cells which are on this process
    for (std::size_t i = 0; i < cells_data.size(); ++i)
    {
      const std::vector<std::size_t>::const_iterator lidx
        = std::find(global_cell_index.begin(), global_cell_index.end(),
                    cells_data[i]);
      if (lidx != global_cell_index.end())
      {
        const std::size_t local_index = lidx - global_cell_index.begin();
        mvc_map[std::make_pair(local_index, entities_data[i])]
          = values_data[i];
      }
    }

  }
  else
  {
    const Mesh& mesh = *mesh_vc.mesh();

    // Divide range between processes
    const std::pair<std::size_t, std::size_t> data_range
      = MPI::local_range(values_dim[0]);
    const std::size_t local_size = data_range.second - data_range.first;

    // Read local range of values, entities and cells
    std::vector<T> values_data;
    values_data.reserve(local_size);
    HDF5Interface::read_dataset(hdf5_file_id, values_name, data_range,
                                values_data);
    std::vector<std::size_t> entities_data;
    entities_data.reserve(local_size);
    HDF5Interface::read_dataset(hdf5_file_id, entities_name, data_range,
                                entities_data);
    std::vector<std::size_t> cells_data;
    cells_data.reserve(local_size);
    HDF5Interface::read_dataset(hdf5_file_id, cells_name, data_range,
                                cells_data);

    // Send entities and values to correct global cells
    const std::size_t n_global_cells = mesh.size_global(mesh.topology().dim());
    const std::size_t num_processes = MPI::num_processes();
    const std::pair<std::size_t, std::size_t> range
      = MPI::local_range(n_global_cells);

    // Divide all cells into ranges, and find which processes
    // own which cells in the range division assigned to this process.
    std::vector<std::pair<std::size_t, std::size_t> > global_owner;
    HDF5Utility::compute_global_mapping(global_owner, mesh);

    // Send data cell indices owned by data owner to "clearing" process
    std::vector<std::vector<std::size_t> > recv_indices(num_processes);
    {
      std::vector<std::vector<std::size_t> > send_indices(num_processes);
      for (std::size_t i = 0; i != cells_data.size(); ++i)
      {
        const std::size_t proc = MPI::index_owner(cells_data[i],
                                                  n_global_cells);
        send_indices[proc].push_back(cells_data[i]);
      }
      MPI::all_to_all(send_indices, recv_indices);
    }

    // Send back (proc, remote local_idx) pair to data owner
    std::vector<std::vector<std::pair<std::size_t, std::size_t> > >
      recv_remote_idx(num_processes);
    {
      std::vector<std::vector<std::pair<std::size_t, std::size_t> > >
        send_remote_idx(num_processes);
      for (std::vector<std::vector<std::size_t> >::iterator
             p = recv_indices.begin(); p != recv_indices.end(); ++p)
      {
        for (std::vector<std::size_t>::iterator q = p->begin();
             q != p->end(); ++q)
        {
          dolfin_assert(*q >= range.first && *q < range.second);
          const std::size_t proc = p - recv_indices.begin();
          const std::size_t qidx = *q - range.first;
          send_remote_idx[proc].push_back(global_owner[qidx]);
        }
      }
      MPI::all_to_all(send_remote_idx, recv_remote_idx);
    }

    // Go back through the received indices and prepare actual value
    // data to be sent to final destination
    std::vector<std::size_t> pos(num_processes, 0);
    std::vector<std::vector<std::size_t> > send_entities(num_processes);
    std::vector<std::vector<std::size_t> > send_local(num_processes);
    std::vector<std::vector<T> > send_values(num_processes);
    std::vector<std::vector<std::size_t> > recv_entities(num_processes);
    std::vector<std::vector<std::size_t> > recv_local(num_processes);
    std::vector<std::vector<T> > recv_values(num_processes);

    for (std::size_t i = 0; i != cells_data.size(); ++i)
    {
      // Find which process information about this cell will have come
      // from
      const std::size_t proc = MPI::index_owner(cells_data[i], n_global_cells);

      // Retrieve the remote process and local index
      const std::vector<std::pair<std::size_t, std::size_t> >& rproc
        = recv_remote_idx[proc];
      dolfin_assert(pos[proc] < rproc.size());
      const std::size_t remote_proc = rproc[pos[proc]].first;
      const std::size_t remote_index = rproc[pos[proc]].second;
      pos[proc]++;

      send_entities[remote_proc].push_back(entities_data[i]);
      send_local[remote_proc].push_back(remote_index);
      send_values[remote_proc].push_back(values_data[i]);
   }

    MPI::all_to_all(send_entities, recv_entities);
    MPI::all_to_all(send_local, recv_local);
    MPI::all_to_all(send_values, recv_values);

    // Reference to actual map of MeshValueCollection
    std::map<std::pair<std::size_t, std::size_t>, T>& mvc_map
      = mesh_vc.values();

    for (std::size_t i = 0; i < num_processes; ++i)
    {
      const std::vector<std::size_t>& local_index = recv_local[i];
      const std::vector<std::size_t>& local_entities = recv_entities[i];
      const std::vector<T>& local_values = recv_values[i];
      dolfin_assert(local_index.size() == local_entities.size());
      dolfin_assert(local_index.size() == local_values.size());

      for (std::size_t j = 0; j < local_index.size(); ++j)
      {
        mvc_map[std::make_pair(local_index[j], local_entities[j])]
          = local_values[j];
      }
    }

  }
}
//-----------------------------------------------------------------------------
void HDF5File::read(GenericVector& x, const std::string dataset_name,
                    const bool use_partition_from_file)
{
  dolfin_assert(hdf5_file_open);

  // Check for data set exists
  if (!HDF5Interface::has_dataset(hdf5_file_id, dataset_name))
    error("Data set with name \"%s\" does not exist", dataset_name.c_str());

  // Get dataset rank
  const std::size_t rank = HDF5Interface::dataset_rank(hdf5_file_id,
                                                       dataset_name);
  dolfin_assert(rank == 1);

  // Get global dataset size
  const std::vector<std::size_t> data_size
      = HDF5Interface::get_dataset_size(hdf5_file_id, dataset_name);

  // Check that rank is 1
  dolfin_assert(data_size.size() == 1);

  // Check input vector, and re-size if not already sized
  if (x.size() == 0)
  {
    // Resize vector
    if (use_partition_from_file)
    {
      // Get partition from file
      std::vector<std::size_t> partitions;
      HDF5Interface::get_attribute(hdf5_file_id, dataset_name, "partition",
                                   partitions);

      // Check that number of MPI processes matches partitioning
      if (MPI::num_processes() != partitions.size())
      {
        dolfin_error("HDF5File.cpp",
                     "read vector from file",
                     "Different number of processes used when writing. Cannot restore partitioning");
      }

      // Add global size at end of partition vectors
      partitions.push_back(data_size[0]);

      // Initialise vector
      const std::size_t process_num = MPI::process_number();
      const std::pair<std::size_t, std::size_t>
        local_range(partitions[process_num], partitions[process_num + 1]);
      x.resize(local_range);
    }
    else
      x.resize(data_size[0]);
  }
  else if (x.size() != data_size[0])
  {
    dolfin_error("HDF5File.cpp",
                 "read vector from file",
                 "Size mis-match between vector in file and input vector");
  }

  // Get local range
  const std::pair<std::size_t, std::size_t> local_range = x.local_range();

  // Read data from file
  std::vector<double> data;
  HDF5Interface::read_dataset(hdf5_file_id, dataset_name, local_range, data);

  // Set data
  x.set_local(data);
}
//-----------------------------------------------------------------------------
void HDF5File::read(Mesh& input_mesh, const std::string mesh_name)
{
  dolfin_assert(hdf5_file_open);

  const std::string topology_name = mesh_name + "/topology";
  if (!HDF5Interface::has_dataset(hdf5_file_id, topology_name))
  {
    dolfin_error("HDF5File.cpp",
                 "read topology dataset",
                 "Dataset \"%s\" not found", topology_name.c_str());
  }

  // Look for Coordinates dataset - but not used
  const std::string coordinates_name = mesh_name + "/coordinates";
  if (!HDF5Interface::has_dataset(hdf5_file_id, coordinates_name))
  {
    dolfin_error("HDF5File.cpp",
                 "read coordinates dataset",
                 "Dataset \"%s\" not found", coordinates_name.c_str());
  }

  read_mesh_repartition(input_mesh, coordinates_name,
                                   topology_name);
}
//-----------------------------------------------------------------------------
void HDF5File::read_mesh_repartition(Mesh& input_mesh,
                                     const std::string coordinates_name,
                                     const std::string topology_name)
{
  Timer t("HDF5: read mesh");

  // Structure to store local mesh
  LocalMeshData mesh_data;
  mesh_data.clear();

  // --- Topology ---
  // Discover size of topology dataset
  std::vector<std::size_t> topology_dim
      = HDF5Interface::get_dataset_size(hdf5_file_id, topology_name);

  // Get total number of cells, as number of rows in topology dataset
  const std::size_t num_global_cells = topology_dim[0];
  mesh_data.num_global_cells = num_global_cells;

  // Set vertices-per-cell from number of columns
  const std::size_t num_vertices_per_cell = topology_dim[1];
  mesh_data.num_vertices_per_cell = num_vertices_per_cell;
  mesh_data.tdim = topology_dim[1] - 1;

  // Get partition from file
  std::vector<std::size_t> partitions;
  HDF5Interface::get_attribute(hdf5_file_id, topology_name, "partition",
                               partitions);

  std::pair<std::size_t, std::size_t> cell_range;

  // Check whether number of MPI processes matches partitioning, and
  // restore if possible
  if (MPI::num_processes() == partitions.size())
  {
    partitions.push_back(num_global_cells);
    const std::size_t proc = MPI::process_number();
    cell_range = std::make_pair(partitions[proc], partitions[proc + 1]);
  }
  else
  {
    // Divide up cells ~equally between processes
    cell_range = MPI::local_range(num_global_cells);
  }

  const std::size_t num_local_cells = cell_range.second - cell_range.first;

  // Read a block of cells
  std::vector<std::size_t> topology_data;
  topology_data.reserve(num_local_cells*num_vertices_per_cell);
  HDF5Interface::read_dataset(hdf5_file_id, topology_name, cell_range,
                              topology_data);

  mesh_data.global_cell_indices.reserve(num_local_cells);
  for (std::size_t i = 0; i < num_local_cells; i++)
    mesh_data.global_cell_indices.push_back(cell_range.first + i);

  // Copy to boost::multi_array
  mesh_data.cell_vertices.resize(boost::extents[num_local_cells][num_vertices_per_cell]);
  std::copy(topology_data.begin(), topology_data.end(),
            mesh_data.cell_vertices.data());

  // --- Coordinates ---
  // Get dimensions of coordinate dataset
  std::vector<std::size_t> coords_dim
    = HDF5Interface::get_dataset_size(hdf5_file_id, coordinates_name);
  mesh_data.num_global_vertices = coords_dim[0];
  mesh_data.gdim = coords_dim[1];

  // Divide range into equal blocks for each process
  const std::pair<std::size_t, std::size_t> vertex_range
    = MPI::local_range(mesh_data.num_global_vertices);
  const std::size_t num_local_vertices
    = vertex_range.second - vertex_range.first;

  // Read vertex data to temporary vector
  std::vector<double> coordinates_data;
  coordinates_data.reserve(num_local_vertices*mesh_data.gdim);
  HDF5Interface::read_dataset(hdf5_file_id, coordinates_name, vertex_range,
                              coordinates_data);

  // Copy to boost::multi_array
  mesh_data.vertex_coordinates.resize(boost::extents[num_local_vertices][mesh_data.gdim]);
  std::copy(coordinates_data.begin(), coordinates_data.end(),
            mesh_data.vertex_coordinates.data());

  // Fill vertex indices with values - not used in build_distributed_mesh
  mesh_data.vertex_indices.resize(num_local_vertices);
  for (std::size_t i = 0; i < mesh_data.vertex_coordinates.size(); ++i)
    mesh_data.vertex_indices[i] = vertex_range.first + i;

  // Build distributed mesh

  t.stop();

  if (MPI::num_processes() == 1)
    HDF5Utility::build_local_mesh(input_mesh, mesh_data);
  else
    MeshPartitioning::build_distributed_mesh(input_mesh, mesh_data);
}
//-----------------------------------------------------------------------------
bool HDF5File::has_dataset(const std::string dataset_name) const
{
  dolfin_assert(hdf5_file_open);
  return HDF5Interface::has_dataset(hdf5_file_id, dataset_name);
}
//-----------------------------------------------------------------------------
void HDF5File::reorder_values_by_global_indices(const Mesh& mesh,
                                 std::vector<double>& data,
                                 std::vector<std::size_t>& global_size) const
{
  HDF5Utility::reorder_values_by_global_indices(mesh, data, global_size);
}
//-----------------------------------------------------------------------------

#endif<|MERGE_RESOLUTION|>--- conflicted
+++ resolved
@@ -18,11 +18,7 @@
 // Modified by Garth N. Wells, 2012
 //
 // First added:  2012-06-01
-<<<<<<< HEAD
-// Last changed: 2013-05-31
-=======
-// Last changed: 2013-05-20
->>>>>>> bbd489b7
+// Last changed: 2013-06-07
 
 #ifdef HAS_HDF5
 

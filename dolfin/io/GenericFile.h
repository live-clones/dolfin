// Copyright (C) 2003-2011 Johan Hoffman and Anders Logg
//
// This file is part of DOLFIN.
//
// DOLFIN is free software: you can redistribute it and/or modify
// it under the terms of the GNU Lesser General Public License as published by
// the Free Software Foundation, either version 3 of the License, or
// (at your option) any later version.
//
// DOLFIN is distributed in the hope that it will be useful,
// but WITHOUT ANY WARRANTY; without even the implied warranty of
// MERCHANTABILITY or FITNESS FOR A PARTICULAR PURPOSE. See the
// GNU Lesser General Public License for more details.
//
// You should have received a copy of the GNU Lesser General Public License
// along with DOLFIN. If not, see <http://www.gnu.org/licenses/>.
//
// Modified by Ola Skavhaug 2009.

#ifndef __GENERIC_FILE_H
#define __GENERIC_FILE_H

#include <map>
#include <string>
#include <utility>
#include <vector>
#include <boost/shared_ptr.hpp>

namespace dolfin
{

  class GenericDofMap;
  class GenericFunction;
  class Function;
  class GenericMatrix;
  class GenericVector;
  class LocalMeshData;
  class Mesh;
  class FunctionSpace;
  template <typename T> class MeshFunction;
  template <typename T> class MeshValueCollection;
  class Parameters;
  class Table;

  class GenericFile
  {
  public:

    /// Constructor
    GenericFile(std::string filename,
                std::string filetype);

    /// Destructor
    virtual ~GenericFile();

    // Input
    virtual void operator>> (Mesh& mesh);
    virtual void operator>> (FunctionSpace& functionspace);
    virtual void operator>> (GenericVector& x);
    virtual void operator>> (GenericMatrix& A);
    virtual void operator>> (GenericDofMap& dofmap);
    virtual void operator>> (LocalMeshData& data);
    virtual void operator>> (MeshFunction<int>& mesh_function);
    virtual void operator>> (MeshFunction<std::size_t>& mesh_function);
    virtual void operator>> (MeshFunction<double>& mesh_function);
    virtual void operator>> (MeshFunction<bool>& mesh_function);
    virtual void operator>> (MeshValueCollection<int>& mesh_markers);
    virtual void operator>> (MeshValueCollection<std::size_t>& mesh_markers);
    virtual void operator>> (MeshValueCollection<double>& mesh_markers);
    virtual void operator>> (MeshValueCollection<bool>& mesh_markers);
    virtual void operator>> (Parameters& parameters);
    virtual void operator>> (Table& table);
    virtual void operator>> (std::vector<int>& x);
    virtual void operator>> (std::vector<std::size_t>& x);
    virtual void operator>> (std::vector<double>& x);
    virtual void operator>> (std::map<std::size_t, int>& map);
    virtual void operator>> (std::map<std::size_t, std::size_t>& map);
    virtual void operator>> (std::map<std::size_t, double>& map);
    virtual void operator>> (std::map<std::size_t, std::vector<int>>& array_map);
    virtual void operator>> (std::map<std::size_t, std::vector<std::size_t>>& array_map);
    virtual void operator>> (std::map<std::size_t, std::vector<double>>& array_map);
    virtual void operator>> (Function& u);

    // Output
    virtual void operator<< (const GenericVector& x);
    virtual void operator<< (const GenericMatrix& A);
    virtual void operator<< (const Mesh& mesh);
    virtual void operator<< (const FunctionSpace& functionspace);
    virtual void operator<< (const GenericDofMap& dofmap);
    virtual void operator<< (const LocalMeshData& data);
    virtual void operator<< (const MeshFunction<int>& mesh_function);
    virtual void operator<< (const MeshFunction<std::size_t>& mesh_function);
    virtual void operator<< (const MeshFunction<double>& mesh_function);
    virtual void operator<< (const MeshFunction<bool>& mesh_function);
    virtual void operator<< (const MeshValueCollection<int>& mesh_markers);
    virtual void operator<< (const MeshValueCollection<std::size_t>& mesh_markers);
    virtual void operator<< (const MeshValueCollection<double>& mesh_markers);
    virtual void operator<< (const MeshValueCollection<bool>& mesh_markers);
    virtual void operator<< (const Function& u);
    virtual void operator<< (const std::vector<const Function*>& us);

    // Output with time
    virtual void operator<< (const std::pair<const Mesh*, double> mesh);
    virtual void operator<< (const std::pair<const MeshFunction<int>*, double> f);
    virtual void operator<< (const std::pair<const MeshFunction<std::size_t>*, double> f);
    virtual void operator<< (const std::pair<const MeshFunction<double>*, double> f);
    virtual void operator<< (const std::pair<const MeshFunction<bool>*, double> f);
    virtual void operator<< (const std::pair<const Function*, double> u);
    //virtual void operator<< (const std::pair<const std::vector<const Function*>, double> us);

    virtual void operator<< (const Parameters& parameters);
    virtual void operator<< (const Table& table);
    virtual void operator<< (const std::vector<int>& x);
    virtual void operator<< (const std::vector<std::size_t>& x);
    virtual void operator<< (const std::vector<double>& x);
    virtual void operator<< (const std::map<std::size_t, int>& map);
    virtual void operator<< (const std::map<std::size_t, std::size_t>& map);
    virtual void operator<< (const std::map<std::size_t, double>& map);
<<<<<<< HEAD
    virtual void operator<< (const std::map<std::size_t, std::vector<int> >& array_map);
    virtual void operator<< (const std::map<std::size_t, std::vector<std::size_t> >& array_map);
    virtual void operator<< (const std::map<std::size_t, std::vector<double> >& array_map);

    void read();
    virtual void write(std::size_t process_number);
    virtual void write(const std::vector<const GenericFunction*>& us, const Mesh& mesh, double time);
    virtual void write(const std::vector<std::shared_ptr<GenericFunction> >& us, const Mesh& mesh, double time);
    virtual void write(const std::vector<const GenericFunction*>& us, const FunctionSpace& functionspace, double time);
    virtual void write(const std::vector<std::shared_ptr<GenericFunction> >& us, const FunctionSpace& functionspace, double time);
=======
    virtual void operator<< (const std::map<std::size_t, std::vector<int>>& array_map);
    virtual void operator<< (const std::map<std::size_t,
                             std::vector<std::size_t> >& array_map);
    virtual void operator<< (const std::map<std::size_t,
                             std::vector<double> >& array_map);

    void _read();
    void _write(std::size_t process_number);
>>>>>>> 2a0dc846

    // Return filename
    std::string name() const
    { return _filename; }

  protected:

    void read_not_impl(const std::string object) const;
    void write_not_impl(const std::string object) const;

    std::string _filename;
    std::string _filetype;

    bool opened_read;
    bool opened_write;

    // True if we have written a header
    bool check_header;

    // Counters for the number of times various data has been written
    std::size_t counter;
    std::size_t counter1;
    std::size_t counter2;

  };

}

#endif<|MERGE_RESOLUTION|>--- conflicted
+++ resolved
@@ -116,18 +116,6 @@
     virtual void operator<< (const std::map<std::size_t, int>& map);
     virtual void operator<< (const std::map<std::size_t, std::size_t>& map);
     virtual void operator<< (const std::map<std::size_t, double>& map);
-<<<<<<< HEAD
-    virtual void operator<< (const std::map<std::size_t, std::vector<int> >& array_map);
-    virtual void operator<< (const std::map<std::size_t, std::vector<std::size_t> >& array_map);
-    virtual void operator<< (const std::map<std::size_t, std::vector<double> >& array_map);
-
-    void read();
-    virtual void write(std::size_t process_number);
-    virtual void write(const std::vector<const GenericFunction*>& us, const Mesh& mesh, double time);
-    virtual void write(const std::vector<std::shared_ptr<GenericFunction> >& us, const Mesh& mesh, double time);
-    virtual void write(const std::vector<const GenericFunction*>& us, const FunctionSpace& functionspace, double time);
-    virtual void write(const std::vector<std::shared_ptr<GenericFunction> >& us, const FunctionSpace& functionspace, double time);
-=======
     virtual void operator<< (const std::map<std::size_t, std::vector<int>>& array_map);
     virtual void operator<< (const std::map<std::size_t,
                              std::vector<std::size_t> >& array_map);
@@ -136,7 +124,11 @@
 
     void _read();
     void _write(std::size_t process_number);
->>>>>>> 2a0dc846
+
+    virtual void write(const std::vector<const GenericFunction*>& us, const Mesh& mesh, double time);
+    virtual void write(const std::vector<std::shared_ptr<GenericFunction> >& us, const Mesh& mesh, double time);
+    virtual void write(const std::vector<const GenericFunction*>& us, const FunctionSpace& functionspace, double time);
+    virtual void write(const std::vector<std::shared_ptr<GenericFunction> >& us, const FunctionSpace& functionspace, double time);
 
     // Return filename
     std::string name() const

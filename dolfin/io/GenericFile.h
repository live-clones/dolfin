--- conflicted
+++ resolved
@@ -121,15 +121,11 @@
     virtual void operator<< (const std::map<std::size_t, std::vector<double> >& array_map);
 
     void read();
-<<<<<<< HEAD
-    virtual void write();
+    virtual void write(std::size_t process_number);
     virtual void write(const std::vector<const GenericFunction*>& us, const Mesh& mesh, double time);
     virtual void write(const std::vector<boost::shared_ptr<GenericFunction> >& us, const Mesh& mesh, double time);
     virtual void write(const std::vector<const GenericFunction*>& us, const FunctionSpace& functionspace, double time);
     virtual void write(const std::vector<boost::shared_ptr<GenericFunction> >& us, const FunctionSpace& functionspace, double time);
-=======
-    virtual void write(std::size_t process_number);
->>>>>>> 7daf1bd8
 
     // Return filename
     std::string name() const

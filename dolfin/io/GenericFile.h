// Copyright (C) 2003-2008 Johan Hoffman and Anders Logg.
// Licensed under the GNU LGPL Version 2.1.
//
// Modified by Ola Skavhaug 2009.
//
// First added:  2003-07-15
// Last changed: 2009-03-04

#ifndef __GENERIC_FILE_H
#define __GENERIC_FILE_H

#include <string>

namespace dolfin
{
  
  class Mesh;
  class LocalMeshData;
  class Graph;
  template <class T> class MeshFunction;
  class Function;
  class Sample;
  class FiniteElementSpec;
  class ParameterList;
  class BLASFormData;
  class FiniteElement;
  class GenericMatrix;
  class GenericVector;
  

  class GenericFile
  {
  public:
    
    GenericFile(const std::string filename);
    virtual ~GenericFile();
    
<<<<<<< HEAD


    virtual void operator>> (Mesh& x);
=======
    // Input
>>>>>>> 8174458d
    virtual void operator>> (GenericVector& x);
    virtual void operator>> (GenericMatrix& A);
    virtual void operator>> (LocalMeshData& data);
    virtual void operator>> (MeshFunction<int>& meshfunction);
    virtual void operator>> (MeshFunction<unsigned int>& meshfunction);
    virtual void operator>> (MeshFunction<double>& meshfunction);
    virtual void operator>> (MeshFunction<bool>& meshfunction);
    virtual void operator>> (Function& mesh);
    virtual void operator>> (Sample& sample);
    virtual void operator>> (FiniteElementSpec& spec);
    virtual void operator>> (ParameterList& parameters);
    virtual void operator>> (BLASFormData& blas);
    virtual void operator>> (Graph& graph);
    virtual void operator>> (std::vector<int>& x);
    virtual void operator>> (std::vector<uint>& x);
    virtual void operator>> (std::vector<double>& x);
    virtual void operator>> (std::map<uint, int>& map);
    virtual void operator>> (std::map<uint, uint>& map);
    virtual void operator>> (std::map<uint, double>& map);
    virtual void operator>> (std::map<uint, std::vector<int> >& array_map);
    virtual void operator>> (std::map<uint, std::vector<uint> >& array_map);
    virtual void operator>> (std::map<uint, std::vector<double> >& array_map); 
<<<<<<< HEAD
    
    // Output
=======

    // Output    
    virtual void operator<< (const GenericVector& x);
    virtual void operator<< (const GenericMatrix& A);
>>>>>>> 8174458d
    virtual void operator<< (const Mesh& mesh);
    virtual void operator<< (const GenericVector& A);
    virtual void operator<< (const GenericMatrix& A);
    virtual void operator<< (const LocalMeshData& data);
    virtual void operator<< (const MeshFunction<int>& meshfunction);
    virtual void operator<< (const MeshFunction<unsigned int>& meshfunction);
    virtual void operator<< (const MeshFunction<double>& meshfunction);
    virtual void operator<< (const MeshFunction<bool>& meshfunction);
    virtual void operator<< (const Function& u);
    virtual void operator<< (const Sample& sample);
    virtual void operator<< (const FiniteElementSpec& spec);
    virtual void operator<< (const ParameterList& parameters);
    virtual void operator<< (const BLASFormData& blas);
    virtual void operator<< (const Graph& graph);
    virtual void operator<< (const std::vector<int>& x);
    virtual void operator<< (const std::vector<uint>& x);
    virtual void operator<< (const std::vector<double>& x);
    virtual void operator<< (const std::map<uint, int>& map);
    virtual void operator<< (const std::map<uint, uint>& map);
    virtual void operator<< (const std::map<uint, double>& map);
    virtual void operator<< (const std::map<uint, std::vector<int> >& array_map);
    virtual void operator<< (const std::map<uint, std::vector<uint> >& array_map);
    virtual void operator<< (const std::map<uint, std::vector<double> >& array_map);
    
    void read();
    virtual void write();
    
  protected:
    
    void read_not_impl(const std::string object);
    void write_not_impl(const std::string object);

    std::string filename;
    std::string type;
    
    bool opened_read;
    bool opened_write;

    // True if we have written a header
    bool check_header; 

    // Counters for the number of times various data has been written
    uint counter;
    uint counter1;
    uint counter2;

  };
  
}

#endif<|MERGE_RESOLUTION|>--- conflicted
+++ resolved
@@ -35,15 +35,10 @@
     GenericFile(const std::string filename);
     virtual ~GenericFile();
     
-<<<<<<< HEAD
-
-
-    virtual void operator>> (Mesh& x);
-=======
     // Input
->>>>>>> 8174458d
     virtual void operator>> (GenericVector& x);
     virtual void operator>> (GenericMatrix& A);
+    virtual void operator>> (Mesh& mesh);
     virtual void operator>> (LocalMeshData& data);
     virtual void operator>> (MeshFunction<int>& meshfunction);
     virtual void operator>> (MeshFunction<unsigned int>& meshfunction);
@@ -64,18 +59,11 @@
     virtual void operator>> (std::map<uint, std::vector<int> >& array_map);
     virtual void operator>> (std::map<uint, std::vector<uint> >& array_map);
     virtual void operator>> (std::map<uint, std::vector<double> >& array_map); 
-<<<<<<< HEAD
-    
-    // Output
-=======
 
     // Output    
     virtual void operator<< (const GenericVector& x);
     virtual void operator<< (const GenericMatrix& A);
->>>>>>> 8174458d
     virtual void operator<< (const Mesh& mesh);
-    virtual void operator<< (const GenericVector& A);
-    virtual void operator<< (const GenericMatrix& A);
     virtual void operator<< (const LocalMeshData& data);
     virtual void operator<< (const MeshFunction<int>& meshfunction);
     virtual void operator<< (const MeshFunction<unsigned int>& meshfunction);

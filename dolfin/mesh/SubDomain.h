--- conflicted
+++ resolved
@@ -87,11 +87,7 @@
     /// Map coordinate x in domain H to coordinate y in domain G (used for
     /// periodic boundary conditions)
     ///
-<<<<<<< HEAD
-    /// @param   x (Eigen::Ref<Eigen::VectorXd>)
-=======
     /// @param   x (Eigen::Ref<const Eigen::VectorXd>)
->>>>>>> 69d91339
     ///         The coordinates in domain H.
     /// @param    y (Eigen::Ref<Eigen::VectorXd>)
     ///         The coordinates in domain G.

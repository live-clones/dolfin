--- conflicted
+++ resolved
@@ -84,27 +84,15 @@
     ///         The coordinates in domain G.
     virtual void map(const Array<double>& x, Array<double>& y) const;
 
-<<<<<<< HEAD
     /// Map coordinate x in domain H to coordinate y in domain G (used for
     /// periodic boundary conditions)
     ///
-    /// @param   x (Eigen::Ref<Eigen::VectorXd>)
-=======
-
-    /// Map coordinate x in domain H to coordinate y in domain G (used for
-    /// periodic boundary conditions)
-    ///
     /// @param   x (Eigen::Ref<const Eigen::VectorXd>)
->>>>>>> b029f0b8
     ///         The coordinates in domain H.
     /// @param    y (Eigen::Ref<Eigen::VectorXd>)
     ///         The coordinates in domain G.
     virtual void map(Eigen::Ref<const Eigen::VectorXd> x, Eigen::Ref<Eigen::VectorXd> y) const;
 
-<<<<<<< HEAD
-=======
-
->>>>>>> b029f0b8
     /// Snap coordinate to boundary of subdomain
     ///
     /// @param x (Array<double>)

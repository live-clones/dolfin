--- conflicted
+++ resolved
@@ -146,11 +146,7 @@
 
     // Add to topology, mapping to the new local indexing
     for (auto p : tetrahedra)
-<<<<<<< HEAD
-        topology.push_back(local_map[p]);
-=======
       topology.push_back(local_map[p]);
->>>>>>> bed5cae1
 
   }
 

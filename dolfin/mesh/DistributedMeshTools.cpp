--- conflicted
+++ resolved
@@ -1002,38 +1002,8 @@
   // Initialize entities of dimension d
   mesh.init(D - 1);
 
-<<<<<<< HEAD
   // Initialise local facet-cell connections. 
   mesh.init(D - 1, D);  
-=======
-  // Build entity(vertex list)-to-local-vertex-index map
-  std::map<std::vector<std::size_t>, unsigned int> entities;
-  for (MeshEntityIterator e(mesh, D - 1); !e.end(); ++e)
-  {
-    std::vector<std::size_t> entity;
-    for (VertexIterator vertex(*e); !vertex.end(); ++vertex)
-      entity.push_back(vertex->global_index());
-    std::sort(entity.begin(), entity.end());
-    entities[entity] = e->index();
-  }
-
-  // Get shared vertices (local index, [sharing processes])
-  const std::map<unsigned int, std::set<unsigned int> >& shared_vertices_local
-                            = mesh.topology().shared_entities(0);
-  const std::vector<std::size_t>& global_vertex_indices
-      = mesh.topology().global_indices(0);
-
-  // Compute ownership of entities ([entity vertices], data):
-  //  [0]: owned and shared (will be numbered by this process, and number
-  //       communicated to other processes)
-  //  [1]: not owned but shared (will be numbered by another process, and number
-  //       communicated to this processes)
-  std::vector<std::size_t> owned_entities;
-  std::array<std::map<Entity, EntityData>, 2> entity_ownership;
-  compute_entity_ownership(mesh.mpi_comm(), entities, shared_vertices_local,
-                           global_vertex_indices, D - 1, owned_entities,
-                           entity_ownership);
->>>>>>> 05507bf8
 
   // Global numbering
   number_entities(mesh, D - 1);

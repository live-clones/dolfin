// Copyright (C) 2006-2008 Anders Logg.
// Licensed under the GNU LGPL Version 2.1.
//
// Modified by Andre Massing, 2009.
//
// First added:  2006-05-09
// Last changed: 2010-01-25

#ifndef __MESH_ENTITY_ITERATOR_H
#define __MESH_ENTITY_ITERATOR_H

#include <dolfin/common/types.h>
#include <dolfin/log/dolfin_log.h>
#include "Mesh.h"
#include "MeshEntity.h"

namespace dolfin
{

  /// MeshEntityIterator provides a common iterator for mesh entities
  /// over meshes, boundaries and incidence relations. The basic use
  /// is illustrated below.
  ///
  /// The following example shows how to iterate over all mesh entities
  /// of a mesh of topological dimension dim:
  ///
  ///     for (MeshEntityIterator e(mesh, dim); !e.end(); ++e)
  ///     {
  ///       e->foo();
  ///     }
  ///
  /// The following example shows how to iterate over mesh entities of
  /// topological dimension dim connected (incident) to some mesh entity f:
  ///
  ///     for (MeshEntityIterator e(f, dim); !e.end(); ++e)
  ///     {
  ///       e->foo();
  ///     }
  ///
  /// In addition to the general iterator, a set of specific named iterators
  /// are provided for entities of type Vertex, Edge, Face, Facet and Cell.
  /// These iterators are defined along with their respective classes.

  class MeshEntityIterator
  {
  public:
    ///Default constructor
    MeshEntityIterator() : _pos(0), pos_end(0), index(0) {}

    /// Create iterator for mesh entities over given topological dimension
    MeshEntityIterator(const Mesh& mesh, uint dim)
      : entity(mesh, dim, 0), _pos(0), pos_end(mesh.size(dim)), index(0)
    {
      // Compute entities if empty
      if ( pos_end == 0 )
        pos_end = mesh.init(dim);
    }

    /// Create iterator for entities of given dimension connected to given entity
    MeshEntityIterator(const MeshEntity& entity, uint dim)
      : entity(entity.mesh(), dim, 0), _pos(0), index(0)
    {
      // Get connectivity
      const MeshConnectivity& c = entity.mesh().topology()(entity.dim(), dim);

      // Compute connectivity if empty
      if (c.size() == 0)
        entity.mesh().init(entity.dim(), dim);

      // Get size and index map
      if (c.size() == 0)
      {
        pos_end = 0;
        index = 0;
      }
      else
      {
        pos_end = c.size(entity.index());
        index = c(entity.index());
      }
    }

    /// Destructor
    virtual ~MeshEntityIterator() {}

    /// Copy Constructor
    MeshEntityIterator(const MeshEntityIterator& it) :  entity(it.entity), 
        _pos(it._pos), pos_end(it.pos_end), index(it.index) {}; 

    ///Step to next mesh entity (prefix increment)
    MeshEntityIterator& operator++() 
    { 
      ++_pos; 
      return *this; 
    }

    /// Step to the previous mesh entity (prefix decrease)
    MeshEntityIterator& operator--() 
    { 
      --_pos; 
      return *this; 
    }

    /// Return current position
    uint pos() const 
    { return _pos; }

    ///Comparison operator.
    ///@internal
    ///Uncommenting following  results into the warning message:
    //dolfin/mesh/MeshEntityIterator.h:94: Warning|508| Declaration of 'operator ==' shadows declaration accessible via operator->(),
    //Use const_cast to use operator* inside comparison, which automatically
    //updates the entity index corresponding to pos *before* comparison (since
    //update of entity delays until request for entity)
    bool operator==(const MeshEntityIterator & it) const 
    {
      return ((const_cast<MeshEntityIterator *>(this))->operator*() 
            == (const_cast<MeshEntityIterator *>(&it))->operator*() 
            && _pos == it._pos && index == it.index);
    }

    bool operator!=(const MeshEntityIterator & it) const 
    { return !operator==(it); }

    /// Dereference operator
    MeshEntity& operator*() 
    { return *operator->(); }

    /// Member access operator
<<<<<<< HEAD
    inline MeshEntity* operator->() { entity._index = (index ? index[_pos] : _pos); return &entity; }

    ///Random access operator. 
    inline MeshEntity& operator[] (uint pos) { _pos = pos; return *operator->();}
=======
    MeshEntity* operator->() 
    { entity._index = (index ? index[_pos] : _pos); return &entity; }
>>>>>>> 94d1415d

    /// Check if iterator has reached the end
    bool end() const { return _pos >= pos_end; }

    ///Provide a safeguard iterator pointing beyond the end of an iteration
    ///process, either iterating over the mesh /or incident entities. Added to
    ///be bit more like STL iteratoren, since many algorithms rely on a kind of
    ///beyond iterator.
    MeshEntityIterator end_iterator() 
    { 
      MeshEntityIterator 
      sg(*this); 
      sg.set_end(); 
      return sg; 
    }

    // Note: Not a subclass of Variable for efficiency!
    // Commented out to avoid warning about shadowing str() for MeshEntity
    /// Return informal string representation (pretty-print)
    //std::string str(bool verbose) const;

  private:

    /// Copy constructor is private to disallow usage. If it were public (or not
    /// declared and thus a default version available) it would allow code like
    ///
    /// for (CellIterator c0(mesh); !c0.end(); ++c0)
    ///   for (CellIterator c1(c0); !c1.end(); ++c1)
    ///      ...
    ///
    /// c1 looks to be an iterator over the entities around c0 when it is in
    /// fact a copy of c0.

//    MeshEntityIterator(const MeshEntityIterator& entity) :  entity(entity.entity.mesh(), 0, 0), _pos(0)
//    { error("Illegal use of mesh entity iterator."); }
    
    ///Set pos to end position. To create a kind of mesh.end() iterator.
    void set_end() 
    { _pos = pos_end; }

    // Mesh entity
    MeshEntity entity;

    // Current position
    uint _pos;

    // End position
    uint pos_end;

    // Mapping from pos to index (if any)
    const uint* index;

  };

}

#endif<|MERGE_RESOLUTION|>--- conflicted
+++ resolved
@@ -4,7 +4,7 @@
 // Modified by Andre Massing, 2009.
 //
 // First added:  2006-05-09
-// Last changed: 2010-01-25
+// Last changed: 2010-02-05
 
 #ifndef __MESH_ENTITY_ITERATOR_H
 #define __MESH_ENTITY_ITERATOR_H
@@ -127,15 +127,12 @@
     { return *operator->(); }
 
     /// Member access operator
-<<<<<<< HEAD
-    inline MeshEntity* operator->() { entity._index = (index ? index[_pos] : _pos); return &entity; }
+    MeshEntity* operator->() 
+    { entity._index = (index ? index[_pos] : _pos); return &entity; }
 
     ///Random access operator. 
-    inline MeshEntity& operator[] (uint pos) { _pos = pos; return *operator->();}
-=======
-    MeshEntity* operator->() 
-    { entity._index = (index ? index[_pos] : _pos); return &entity; }
->>>>>>> 94d1415d
+    MeshEntity& operator[] (uint pos) 
+    { _pos = pos; return *operator->();}
 
     /// Check if iterator has reached the end
     bool end() const { return _pos >= pos_end; }

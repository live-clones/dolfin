--- conflicted
+++ resolved
@@ -4,11 +4,7 @@
 // Modified by Andre Massing, 2009.
 //
 // First added:  2006-05-09
-<<<<<<< HEAD
-// Last changed: 2009-11-22
-=======
-// Last changed: 2009-11-25
->>>>>>> 1a22c27a
+// Last changed: 2009-11-27
 
 #ifndef __MESH_ENTITY_ITERATOR_H
 #define __MESH_ENTITY_ITERATOR_H
@@ -17,8 +13,6 @@
 #include <dolfin/log/dolfin_log.h>
 #include "Mesh.h"
 #include "MeshEntity.h"
-
-#include <iostream>
 
 namespace dolfin
 {
@@ -46,10 +40,6 @@
   /// In addition to the general iterator, a set of specific named iterators
   /// are provided for entities of type Vertex, Edge, Face, Facet and Cell.
   /// These iterators are defined along with their respective classes.
-  ///
-  ///@internal
-  ///@todo Change maybe into a bidirectional or even random access iterator,
-  ///since both will make perfect sense. 
 
   class MeshEntityIterator
   {
@@ -101,7 +91,12 @@
     ///Step to next mesh entity (prefix increment)
     MeshEntityIterator& operator++() { ++_pos; return *this; }
 
-<<<<<<< HEAD
+    /// Step to the previous mesh entity (prefix decrease)
+    MeshEntityIterator& operator--() { --_pos; return *this; }
+
+    /// Return current position
+    inline uint pos() const { return _pos; }
+
     ///Comparison operator.
     ///@internal
     ///Uncommenting following  results into the warning message:
@@ -112,13 +107,6 @@
     bool operator==(const MeshEntityIterator & it) const {return (
 	(const_cast<MeshEntityIterator *>(this))->operator*()  == (const_cast<MeshEntityIterator *>(&it))->operator*()
 	&& _pos == it._pos && index == it.index);}
-=======
-    /// Step to the previous mesh entity (prefix decrease)
-    MeshEntityIterator& operator--() { --_pos; return *this; }
-
-    /// Return current position
-    inline uint pos() const { return _pos; }
->>>>>>> 1a22c27a
 
     bool operator!=(const MeshEntityIterator & it) const { return !operator==(it); }
 
@@ -128,8 +116,6 @@
     /// Member access operator
     inline MeshEntity* operator->() { entity._index = (index ? index[_pos] : _pos); return &entity; }
 
-    /// Return current position
-    inline uint pos() const { return _pos; }
 
     /// Check if iterator has reached the end
     inline bool end() const { return _pos >= pos_end; }

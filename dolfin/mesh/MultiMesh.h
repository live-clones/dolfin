--- conflicted
+++ resolved
@@ -16,11 +16,7 @@
 // along with DOLFIN. If not, see <http://www.gnu.org/licenses/>.
 //
 // First added:  2014-03-03
-<<<<<<< HEAD
-// Last changed: 2014-06-11
-=======
 // Last changed: 2014-06-17
->>>>>>> 222dea49
 
 #ifndef __MULTI_MESH_H
 #define __MULTI_MESH_H

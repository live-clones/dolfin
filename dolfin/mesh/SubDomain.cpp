--- conflicted
+++ resolved
@@ -49,15 +49,8 @@
 //-----------------------------------------------------------------------------
 bool SubDomain::inside(const Array<double>& x, bool on_boundary) const
 {
-<<<<<<< HEAD
   Eigen::Map<Eigen::VectorXd> _x(const_cast<double*>(x.data()), x.size());
   return inside(_x, on_boundary);
-=======
-  dolfin_error("SubDomain.cpp",
-               "check whether point is inside subdomain (dolfin::Array version)",
-               "Function inside() not implemented by user");
-  return false;
->>>>>>> 3a7bd978
 }
 //-----------------------------------------------------------------------------
 bool SubDomain::inside(const Eigen::Ref<Eigen::VectorXd>& x, bool on_boundary) const

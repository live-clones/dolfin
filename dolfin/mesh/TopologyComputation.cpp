--- conflicted
+++ resolved
@@ -82,11 +82,7 @@
   // List of entity e indices connected to cell
   std::vector<std::vector<unsigned int> > connectivity_ce(mesh.num_cells());
 
-<<<<<<< HEAD
-  // List of vertices indices connected to entity e
-=======
   // List of vertex indices connected to entity e
->>>>>>> 82d34090
   std::vector<std::vector<unsigned int> > connectivity_ev;
 
   std::size_t current_entity = 0;

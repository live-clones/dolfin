version: 2
jobs:
  build:
    docker:
      - image: fenicsproject/pybind11-testing:latest
    working_directory: /home/fenics/working
    steps:
      - run:
          name: Clone DOLFIN
          command: git lfs clone https://bitbucket.org/"${CIRCLE_PROJECT_USERNAME}/${CIRCLE_PROJECT_REPONAME}".git .
      - checkout
      - run:
          name: Install/update dependencies  # Install with sudo as tests not run as superuser in circleci/python
          command: |
            sudo pip3 install pytest six --upgrade
      - run:
          name: Checkout pybind11
          command: |
            cd python
            git clone https://github.com/pybind/pybind11.git
<<<<<<< HEAD
            cd pybind11
            mkdir build-dir
            cd build-dir
            cmake -DPYBIND11_TEST=off ../
            sudo make install
=======
>>>>>>> 17babbf4
      - run:
          name: Build Python interface
          command: |
            cd python
            pip3 -v install . --user
      - run:
          name: Run tests (serial)
          command: python3 -m pytest python/unit-tests
      - run:
          name: Run tests (MPI parallel)
          command: mpirun -n 3 python3 -m pytest python/unit-tests<|MERGE_RESOLUTION|>--- conflicted
+++ resolved
@@ -14,18 +14,15 @@
           command: |
             sudo pip3 install pytest six --upgrade
       - run:
-          name: Checkout pybind11
+          name: Install pybind11
           command: |
             cd python
             git clone https://github.com/pybind/pybind11.git
-<<<<<<< HEAD
             cd pybind11
             mkdir build-dir
             cd build-dir
             cmake -DPYBIND11_TEST=off ../
             sudo make install
-=======
->>>>>>> 17babbf4
       - run:
           name: Build Python interface
           command: |
